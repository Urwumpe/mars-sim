/**
 * Mars Simulation Project
 * UnitTableModel.java
 * @date 2021-12-07
 * @author Barry Evans
 */
package org.mars_sim.msp.ui.swing.tool.monitor;

import java.util.ArrayList;
import java.util.Collection;
import java.util.List;

import javax.swing.SwingUtilities;
import javax.swing.table.AbstractTableModel;

import org.mars_sim.msp.core.GameManager;
import org.mars_sim.msp.core.GameManager.GameMode;
import org.mars_sim.msp.core.Msg;
import org.mars_sim.msp.core.Simulation;
import org.mars_sim.msp.core.Unit;
import org.mars_sim.msp.core.UnitListener;
import org.mars_sim.msp.core.UnitManager;
import org.mars_sim.msp.core.UnitManagerEvent;
import org.mars_sim.msp.core.UnitManagerListener;
import org.mars_sim.msp.core.UnitType;

/**
 * The UnitTableModel that maintains a table model of Units objects. It is only
 * a partial implementation of the TableModel interface.
 */
@SuppressWarnings("serial")
abstract public class UnitTableModel extends AbstractTableModel implements MonitorModel, UnitListener {

	/**
	 * UnitManagerListener inner class.
	 */
	private class LocalUnitManagerListener implements UnitManagerListener {

		/**
		 * Catches unit manager update event.
		 *
		 * @param event the unit event.
		 */
		public void unitManagerUpdate(UnitManagerEvent event) {
			Unit unit = event.getUnit();

			switch(event.getEventType()) {
				case ADD_UNIT:
					if (!containsUnit(unit)) {
						addUnit(unit);
					}
					break;

				case REMOVE_UNIT:
					if (containsUnit(unit)) {
						removeUnit(unit);
					}
					break;
			}
		}
	}

	/** Model name. */
	private String name;
	/** Key for calling the internationalized text that counts the number of units. */
	private String countingMsgKey;
	/** Names of the displayed columns. */
	private String [] columnNames;

	/** Types of the individual columns. */
	private Class<?>[] columnTypes;
	/** Collection of units. */
	private List<Unit> units;

	private UnitManagerListener umListener;

	private UnitType unitType;

	private boolean fireEnabled = true;

	protected static GameMode mode = GameManager.getGameMode();
	
	protected static UnitManager unitManager = Simulation.instance().getUnitManager();

	/**
	 * Constructor.
	 *
	 * @param unitType		 Type of Unit being displayed
	 * @param name           Name of the model.
	 * @param countingMsgKey {@link String} key for calling the internationalized
	 *                       text that counts the number of units. should be a valid
	 *                       key to an existing value in
	 *                       <code>messages.properties</code>.
	 * @param names          Names of the columns displayed.
	 * @param types          The Classes of the individual columns.
	 */
	protected UnitTableModel(UnitType unitType, String name, String countingMsgKey, String names[], Class<?> types[]) throws Exception {
		// Initialize data members
		this.unitType = unitType;
		this.name = name;
		this.countingMsgKey = countingMsgKey;
		this.units = new ArrayList<>();
		this.columnNames = names;
		this.columnTypes = types;
	}

	protected void listenForUnits() {
		umListener = new LocalUnitManagerListener();
		unitManager.addUnitManagerListener(unitType, umListener);
	}

	/**
	 * Reset thhe monitored Units
	 * @param newUnits
	 */
	protected void resetUnits(Collection<? extends Unit> newUnits) {
		fireEnabled = false;

		if (!units.isEmpty()) {
			// Take a shallow copy as going to be removing items
			List<Unit> oldUnits = new ArrayList<>(units);
			for(Unit old : oldUnits) {
				removeUnit(old);
			}
		}

		for(Unit newUnit : newUnits) {
			addUnit(newUnit);
		}

		// Just fire one table event for teh whole table
		fireEnabled = true;
		fireTableDataChanged();
		//fireTableRowsUpdated(0, getRowCount());
	}

	/**
	 * Add a unit to the model.
	 *
	 * @param newUnit Unit to add to the model.
	 */
	protected void addUnit(Unit newUnit) {
		if (!units.contains(newUnit)) {
			units.add(newUnit);
			newUnit.addUnitListener(this);
<<<<<<< HEAD

			if (fireEnabled) {
				int idx = units.indexOf(newUnit);
				fireTableRowsInserted(idx, idx);
			}
=======
			
			
			// Must update the table as later the table may have extra rows
			fireTableRowsInserted(getUnitNumber() - 1, getUnitNumber() - 1);
>>>>>>> c6e17a18
		}
	}

	/**
	 * Remove a unit from the model.
	 *
	 * @param oldUnit Unit to remove from the model.
	 */
	protected void removeUnit(Unit oldUnit) {
		if (units.contains(oldUnit)) {
			int index = getIndex(oldUnit);

			units.remove(oldUnit);
			oldUnit.removeUnitListener(this);

			if (fireEnabled)
				SwingUtilities.invokeLater(new RemoveUnitTableUpdater(index));
		}
	}

	/**
	 * Gets the index value of a given unit.
	 *
	 * @param unit the unit
	 * @return the index value.
	 */
	protected int getIndex(Unit unit) {
		return units.indexOf(unit);
	}

	/**
	 * Clears out units from the model.
	 */
	protected void clear() {
		for(Unit old: units) {
			old.removeUnitListener(this);
		}
		units.clear();
		fireTableDataChanged();
	}

	/**
	 * Checks if unit is in table model already.
	 *
	 * @param unit the unit to check.
	 * @return true if unit is in table.
	 */
	protected boolean containsUnit(Unit unit) {
		return units.contains(unit);
	}

	protected List<Unit> getUnits() {
		return units;
	}

	protected int getSize() {
		return units.size();
	}

	/**
	 * Return the number of columns
	 *
	 * @return column count.
	 */
	public int getColumnCount() {
		return columnNames.length;
	}

	/**
	 * Return the type of the column requested.
	 *
	 * @param columnIndex Index of column.
	 * @return Class of specified column.
	 */
	@Override
	public Class<?> getColumnClass(int columnIndex) {
		if ((columnIndex >= 0) && (columnIndex < columnTypes.length)) {
			return columnTypes[columnIndex];
		}
		return Object.class;
	}

	/**
	 * Return the name of the column requested.
	 *
	 * @param columnIndex Index of column.
	 * @return name of specified column.
	 */
	@Override
	public String getColumnName(int columnIndex) {
		if ((columnIndex >= 0) && (columnIndex < columnNames.length)) {
			return columnNames[columnIndex];
		}
		return "Unknown";
	}

	/**
	 * Get the name of the model.
	 *
	 * @return model name.
	 */
	public String getName() {
		return name;
	}

	/**
	 * Get the number of rows in the model.
	 *
	 * @return the number of Units.
	 */
	public int getRowCount() {
		return units.size();
	}

	/**
	 * Is this model already ordered according to some external criteria.
	 *
	 * @return FALSE as the Units have no natural order.
	 */
	public boolean getOrdered() {
		return false;
	}

	/**
	 * Get the unit at the specified row.
	 *
	 * @param index Index of the row.
	 * @return Unit matching row
	 */
	protected Unit getUnit(int index) {
		if (index > (getRowCount() - 1))
			throw new IllegalStateException("Invalid index " + index + " for " + getRowCount() + " rows");
		return units.get(index);
	}

	/**
	 * Get the unit at the specified row.
	 *
	 * @param row Indexes of Unit to retrieve.
	 * @return Unit at specified position.
	 */
	public Object getObject(int row) {
		return getUnit(row);
	}

	/**
	 * Gets the model count string.
	 */
	public String getCountString() {
		return "  " + Msg.getString(countingMsgKey, getRowCount());
	}

	/**
	 * Gets the hash code for this object.
	 *
	 * @return hash code.
	 */
	@Override
	public int hashCode() {
		return super.hashCode();
	}

	@Override
	public boolean equals(Object o) {
		boolean result = true;

		if (o instanceof UnitTableModel) {
			UnitTableModel oModel = (UnitTableModel) o;

			if (!units.equals(oModel.units))
				result = false;

			if (!name.equals(oModel.name))
				result = false;

			if (!countingMsgKey.equals(oModel.countingMsgKey))
				result = false;
		} else
			result = false;

		return result;
	}

	/**
	 * Prepares the model for deletion.
	 */
	public void destroy() {
		if (units != null) {
			clear();
		}
		units = null;
		if (umListener != null) {
			unitManager.removeUnitManagerListener(unitType, umListener);
		}
	}
	
	/**
	 * Inner class for updating table after removing units.
	 */
	private class RemoveUnitTableUpdater implements Runnable {

		private int index;

		private RemoveUnitTableUpdater(int index) {
			this.index = index;
		}

		public void run() {
			fireTableRowsDeleted(index, index);
		}
	}
}
<|MERGE_RESOLUTION|>--- conflicted
+++ resolved
@@ -1,369 +1,361 @@
-/**
- * Mars Simulation Project
- * UnitTableModel.java
- * @date 2021-12-07
- * @author Barry Evans
- */
-package org.mars_sim.msp.ui.swing.tool.monitor;
-
-import java.util.ArrayList;
-import java.util.Collection;
-import java.util.List;
-
-import javax.swing.SwingUtilities;
-import javax.swing.table.AbstractTableModel;
-
-import org.mars_sim.msp.core.GameManager;
-import org.mars_sim.msp.core.GameManager.GameMode;
-import org.mars_sim.msp.core.Msg;
-import org.mars_sim.msp.core.Simulation;
-import org.mars_sim.msp.core.Unit;
-import org.mars_sim.msp.core.UnitListener;
-import org.mars_sim.msp.core.UnitManager;
-import org.mars_sim.msp.core.UnitManagerEvent;
-import org.mars_sim.msp.core.UnitManagerListener;
-import org.mars_sim.msp.core.UnitType;
-
-/**
- * The UnitTableModel that maintains a table model of Units objects. It is only
- * a partial implementation of the TableModel interface.
- */
-@SuppressWarnings("serial")
-abstract public class UnitTableModel extends AbstractTableModel implements MonitorModel, UnitListener {
-
-	/**
-	 * UnitManagerListener inner class.
-	 */
-	private class LocalUnitManagerListener implements UnitManagerListener {
-
-		/**
-		 * Catches unit manager update event.
-		 *
-		 * @param event the unit event.
-		 */
-		public void unitManagerUpdate(UnitManagerEvent event) {
-			Unit unit = event.getUnit();
-
-			switch(event.getEventType()) {
-				case ADD_UNIT:
-					if (!containsUnit(unit)) {
-						addUnit(unit);
-					}
-					break;
-
-				case REMOVE_UNIT:
-					if (containsUnit(unit)) {
-						removeUnit(unit);
-					}
-					break;
-			}
-		}
-	}
-
-	/** Model name. */
-	private String name;
-	/** Key for calling the internationalized text that counts the number of units. */
-	private String countingMsgKey;
-	/** Names of the displayed columns. */
-	private String [] columnNames;
-
-	/** Types of the individual columns. */
-	private Class<?>[] columnTypes;
-	/** Collection of units. */
-	private List<Unit> units;
-
-	private UnitManagerListener umListener;
-
-	private UnitType unitType;
-
-	private boolean fireEnabled = true;
-
-	protected static GameMode mode = GameManager.getGameMode();
-	
-	protected static UnitManager unitManager = Simulation.instance().getUnitManager();
-
-	/**
-	 * Constructor.
-	 *
-	 * @param unitType		 Type of Unit being displayed
-	 * @param name           Name of the model.
-	 * @param countingMsgKey {@link String} key for calling the internationalized
-	 *                       text that counts the number of units. should be a valid
-	 *                       key to an existing value in
-	 *                       <code>messages.properties</code>.
-	 * @param names          Names of the columns displayed.
-	 * @param types          The Classes of the individual columns.
-	 */
-	protected UnitTableModel(UnitType unitType, String name, String countingMsgKey, String names[], Class<?> types[]) throws Exception {
-		// Initialize data members
-		this.unitType = unitType;
-		this.name = name;
-		this.countingMsgKey = countingMsgKey;
-		this.units = new ArrayList<>();
-		this.columnNames = names;
-		this.columnTypes = types;
-	}
-
-	protected void listenForUnits() {
-		umListener = new LocalUnitManagerListener();
-		unitManager.addUnitManagerListener(unitType, umListener);
-	}
-
-	/**
-	 * Reset thhe monitored Units
-	 * @param newUnits
-	 */
-	protected void resetUnits(Collection<? extends Unit> newUnits) {
-		fireEnabled = false;
-
-		if (!units.isEmpty()) {
-			// Take a shallow copy as going to be removing items
-			List<Unit> oldUnits = new ArrayList<>(units);
-			for(Unit old : oldUnits) {
-				removeUnit(old);
-			}
-		}
-
-		for(Unit newUnit : newUnits) {
-			addUnit(newUnit);
-		}
-
-		// Just fire one table event for teh whole table
-		fireEnabled = true;
-		fireTableDataChanged();
-		//fireTableRowsUpdated(0, getRowCount());
-	}
-
-	/**
-	 * Add a unit to the model.
-	 *
-	 * @param newUnit Unit to add to the model.
-	 */
-	protected void addUnit(Unit newUnit) {
-		if (!units.contains(newUnit)) {
-			units.add(newUnit);
-			newUnit.addUnitListener(this);
-<<<<<<< HEAD
-
-			if (fireEnabled) {
-				int idx = units.indexOf(newUnit);
-				fireTableRowsInserted(idx, idx);
-			}
-=======
-			
-			
-			// Must update the table as later the table may have extra rows
-			fireTableRowsInserted(getUnitNumber() - 1, getUnitNumber() - 1);
->>>>>>> c6e17a18
-		}
-	}
-
-	/**
-	 * Remove a unit from the model.
-	 *
-	 * @param oldUnit Unit to remove from the model.
-	 */
-	protected void removeUnit(Unit oldUnit) {
-		if (units.contains(oldUnit)) {
-			int index = getIndex(oldUnit);
-
-			units.remove(oldUnit);
-			oldUnit.removeUnitListener(this);
-
-			if (fireEnabled)
-				SwingUtilities.invokeLater(new RemoveUnitTableUpdater(index));
-		}
-	}
-
-	/**
-	 * Gets the index value of a given unit.
-	 *
-	 * @param unit the unit
-	 * @return the index value.
-	 */
-	protected int getIndex(Unit unit) {
-		return units.indexOf(unit);
-	}
-
-	/**
-	 * Clears out units from the model.
-	 */
-	protected void clear() {
-		for(Unit old: units) {
-			old.removeUnitListener(this);
-		}
-		units.clear();
-		fireTableDataChanged();
-	}
-
-	/**
-	 * Checks if unit is in table model already.
-	 *
-	 * @param unit the unit to check.
-	 * @return true if unit is in table.
-	 */
-	protected boolean containsUnit(Unit unit) {
-		return units.contains(unit);
-	}
-
-	protected List<Unit> getUnits() {
-		return units;
-	}
-
-	protected int getSize() {
-		return units.size();
-	}
-
-	/**
-	 * Return the number of columns
-	 *
-	 * @return column count.
-	 */
-	public int getColumnCount() {
-		return columnNames.length;
-	}
-
-	/**
-	 * Return the type of the column requested.
-	 *
-	 * @param columnIndex Index of column.
-	 * @return Class of specified column.
-	 */
-	@Override
-	public Class<?> getColumnClass(int columnIndex) {
-		if ((columnIndex >= 0) && (columnIndex < columnTypes.length)) {
-			return columnTypes[columnIndex];
-		}
-		return Object.class;
-	}
-
-	/**
-	 * Return the name of the column requested.
-	 *
-	 * @param columnIndex Index of column.
-	 * @return name of specified column.
-	 */
-	@Override
-	public String getColumnName(int columnIndex) {
-		if ((columnIndex >= 0) && (columnIndex < columnNames.length)) {
-			return columnNames[columnIndex];
-		}
-		return "Unknown";
-	}
-
-	/**
-	 * Get the name of the model.
-	 *
-	 * @return model name.
-	 */
-	public String getName() {
-		return name;
-	}
-
-	/**
-	 * Get the number of rows in the model.
-	 *
-	 * @return the number of Units.
-	 */
-	public int getRowCount() {
-		return units.size();
-	}
-
-	/**
-	 * Is this model already ordered according to some external criteria.
-	 *
-	 * @return FALSE as the Units have no natural order.
-	 */
-	public boolean getOrdered() {
-		return false;
-	}
-
-	/**
-	 * Get the unit at the specified row.
-	 *
-	 * @param index Index of the row.
-	 * @return Unit matching row
-	 */
-	protected Unit getUnit(int index) {
-		if (index > (getRowCount() - 1))
-			throw new IllegalStateException("Invalid index " + index + " for " + getRowCount() + " rows");
-		return units.get(index);
-	}
-
-	/**
-	 * Get the unit at the specified row.
-	 *
-	 * @param row Indexes of Unit to retrieve.
-	 * @return Unit at specified position.
-	 */
-	public Object getObject(int row) {
-		return getUnit(row);
-	}
-
-	/**
-	 * Gets the model count string.
-	 */
-	public String getCountString() {
-		return "  " + Msg.getString(countingMsgKey, getRowCount());
-	}
-
-	/**
-	 * Gets the hash code for this object.
-	 *
-	 * @return hash code.
-	 */
-	@Override
-	public int hashCode() {
-		return super.hashCode();
-	}
-
-	@Override
-	public boolean equals(Object o) {
-		boolean result = true;
-
-		if (o instanceof UnitTableModel) {
-			UnitTableModel oModel = (UnitTableModel) o;
-
-			if (!units.equals(oModel.units))
-				result = false;
-
-			if (!name.equals(oModel.name))
-				result = false;
-
-			if (!countingMsgKey.equals(oModel.countingMsgKey))
-				result = false;
-		} else
-			result = false;
-
-		return result;
-	}
-
-	/**
-	 * Prepares the model for deletion.
-	 */
-	public void destroy() {
-		if (units != null) {
-			clear();
-		}
-		units = null;
-		if (umListener != null) {
-			unitManager.removeUnitManagerListener(unitType, umListener);
-		}
-	}
-	
-	/**
-	 * Inner class for updating table after removing units.
-	 */
-	private class RemoveUnitTableUpdater implements Runnable {
-
-		private int index;
-
-		private RemoveUnitTableUpdater(int index) {
-			this.index = index;
-		}
-
-		public void run() {
-			fireTableRowsDeleted(index, index);
-		}
-	}
-}
+/**
+ * Mars Simulation Project
+ * UnitTableModel.java
+ * @date 2021-12-07
+ * @author Barry Evans
+ */
+package org.mars_sim.msp.ui.swing.tool.monitor;
+
+import java.util.ArrayList;
+import java.util.Collection;
+import java.util.List;
+
+import javax.swing.SwingUtilities;
+import javax.swing.table.AbstractTableModel;
+
+import org.mars_sim.msp.core.GameManager;
+import org.mars_sim.msp.core.GameManager.GameMode;
+import org.mars_sim.msp.core.Msg;
+import org.mars_sim.msp.core.Simulation;
+import org.mars_sim.msp.core.Unit;
+import org.mars_sim.msp.core.UnitListener;
+import org.mars_sim.msp.core.UnitManager;
+import org.mars_sim.msp.core.UnitManagerEvent;
+import org.mars_sim.msp.core.UnitManagerListener;
+import org.mars_sim.msp.core.UnitType;
+
+/**
+ * The UnitTableModel that maintains a table model of Units objects. It is only
+ * a partial implementation of the TableModel interface.
+ */
+@SuppressWarnings("serial")
+abstract public class UnitTableModel extends AbstractTableModel implements MonitorModel, UnitListener {
+
+	/**
+	 * UnitManagerListener inner class.
+	 */
+	private class LocalUnitManagerListener implements UnitManagerListener {
+
+		/**
+		 * Catches unit manager update event.
+		 *
+		 * @param event the unit event.
+		 */
+		public void unitManagerUpdate(UnitManagerEvent event) {
+			Unit unit = event.getUnit();
+
+			switch(event.getEventType()) {
+				case ADD_UNIT:
+					if (!containsUnit(unit)) {
+						addUnit(unit);
+					}
+					break;
+
+				case REMOVE_UNIT:
+					if (containsUnit(unit)) {
+						removeUnit(unit);
+					}
+					break;
+			}
+		}
+	}
+
+	/** Model name. */
+	private String name;
+	/** Key for calling the internationalized text that counts the number of units. */
+	private String countingMsgKey;
+	/** Names of the displayed columns. */
+	private String [] columnNames;
+
+	/** Types of the individual columns. */
+	private Class<?>[] columnTypes;
+	/** Collection of units. */
+	private List<Unit> units;
+
+	private UnitManagerListener umListener;
+
+	private UnitType unitType;
+
+	private boolean fireEnabled = true;
+
+	protected static GameMode mode = GameManager.getGameMode();
+	
+	protected static UnitManager unitManager = Simulation.instance().getUnitManager();
+
+	/**
+	 * Constructor.
+	 *
+	 * @param unitType		 Type of Unit being displayed
+	 * @param name           Name of the model.
+	 * @param countingMsgKey {@link String} key for calling the internationalized
+	 *                       text that counts the number of units. should be a valid
+	 *                       key to an existing value in
+	 *                       <code>messages.properties</code>.
+	 * @param names          Names of the columns displayed.
+	 * @param types          The Classes of the individual columns.
+	 */
+	protected UnitTableModel(UnitType unitType, String name, String countingMsgKey, String names[], Class<?> types[]) throws Exception {
+		// Initialize data members
+		this.unitType = unitType;
+		this.name = name;
+		this.countingMsgKey = countingMsgKey;
+		this.units = new ArrayList<>();
+		this.columnNames = names;
+		this.columnTypes = types;
+	}
+
+	protected void listenForUnits() {
+		umListener = new LocalUnitManagerListener();
+		unitManager.addUnitManagerListener(unitType, umListener);
+	}
+
+	/**
+	 * Reset thhe monitored Units
+	 * @param newUnits
+	 */
+	protected void resetUnits(Collection<? extends Unit> newUnits) {
+		fireEnabled = false;
+
+		if (!units.isEmpty()) {
+			// Take a shallow copy as going to be removing items
+			List<Unit> oldUnits = new ArrayList<>(units);
+			for(Unit old : oldUnits) {
+				removeUnit(old);
+			}
+		}
+
+		for(Unit newUnit : newUnits) {
+			addUnit(newUnit);
+		}
+
+		// Just fire one table event for teh whole table
+		fireEnabled = true;
+		fireTableDataChanged();
+	}
+
+	/**
+	 * Add a unit to the model.
+	 *
+	 * @param newUnit Unit to add to the model.
+	 */
+	protected void addUnit(Unit newUnit) {
+		if (!units.contains(newUnit)) {
+			units.add(newUnit);
+			newUnit.addUnitListener(this);
+
+			if (fireEnabled) {
+				int idx = units.indexOf(newUnit);
+				fireTableRowsInserted(idx, idx);
+			}
+		}
+	}
+
+	/**
+	 * Remove a unit from the model.
+	 *
+	 * @param oldUnit Unit to remove from the model.
+	 */
+	protected void removeUnit(Unit oldUnit) {
+		if (units.contains(oldUnit)) {
+			int index = getIndex(oldUnit);
+
+			units.remove(oldUnit);
+			oldUnit.removeUnitListener(this);
+
+			if (fireEnabled)
+				SwingUtilities.invokeLater(new RemoveUnitTableUpdater(index));
+		}
+	}
+
+	/**
+	 * Gets the index value of a given unit.
+	 *
+	 * @param unit the unit
+	 * @return the index value.
+	 */
+	protected int getIndex(Unit unit) {
+		return units.indexOf(unit);
+	}
+
+	/**
+	 * Clears out units from the model.
+	 */
+	protected void clear() {
+		for(Unit old: units) {
+			old.removeUnitListener(this);
+		}
+		units.clear();
+		fireTableDataChanged();
+	}
+
+	/**
+	 * Checks if unit is in table model already.
+	 *
+	 * @param unit the unit to check.
+	 * @return true if unit is in table.
+	 */
+	protected boolean containsUnit(Unit unit) {
+		return units.contains(unit);
+	}
+
+	protected List<Unit> getUnits() {
+		return units;
+	}
+
+	protected int getSize() {
+		return units.size();
+	}
+
+	/**
+	 * Return the number of columns
+	 *
+	 * @return column count.
+	 */
+	public int getColumnCount() {
+		return columnNames.length;
+	}
+
+	/**
+	 * Return the type of the column requested.
+	 *
+	 * @param columnIndex Index of column.
+	 * @return Class of specified column.
+	 */
+	@Override
+	public Class<?> getColumnClass(int columnIndex) {
+		if ((columnIndex >= 0) && (columnIndex < columnTypes.length)) {
+			return columnTypes[columnIndex];
+		}
+		return Object.class;
+	}
+
+	/**
+	 * Return the name of the column requested.
+	 *
+	 * @param columnIndex Index of column.
+	 * @return name of specified column.
+	 */
+	@Override
+	public String getColumnName(int columnIndex) {
+		if ((columnIndex >= 0) && (columnIndex < columnNames.length)) {
+			return columnNames[columnIndex];
+		}
+		return "Unknown";
+	}
+
+	/**
+	 * Get the name of the model.
+	 *
+	 * @return model name.
+	 */
+	public String getName() {
+		return name;
+	}
+
+	/**
+	 * Get the number of rows in the model.
+	 *
+	 * @return the number of Units.
+	 */
+	public int getRowCount() {
+		return units.size();
+	}
+
+	/**
+	 * Is this model already ordered according to some external criteria.
+	 *
+	 * @return FALSE as the Units have no natural order.
+	 */
+	public boolean getOrdered() {
+		return false;
+	}
+
+	/**
+	 * Get the unit at the specified row.
+	 *
+	 * @param index Index of the row.
+	 * @return Unit matching row
+	 */
+	protected Unit getUnit(int index) {
+		if (index > (getRowCount() - 1))
+			throw new IllegalStateException("Invalid index " + index + " for " + getRowCount() + " rows");
+		return units.get(index);
+	}
+
+	/**
+	 * Get the unit at the specified row.
+	 *
+	 * @param row Indexes of Unit to retrieve.
+	 * @return Unit at specified position.
+	 */
+	public Object getObject(int row) {
+		return getUnit(row);
+	}
+
+	/**
+	 * Gets the model count string.
+	 */
+	public String getCountString() {
+		return "  " + Msg.getString(countingMsgKey, getRowCount());
+	}
+
+	/**
+	 * Gets the hash code for this object.
+	 *
+	 * @return hash code.
+	 */
+	@Override
+	public int hashCode() {
+		return super.hashCode();
+	}
+
+	@Override
+	public boolean equals(Object o) {
+		boolean result = true;
+
+		if (o instanceof UnitTableModel) {
+			UnitTableModel oModel = (UnitTableModel) o;
+
+			if (!units.equals(oModel.units))
+				result = false;
+
+			if (!name.equals(oModel.name))
+				result = false;
+
+			if (!countingMsgKey.equals(oModel.countingMsgKey))
+				result = false;
+		} else
+			result = false;
+
+		return result;
+	}
+
+	/**
+	 * Prepares the model for deletion.
+	 */
+	public void destroy() {
+		if (units != null) {
+			clear();
+		}
+		units = null;
+		if (umListener != null) {
+			unitManager.removeUnitManagerListener(unitType, umListener);
+		}
+	}
+	
+	/**
+	 * Inner class for updating table after removing units.
+	 */
+	private class RemoveUnitTableUpdater implements Runnable {
+
+		private int index;
+
+		private RemoveUnitTableUpdater(int index) {
+			this.index = index;
+		}
+
+		public void run() {
+			fireTableRowsDeleted(index, index);
+		}
+	}
+}