--- conflicted
+++ resolved
@@ -1,692 +1,614 @@
-/*
- * Mars Simulation Project
- * GlobeDisplay.java
- * @date 2021-12-20
- * @author Scott Davis
- */
-package org.mars_sim.msp.ui.swing.tool.navigator;
-
-import java.awt.Color;
-import java.awt.Cursor;
-import java.awt.Dimension;
-import java.awt.Font;
-import java.awt.FontMetrics;
-import java.awt.Graphics;
-import java.awt.Graphics2D;
-import java.awt.Image;
-import java.awt.MediaTracker;
-import java.awt.RenderingHints;
-import java.awt.event.MouseAdapter;
-import java.awt.event.MouseEvent;
-import java.awt.image.MemoryImageSource;
-import java.util.Iterator;
-import java.util.logging.Level;
-import java.util.logging.Logger;
-
-import javax.swing.JComponent;
-
-import org.mars_sim.msp.core.Coordinates;
-import org.mars_sim.msp.core.IntPoint;
-import org.mars_sim.msp.core.Msg;
-import org.mars_sim.msp.core.Unit;
-import org.mars_sim.msp.core.UnitManager;
-import org.mars_sim.msp.core.UnitType;
-import org.mars_sim.msp.core.environment.SurfaceFeatures;
-import org.mars_sim.msp.core.time.ClockListener;
-import org.mars_sim.msp.core.time.ClockPulse;
-import org.mars_sim.msp.core.time.MasterClock;
-import org.mars_sim.msp.core.vehicle.Vehicle;
-import org.mars_sim.msp.ui.swing.ImageLoader;
-import org.mars_sim.msp.ui.swing.MainDesktopPane;
-import org.mars_sim.msp.ui.swing.unit_display_info.UnitDisplayInfo;
-import org.mars_sim.msp.ui.swing.unit_display_info.UnitDisplayInfoFactory;
-
-/**
- * The Globe Display class displays a graphical globe of Mars in the Navigator
- * tool.
- */
-@SuppressWarnings("serial")
-public class GlobeDisplay extends JComponent implements ClockListener {
-
-	/** default logger. */
-	private static final Logger logger = Logger.getLogger(GlobeDisplay.class.getName());
-
-	public final static int GLOBE_BOX_HEIGHT = NavigatorWindow.HORIZONTAL_SURFACE_MAP;
-	public final static int GLOBE_BOX_WIDTH = GLOBE_BOX_HEIGHT;
-	/** The max amount of pixels in each mouse drag that the globe will update itself. */
-	public final static int LIMIT = 60; 
-
-	private static final double HALF_PI = Math.PI / 2d;
-	private static int dragx, dragy, dxCache = 0, dyCache = 0;
-
-	// Data members
-	/** The Map type. 0 = surface, 1 = topo, 2 = geology. */
-	private int mapType;
-	/** <code>true</code> if globe needs to be regenerated */
-	private boolean recreate;
-	/** width of the globe display component. */
-	private int globalWidth;
-	/** height of the globe display component. */
-	private int globalHeight;
-	/** <code>true</code> if USGS surface map is to be used. */
-	private boolean useUSGSMap;
-	/** Array used to generate day/night shading image. */
-	private int[] shadingArray;
-	/** <code>true</code> if day/night shading is to be used. */
-	private boolean showDayNightShading;
-	/** <code>true</code> if globe should be updated. */
-	private boolean update;
-	/** <code>true</code> if refresh thread should continue. */
-//	private boolean keepRunning;
-	
-	/** Real surface sphere object. */
-	private MarsMap marsSphere;
-	/** Topographical sphere object. */
-	private MarsMap topoSphere;
-	/** Geological sphere object. */
-	private MarsMap geoSphere;
-	/** Spherical coordinates for globe center. */
-	private Coordinates centerCoords;
-	/** A mouse adapter class. */
-	private Dragger dragger;
-	
-	private Graphics dbg;
-	private Image dbImage = null;
-	private Image starfield;
-	
-	/**
-	 * Stores the font for drawing lon/lat strings in
-	 * {@link #drawCrossHair(Graphics)}.
-	 */
-	private Font positionFont = new Font("Helvetica", Font.PLAIN, 10);
-	/** measures the pixels needed to display text. */
-	private FontMetrics positionMetrics = getFontMetrics(positionFont);
-
-	private double globeCircumference;
-	private double rho;
-	
-	/**
-	 * stores the internationalized string for reuse in
-	 * {@link #drawCrossHair(Graphics)}.
-	 */
-	private String longitude = Msg.getString("direction.longitude"); //$NON-NLS-1$
-	/**
-	 * stores the internationalized string for reuse in
-	 * {@link #drawCrossHair(Graphics)}.
-	 */
-	private String latitude = Msg.getString("direction.latitude"); //$NON-NLS-1$
-
-	/**
-	 * stores the position for drawing lon/lat strings in
-	 * {@link #drawCrossHair(Graphics)}.
-	 */
-	private int leftWidth = positionMetrics.stringWidth(latitude);
-	/**
-	 * stores the position for drawing lon/lat strings in
-	 * {@link #drawCrossHair(Graphics)}.
-	 */
-	private int rightWidth = positionMetrics.stringWidth(longitude);
-	
-	private MainDesktopPane desktop;
-<<<<<<< HEAD
-	private SurfaceFeatures surfaceFeatures;
-=======
-	
-	private Simulation sim = Simulation.instance();
-	private SurfaceFeatures surfaceFeatures = sim.getMars().getSurfaceFeatures();
-	private MasterClock masterClock = sim.getMasterClock();
-	private UnitManager unitManager = sim.getUnitManager();
->>>>>>> e8b9f420
-
-	/**
-	 * Constructor.
-	 * 
-	 * @param navwin the navigator window.
-	 * @param globalWidth  the width of the globe display
-	 * @param globalHeight the height of the globe display
-	 */
-<<<<<<< HEAD
-	public GlobeDisplay(final NavigatorWindow navwin) {// , int width, int height) {
-
-		this.desktop = navwin.getDesktop();
-
-		// Initialize data members
-=======
-	public GlobeDisplay(final NavigatorWindow navwin) {
-		this.desktop = navwin.getDesktop();
-		
-		masterClock.addClockListener(this);
-		
-		//Initialize data members
->>>>>>> e8b9f420
-		this.globalWidth = GLOBE_BOX_WIDTH;
-		this.globalHeight = GLOBE_BOX_HEIGHT;
-
-		globeCircumference = globalHeight * 2;
-		rho = globeCircumference / (2D * Math.PI);
-
-		starfield = ImageLoader.getImage(Msg.getString("img.mars.starfield300")); //$NON-NLS-1$
-
-<<<<<<< HEAD
-		MasterClock masterClock = desktop.getSimulation().getMasterClock();
-		masterClock.addClockListener(this, 1000L);
-
-		surfaceFeatures = desktop.getSimulation().getMars().getSurfaceFeatures();
-
-=======
->>>>>>> e8b9f420
-		// Set component size
-		setPreferredSize(new Dimension(globalWidth, globalHeight));
-		setMaximumSize(getPreferredSize());
-
-		// Construct sphere objects for both real surface and topographical modes
-		marsSphere = new MarsMap(MarsMapType.SURFACE_MID, this);
-		topoSphere = new MarsMap(MarsMapType.TOPO_MID, this);
-		geoSphere = new MarsMap(MarsMapType.GEO_MID, this);
-
-		// Initialize global variables
-		centerCoords = new Coordinates(HALF_PI, 0D);
-		update = true;
-		mapType = 0;
-		recreate = true;
-		useUSGSMap = false;
-		shadingArray = new int[globalWidth * globalHeight * 2 * 2];
-		showDayNightShading = true;
-
-		dragger = new Dragger(navwin);
-		addMouseMotionListener(dragger);
-
-		// Initially show real surface globe
-		showSurf();
-	}
-	
-	public class Dragger extends MouseAdapter {
-		NavigatorWindow navwin;
-		
-		public Dragger (NavigatorWindow navwin) {
-			this.navwin = navwin;
-	    }
-<<<<<<< HEAD
-
-=======
-		
->>>>>>> e8b9f420
-		@Override
-		public void mousePressed(MouseEvent e) {
-			navwin.setCursor(new Cursor(Cursor.MOVE_CURSOR));
-			dragx = e.getX();
-			dragy = e.getY();
-
-			e.consume();
-		}
-
-		@Override
-		public void mouseReleased(MouseEvent e) {
-			navwin.setCursor(new Cursor(Cursor.HAND_CURSOR));
-			dragx = 0;
-			dragy = 0;
-			navwin.updateCoords(centerCoords);
-			e.consume();
-		}
-		
-//		@Override
-//	    public void mouseEntered(MouseEvent e){
-//			navwin.setCursor(new Cursor(Cursor.HAND_CURSOR));
-//	    }
-	    @Override
-	    public void mouseExited(MouseEvent e){
-	    	navwin.setCursor(new Cursor(Cursor.DEFAULT_CURSOR));
-	    }
-	    
-		@Override
-		public void mouseDragged(MouseEvent e) {
-			int dx, dy, x = e.getX(), y = e.getY();
-
-			dx = dragx - x;
-			dy = dragy - y;
-
-			if ((dx != 0 || dy != 0)// (dx < -2 || dx > 2) || (dy < -2 || dy > 2)) {
-				&& dx > -LIMIT && dx < LIMIT && dy > -LIMIT && dy < LIMIT
-				&& ((dxCache - dx) > -LIMIT) && ((dxCache - dx) < LIMIT) 
-				&& ((dyCache - dy) > -LIMIT) && ((dyCache - dy) < LIMIT)
-				&& x > 50 && x < 245 && y > 50 && y < 245) {
-					setCursor(new Cursor(Cursor.MOVE_CURSOR));
-					// Globe circumference in pixels.
-					// double globeCircumference = height *2;
-					// double rho = globeCircumference / (2D * Math.PI);
-					centerCoords = centerCoords.convertRectToSpherical((double) dx, (double) dy, rho);
-					navwin.updateCoords(centerCoords);				
-					recreate = false;
-					// Regenerate globe if recreate is true, then display
-					drawSphere();
-			}
-
-			dxCache = dx;
-			dyCache = dy;
-
-			dragx = x;
-			dragy = y;
-
-			e.consume();
-		}
-	}
-	/**
-	 * Displays real surface globe, regenerating if necessary
-	 */
-	public void showSurf() {
-		if (mapType != 0) {
-			recreate = true;
-		}
-		mapType = 0;
-		showGlobe(centerCoords);
-	}
-
-	public int getMapType() {
-		return mapType;
-	}
-
-	/**
-	 * Displays topographical globe, regenerating if necessary
-	 */
-	public void showTopo() {
-		if (mapType != 1) {
-			recreate = true;
-		}
-		mapType = 1;
-		showGlobe(centerCoords);
-	}
-
-
-	/**
-	 * Displays geological globe, regenerating if necessary
-	 */
-	public void showGeo() {
-		if (mapType != 2) {
-			recreate = true;
-		}
-		mapType = 2;
-		showGlobe(centerCoords);
-	}
-	
-	
-	/**
-	 * Displays globe at given center regardless of mode, regenerating if necessary
-	 *
-	 * @param newCenter the center location for the globe
-	 */
-	public void showGlobe(Coordinates newCenter) {
-		if (!centerCoords.equals(newCenter)) {
-			recreate = true;
-			centerCoords = newCenter;
-		}
-		updateDisplay();
-	}
-
-	/**
-	 * the run method for the runnable interface
-	 */
-	public void updateDisplay() {
-		if (recreate) {
-			// System.out.println("recreate is true");
-			recreate = false;
-			// Regenerate globe if recreate is true, then display
-			drawSphere();
-
-		} else {
-			drawSphere();
-		}
-	}
-
-	public void drawSphere() {
-
-		if (mapType == 0) {
-			marsSphere.drawSphere(centerCoords);
-		} else if (mapType == 1) {
-			topoSphere.drawSphere(centerCoords);
-		} else if (mapType == 2) {
-			geoSphere.drawSphere(centerCoords);
-		}
-		
-		paintDoubleBuffer();
-		repaint();
-
-	}
-
-	/*
-	 * Uses double buffering to draws into its own graphics object dbg before
-	 * calling paintComponent()
-	 */
-	public void paintDoubleBuffer() {
-		if (dbImage == null) {
-			dbImage = createImage(globalWidth, globalHeight);
-			if (dbImage == null) {
-				return;
-			} else
-				dbg = dbImage.getGraphics();
-		}
-
-		Graphics2D g2d = (Graphics2D) dbg;
-		g2d.setRenderingHint(RenderingHints.KEY_ANTIALIASING, RenderingHints.VALUE_ANTIALIAS_ON);
-		g2d.setRenderingHint(RenderingHints.KEY_TEXT_ANTIALIASING, RenderingHints.VALUE_TEXT_ANTIALIAS_ON);
-		g2d.setRenderingHint(RenderingHints.KEY_RENDERING, RenderingHints.VALUE_RENDER_QUALITY);
-		g2d.setRenderingHint(RenderingHints.KEY_STROKE_CONTROL, RenderingHints.VALUE_STROKE_PURE);
-
-		g2d.setColor(Color.black);
-		// dbg.fillRect(0, 0, 150, 150);
-		g2d.fillRect(0, 0, globalWidth, globalHeight);
-		// Image starfield = ImageLoader.getImage("starfield.gif"); //TODO: localize
-		g2d.drawImage(starfield, 0, 0, Color.black, null);
-
-		// Draw real or topo globe
-		MarsMap globe = null;
-		
-		if (mapType == 0) {
-			globe = marsSphere;
-		} else if (mapType == 1) {
-			globe = topoSphere;
-		} else if (mapType == 2) {
-			globe = geoSphere;
-		}
-		
-		Image image = globe.getGlobeImage();
-		if (image != null) {
-			if (globe.isImageDone()) {
-				g2d.drawImage(image, 0, 0, this);
-			} else {
-				return;
-			}
-		}
-
-		if (showDayNightShading) {
-			drawShading(g2d);
-		}
-
-		drawUnits(g2d);
-		drawCrossHair(g2d);
-
-	}
-
-	public void paint(Graphics g) {
-		Graphics2D g2d = (Graphics2D) g;
-		g2d.setRenderingHint(RenderingHints.KEY_ANTIALIASING, RenderingHints.VALUE_ANTIALIAS_ON);
-		g2d.setRenderingHint(RenderingHints.KEY_TEXT_ANTIALIASING, RenderingHints.VALUE_TEXT_ANTIALIAS_ON);
-		g2d.setRenderingHint(RenderingHints.KEY_RENDERING, RenderingHints.VALUE_RENDER_QUALITY);
-		g2d.setRenderingHint(RenderingHints.KEY_STROKE_CONTROL, RenderingHints.VALUE_STROKE_PURE);
-		if (dbImage != null)
-			g2d.drawImage(dbImage, 0, 0, null);
-	}
-
-	/**
-	 * Draws the day/night shading on the globe.
-	 * 
-	 * @param g graphics context
-	 */
-	protected void drawShading(Graphics2D g) {
-		int centerX = globalWidth / 2;
-		int centerY = globalHeight / 2;
-
-		for (int x = 0; x < globalWidth * 2; x++) {
-			for (int y = 0; y < globalHeight * 2; y++) {
-				int xDiff = x - centerX;
-				int yDiff = y - centerY;
-				if (Math.sqrt((xDiff * xDiff) + (yDiff * yDiff)) <= 47.74648293D) {
-					Coordinates location = centerCoords.convertRectToSpherical(xDiff, yDiff, 47.74648293D);
-
-					double sunlight = 1D;
-					try {
-						sunlight = surfaceFeatures.getSurfaceSunlightRatio(location);
-					} catch (NullPointerException e) {
-						// Do nothing.
-						// This may be caused if simulation hasn't been fully initialized yet.
-					}
-
-					if (sunlight > 1D) {
-						sunlight = 1D;
-					}
-					int sunlightInt = (int) (127 * sunlight);
-					shadingArray[x + (y * globalWidth)] = ((127 - sunlightInt) << 24) & 0xFF000000;
-				} else if (Math.sqrt((xDiff * xDiff) + (yDiff * yDiff)) <= 49D) {
-					// Draw black opaque pixel at boundary of Mars.
-					shadingArray[x + (y * globalHeight)] = 0xFF000000;
-				} else {
-					// Draw transparent pixel so background stars will show through.
-					shadingArray[x + (y * globalHeight)] = 0x00000000;
-				}
-			}
-		}
-
-		// Create shading image for map
-		Image shadingMap = this.createImage(new MemoryImageSource(globalWidth, globalHeight, shadingArray, 0, globalWidth));
-		// NOTE: Replace MediaTracker with faster method
-		// Use BufferedImage image = ImageIO.read() ? 
-		MediaTracker mt = new MediaTracker(this);
-		mt.addImage(shadingMap, 0);
-		try {
-			mt.waitForID(0);
-		} catch (InterruptedException e) {
-			logger.log(Level.SEVERE, Msg.getString("GlobeDisplay.log.shadingInterrupted", e.toString()) //$NON-NLS-1$
-			);
-		}
-
-		// Draw the shading image
-		g.drawImage(shadingMap, 0, 0, this);
-	}
-
-	/**
-	 * draw the dots on the globe that identify units
-	 * 
-	 * @param g graphics context
-	 */
-	protected void drawUnits(Graphics2D g) {
-<<<<<<< HEAD
-
-		UnitManager unitManager = desktop.getSimulation().getUnitManager();
-=======
->>>>>>> e8b9f420
-		Iterator<Unit> i = unitManager.getDisplayUnits().iterator();
-		while (i.hasNext()) {
-			Unit unit = i.next();
-			
-			if (unit.getUnitType() == UnitType.VEHICLE) {
-				if (((Vehicle)unit).isOnAMission()) {
-					// Proceed to below to set cursor;
-				}
-				else 
-					continue;
-			}
-			
-			UnitDisplayInfo displayInfo = UnitDisplayInfoFactory.getUnitDisplayInfo(unit);
-			if (displayInfo != null && displayInfo.isGlobeDisplayed(unit)) {
-				Coordinates unitCoords = unit.getCoordinates();
-				if (centerCoords.getAngle(unitCoords) < HALF_PI) {
-					if (mapType == 0) {
-						g.setColor(displayInfo.getSurfGlobeColor());
-					} else if (mapType == 1) {
-						g.setColor(displayInfo.getTopoGlobeColor());
-					} else if (mapType == 2) {
-						g.setColor(displayInfo.getGeologyGlobeColor());
-					}
-					
-					IntPoint tempLocation = getUnitDrawLocation(unitCoords);
-					g.fillRect(tempLocation.getiX(), tempLocation.getiY(), 3, 3);
-				}
-			}
-		}
-	}
-
-	/**
-	 * Draw green rectanges and lines (cross-hair type thingy), and write the
-	 * latitude and logitude of the center point of the current globe view.
-	 * 
-	 * @param g graphics context
-	 */
-	protected void drawCrossHair(Graphics2D g) {
-<<<<<<< HEAD
-
-=======
->>>>>>> e8b9f420
-		g.setColor(Color.orange);
-
-		// If USGS map is used, use small crosshairs.
-		if (useUSGSMap && mapType == 0) {
-			g.drawRect(72, 72, 6, 6);
-			g.drawLine(0, 75, 71, 75);
-			g.drawLine(79, 75, 149, 75);
-			g.drawLine(75, 20, 75, 71);
-			g.drawLine(75, 79, 75, 149);
-		}
-		// If not USGS map, use large crosshairs.
-		else {
-<<<<<<< HEAD
-
-=======
->>>>>>> e8b9f420
-			g.drawRect(118, 118, 66, 66);
-			g.drawLine(0, 150, 117, 150);
-			g.drawLine(184, 150, 299, 150);
-			g.drawLine(150, 20, 150, 117);
-<<<<<<< HEAD
-			g.drawLine(150, 185, 150, 300);
-	
-=======
-			g.drawLine(150, 185, 150, 300);	
->>>>>>> e8b9f420
-		}
-
-		// use prepared font
-		g.setFont(positionFont);
-
-		// Draw longitude and latitude strings using prepared measurements
-		g.drawString(latitude, 25, 30);
-		g.drawString(longitude, 275 - rightWidth, 30);
-
-		String latString = centerCoords.getFormattedLatitudeString();
-		String longString = centerCoords.getFormattedLongitudeString();
-
-		int latWidth = positionMetrics.stringWidth(latString);
-		int longWidth = positionMetrics.stringWidth(longString);
-
-		int latPosition = ((leftWidth - latWidth) / 2) + 25;
-		int longPosition = 275 - rightWidth + ((rightWidth - longWidth) / 2);
-
-		g.drawString(latString, latPosition, 50);
-		g.drawString(longString, longPosition, 50);
-
-	}
-
-	/**
-	 * Returns unit x, y position on globe panel
-	 * 
-	 * @param unitCoords the unit's location
-	 * @return x, y position on globe panel
-	 */
-	private IntPoint getUnitDrawLocation(Coordinates unitCoords) {
-		double rho = globalWidth / Math.PI;
-		int half_map = globalWidth / 2;
-		int low_edge = 0;
-		return Coordinates.findRectPosition(unitCoords, centerCoords, rho, half_map, low_edge);
-	}
-
-	/**
-	 * Set USGS as surface map
-	 * 
-	 * @param useUSGSMap true if using USGS map.
-	 */
-	public void setUSGSMap(boolean useUSGSMap) {
-		this.useUSGSMap = useUSGSMap;
-	}
-
-	/**
-	 * Sets day/night tracking to on or off.
-	 * 
-	 * @param showDayNightShading true if globe is to use day/night tracking.
-	 */
-	public void setDayNightTracking(boolean showDayNightShading) {
-		this.showDayNightShading = showDayNightShading;
-	}
-
-	/**
-	 * Gets the center coordinates of the globe.
-	 * 
-	 * @return coordinates.
-	 */
-	public Coordinates getCoordinates() {
-		return centerCoords;
-	}
-
-	/**
-	 * Sets the center coordinates of the globe.
-	 * 
-	 * @param c the center coordinates.
-	 */
-	public void setCoordinates(Coordinates c) {
-		if (c != null) {
-			centerCoords = c;
-		}
-	}
-
-	@Override
-	public void clockPulse(ClockPulse pulse) {
-<<<<<<< HEAD
-=======
-		// nothing
-	}
-
-	@Override
-	public void uiPulse(double time) {
->>>>>>> e8b9f420
-		if (desktop.isToolWindowOpen(NavigatorWindow.NAME)) {
-			updateDisplay();
-		}
-	}
-
-	@Override
-	public void pauseChange(boolean isPaused, boolean showPane) {
-<<<<<<< HEAD
-=======
-		// Nothing
->>>>>>> e8b9f420
-	}
-
-	/**
-	 * Prepare globe for deletion.
-	 */
-	public void destroy() {
-		MasterClock masterClock = desktop.getSimulation().getMasterClock();
-		masterClock.removeClockListener(this);
-		removeMouseListener(dragger);
-		dragger = null;
-		surfaceFeatures = null;
-		desktop  = null;
-
-		marsSphere = null;
-		topoSphere = null;
-		centerCoords = null;
-
-		dbg = null;
-		dbImage = null;
-		starfield = null;
-	}
-<<<<<<< HEAD
-
-	@Override
-	public StyleId getDefaultStyleId() {
-		// TODO Auto-generated method stub
-		return null;
-	}
-
-	@Override
-	public void updateUI() {
-		// TODO Auto-generated method stub
-		
-	}
-
-	@Override
-	public String getUIClassID() {
-		// TODO Auto-generated method stub
-		return null;
-	}
-
-=======
->>>>>>> e8b9f420
-}
+/*
+ * Mars Simulation Project
+ * GlobeDisplay.java
+ * @date 2021-12-20
+ * @author Scott Davis
+ */
+package org.mars_sim.msp.ui.swing.tool.navigator;
+
+import java.awt.Color;
+import java.awt.Cursor;
+import java.awt.Dimension;
+import java.awt.Font;
+import java.awt.FontMetrics;
+import java.awt.Graphics;
+import java.awt.Graphics2D;
+import java.awt.Image;
+import java.awt.MediaTracker;
+import java.awt.RenderingHints;
+import java.awt.event.MouseAdapter;
+import java.awt.event.MouseEvent;
+import java.awt.image.MemoryImageSource;
+import java.util.Iterator;
+import java.util.logging.Level;
+import java.util.logging.Logger;
+
+import javax.swing.JComponent;
+
+import org.mars_sim.msp.core.Coordinates;
+import org.mars_sim.msp.core.IntPoint;
+import org.mars_sim.msp.core.Msg;
+import org.mars_sim.msp.core.Unit;
+import org.mars_sim.msp.core.UnitManager;
+import org.mars_sim.msp.core.UnitType;
+import org.mars_sim.msp.core.environment.SurfaceFeatures;
+import org.mars_sim.msp.core.time.ClockListener;
+import org.mars_sim.msp.core.time.ClockPulse;
+import org.mars_sim.msp.core.time.MasterClock;
+import org.mars_sim.msp.core.vehicle.Vehicle;
+import org.mars_sim.msp.ui.swing.ImageLoader;
+import org.mars_sim.msp.ui.swing.MainDesktopPane;
+import org.mars_sim.msp.ui.swing.unit_display_info.UnitDisplayInfo;
+import org.mars_sim.msp.ui.swing.unit_display_info.UnitDisplayInfoFactory;
+
+/**
+ * The Globe Display class displays a graphical globe of Mars in the Navigator
+ * tool.
+ */
+@SuppressWarnings("serial")
+public class GlobeDisplay extends JComponent implements ClockListener {
+
+	/** default logger. */
+	private static final Logger logger = Logger.getLogger(GlobeDisplay.class.getName());
+
+	public final static int GLOBE_BOX_HEIGHT = NavigatorWindow.HORIZONTAL_SURFACE_MAP;
+	public final static int GLOBE_BOX_WIDTH = GLOBE_BOX_HEIGHT;
+	/** The max amount of pixels in each mouse drag that the globe will update itself. */
+	public final static int LIMIT = 60; 
+
+	private static final double HALF_PI = Math.PI / 2d;
+	private static int dragx, dragy, dxCache = 0, dyCache = 0;
+
+	// Data members
+	/** The Map type. 0 = surface, 1 = topo, 2 = geology. */
+	private int mapType;
+	/** <code>true</code> if globe needs to be regenerated */
+	private boolean recreate;
+	/** width of the globe display component. */
+	private int globalWidth;
+	/** height of the globe display component. */
+	private int globalHeight;
+	/** <code>true</code> if USGS surface map is to be used. */
+	private boolean useUSGSMap;
+	/** Array used to generate day/night shading image. */
+	private int[] shadingArray;
+	/** <code>true</code> if day/night shading is to be used. */
+	private boolean showDayNightShading;
+	/** <code>true</code> if globe should be updated. */
+	private boolean update;
+	/** <code>true</code> if refresh thread should continue. */
+//	private boolean keepRunning;
+	
+	/** Real surface sphere object. */
+	private MarsMap marsSphere;
+	/** Topographical sphere object. */
+	private MarsMap topoSphere;
+	/** Geological sphere object. */
+	private MarsMap geoSphere;
+	/** Spherical coordinates for globe center. */
+	private Coordinates centerCoords;
+	/** A mouse adapter class. */
+	private Dragger dragger;
+	
+	private Graphics dbg;
+	private Image dbImage = null;
+	private Image starfield;
+	
+	/**
+	 * Stores the font for drawing lon/lat strings in
+	 * {@link #drawCrossHair(Graphics)}.
+	 */
+	private Font positionFont = new Font("Helvetica", Font.PLAIN, 10);
+	/** measures the pixels needed to display text. */
+	private FontMetrics positionMetrics = getFontMetrics(positionFont);
+
+	private double globeCircumference;
+	private double rho;
+	
+	/**
+	 * stores the internationalized string for reuse in
+	 * {@link #drawCrossHair(Graphics)}.
+	 */
+	private String longitude = Msg.getString("direction.longitude"); //$NON-NLS-1$
+	/**
+	 * stores the internationalized string for reuse in
+	 * {@link #drawCrossHair(Graphics)}.
+	 */
+	private String latitude = Msg.getString("direction.latitude"); //$NON-NLS-1$
+
+	/**
+	 * stores the position for drawing lon/lat strings in
+	 * {@link #drawCrossHair(Graphics)}.
+	 */
+	private int leftWidth = positionMetrics.stringWidth(latitude);
+	/**
+	 * stores the position for drawing lon/lat strings in
+	 * {@link #drawCrossHair(Graphics)}.
+	 */
+	private int rightWidth = positionMetrics.stringWidth(longitude);
+	
+	private MainDesktopPane desktop;
+	private SurfaceFeatures surfaceFeatures;
+
+	/**
+	 * Constructor.
+	 * 
+	 * @param navwin the navigator window.
+	 * @param globalWidth  the width of the globe display
+	 * @param globalHeight the height of the globe display
+	 */
+	public GlobeDisplay(final NavigatorWindow navwin) {
+		this.desktop = navwin.getDesktop();
+
+		// Initialize data members
+		this.globalWidth = GLOBE_BOX_WIDTH;
+		this.globalHeight = GLOBE_BOX_HEIGHT;
+
+		globeCircumference = globalHeight * 2;
+		rho = globeCircumference / (2D * Math.PI);
+
+		this.starfield = ImageLoader.getImage(Msg.getString("img.mars.starfield300")); //$NON-NLS-1$
+
+		this.surfaceFeatures = desktop.getSimulation().getMars().getSurfaceFeatures();
+
+
+		// Set component size
+		setPreferredSize(new Dimension(globalWidth, globalHeight));
+		setMaximumSize(getPreferredSize());
+
+		// Construct sphere objects for both real surface and topographical modes
+		marsSphere = new MarsMap(MarsMapType.SURFACE_MID, this);
+		topoSphere = new MarsMap(MarsMapType.TOPO_MID, this);
+		geoSphere = new MarsMap(MarsMapType.GEO_MID, this);
+
+		// Initialize global variables
+		centerCoords = new Coordinates(HALF_PI, 0D);
+		update = true;
+		mapType = 0;
+		recreate = true;
+		useUSGSMap = false;
+		shadingArray = new int[globalWidth * globalHeight * 2 * 2];
+		showDayNightShading = true;
+
+		dragger = new Dragger(navwin);
+		addMouseMotionListener(dragger);
+
+		// Initially show real surface globe
+		showSurf();
+		
+		// Add listener once fully constructed
+		MasterClock masterClock = desktop.getSimulation().getMasterClock();
+		masterClock.addClockListener(this, 1000L);
+	}
+	
+	public class Dragger extends MouseAdapter {
+		NavigatorWindow navwin;
+		
+		public Dragger (NavigatorWindow navwin) {
+			this.navwin = navwin;
+	    }
+
+		@Override
+		public void mousePressed(MouseEvent e) {
+			navwin.setCursor(new Cursor(Cursor.MOVE_CURSOR));
+			dragx = e.getX();
+			dragy = e.getY();
+
+			e.consume();
+		}
+
+		@Override
+		public void mouseReleased(MouseEvent e) {
+			navwin.setCursor(new Cursor(Cursor.HAND_CURSOR));
+			dragx = 0;
+			dragy = 0;
+			navwin.updateCoords(centerCoords);
+			e.consume();
+		}
+
+	    @Override
+	    public void mouseExited(MouseEvent e){
+	    	navwin.setCursor(new Cursor(Cursor.DEFAULT_CURSOR));
+	    }
+	    
+		@Override
+		public void mouseDragged(MouseEvent e) {
+			int dx, dy, x = e.getX(), y = e.getY();
+
+			dx = dragx - x;
+			dy = dragy - y;
+
+			if ((dx != 0 || dy != 0)// (dx < -2 || dx > 2) || (dy < -2 || dy > 2)) {
+				&& dx > -LIMIT && dx < LIMIT && dy > -LIMIT && dy < LIMIT
+				&& ((dxCache - dx) > -LIMIT) && ((dxCache - dx) < LIMIT) 
+				&& ((dyCache - dy) > -LIMIT) && ((dyCache - dy) < LIMIT)
+				&& x > 50 && x < 245 && y > 50 && y < 245) {
+					setCursor(new Cursor(Cursor.MOVE_CURSOR));
+					// Globe circumference in pixels.
+					// double globeCircumference = height *2;
+					// double rho = globeCircumference / (2D * Math.PI);
+					centerCoords = centerCoords.convertRectToSpherical((double) dx, (double) dy, rho);
+					navwin.updateCoords(centerCoords);				
+					recreate = false;
+					// Regenerate globe if recreate is true, then display
+					drawSphere();
+			}
+
+			dxCache = dx;
+			dyCache = dy;
+
+			dragx = x;
+			dragy = y;
+
+			e.consume();
+		}
+	}
+	/**
+	 * Displays real surface globe, regenerating if necessary
+	 */
+	public void showSurf() {
+		if (mapType != 0) {
+			recreate = true;
+		}
+		mapType = 0;
+		showGlobe(centerCoords);
+	}
+
+	public int getMapType() {
+		return mapType;
+	}
+
+	/**
+	 * Displays topographical globe, regenerating if necessary
+	 */
+	public void showTopo() {
+		if (mapType != 1) {
+			recreate = true;
+		}
+		mapType = 1;
+		showGlobe(centerCoords);
+	}
+
+
+	/**
+	 * Displays geological globe, regenerating if necessary
+	 */
+	public void showGeo() {
+		if (mapType != 2) {
+			recreate = true;
+		}
+		mapType = 2;
+		showGlobe(centerCoords);
+	}
+	
+	
+	/**
+	 * Displays globe at given center regardless of mode, regenerating if necessary
+	 *
+	 * @param newCenter the center location for the globe
+	 */
+	public void showGlobe(Coordinates newCenter) {
+		if (!centerCoords.equals(newCenter)) {
+			recreate = true;
+			centerCoords = newCenter;
+		}
+		updateDisplay();
+	}
+
+	/**
+	 * the run method for the runnable interface
+	 */
+	public void updateDisplay() {
+		if (recreate) {
+			// System.out.println("recreate is true");
+			recreate = false;
+			// Regenerate globe if recreate is true, then display
+			drawSphere();
+
+		} else {
+			drawSphere();
+		}
+	}
+
+	public void drawSphere() {
+
+		if (mapType == 0) {
+			marsSphere.drawSphere(centerCoords);
+		} else if (mapType == 1) {
+			topoSphere.drawSphere(centerCoords);
+		} else if (mapType == 2) {
+			geoSphere.drawSphere(centerCoords);
+		}
+		
+		paintDoubleBuffer();
+		repaint();
+
+	}
+
+	/*
+	 * Uses double buffering to draws into its own graphics object dbg before
+	 * calling paintComponent()
+	 */
+	public void paintDoubleBuffer() {
+		if (dbImage == null) {
+			dbImage = createImage(globalWidth, globalHeight);
+			if (dbImage == null) {
+				return;
+			} else
+				dbg = dbImage.getGraphics();
+		}
+
+		Graphics2D g2d = (Graphics2D) dbg;
+		g2d.setRenderingHint(RenderingHints.KEY_ANTIALIASING, RenderingHints.VALUE_ANTIALIAS_ON);
+		g2d.setRenderingHint(RenderingHints.KEY_TEXT_ANTIALIASING, RenderingHints.VALUE_TEXT_ANTIALIAS_ON);
+		g2d.setRenderingHint(RenderingHints.KEY_RENDERING, RenderingHints.VALUE_RENDER_QUALITY);
+		g2d.setRenderingHint(RenderingHints.KEY_STROKE_CONTROL, RenderingHints.VALUE_STROKE_PURE);
+
+		g2d.setColor(Color.black);
+		// dbg.fillRect(0, 0, 150, 150);
+		g2d.fillRect(0, 0, globalWidth, globalHeight);
+		// Image starfield = ImageLoader.getImage("starfield.gif"); //TODO: localize
+		g2d.drawImage(starfield, 0, 0, Color.black, null);
+
+		// Draw real or topo globe
+		MarsMap globe = null;
+		
+		if (mapType == 0) {
+			globe = marsSphere;
+		} else if (mapType == 1) {
+			globe = topoSphere;
+		} else if (mapType == 2) {
+			globe = geoSphere;
+		}
+		
+		Image image = globe.getGlobeImage();
+		if (image != null) {
+			if (globe.isImageDone()) {
+				g2d.drawImage(image, 0, 0, this);
+			} else {
+				return;
+			}
+		}
+
+		if (showDayNightShading) {
+			drawShading(g2d);
+		}
+
+		drawUnits(g2d);
+		drawCrossHair(g2d);
+
+	}
+
+	public void paint(Graphics g) {
+		Graphics2D g2d = (Graphics2D) g;
+		g2d.setRenderingHint(RenderingHints.KEY_ANTIALIASING, RenderingHints.VALUE_ANTIALIAS_ON);
+		g2d.setRenderingHint(RenderingHints.KEY_TEXT_ANTIALIASING, RenderingHints.VALUE_TEXT_ANTIALIAS_ON);
+		g2d.setRenderingHint(RenderingHints.KEY_RENDERING, RenderingHints.VALUE_RENDER_QUALITY);
+		g2d.setRenderingHint(RenderingHints.KEY_STROKE_CONTROL, RenderingHints.VALUE_STROKE_PURE);
+		if (dbImage != null)
+			g2d.drawImage(dbImage, 0, 0, null);
+	}
+
+	/**
+	 * Draws the day/night shading on the globe.
+	 * 
+	 * @param g graphics context
+	 */
+	protected void drawShading(Graphics2D g) {
+		int centerX = globalWidth / 2;
+		int centerY = globalHeight / 2;
+
+		for (int x = 0; x < globalWidth * 2; x++) {
+			for (int y = 0; y < globalHeight * 2; y++) {
+				int xDiff = x - centerX;
+				int yDiff = y - centerY;
+				if (Math.sqrt((xDiff * xDiff) + (yDiff * yDiff)) <= 47.74648293D) {
+					Coordinates location = centerCoords.convertRectToSpherical(xDiff, yDiff, 47.74648293D);
+
+					double sunlight = 1D;
+					try {
+						sunlight = surfaceFeatures.getSurfaceSunlightRatio(location);
+					} catch (NullPointerException e) {
+						// Do nothing.
+						// This may be caused if simulation hasn't been fully initialized yet.
+					}
+
+					if (sunlight > 1D) {
+						sunlight = 1D;
+					}
+					int sunlightInt = (int) (127 * sunlight);
+					shadingArray[x + (y * globalWidth)] = ((127 - sunlightInt) << 24) & 0xFF000000;
+				} else if (Math.sqrt((xDiff * xDiff) + (yDiff * yDiff)) <= 49D) {
+					// Draw black opaque pixel at boundary of Mars.
+					shadingArray[x + (y * globalHeight)] = 0xFF000000;
+				} else {
+					// Draw transparent pixel so background stars will show through.
+					shadingArray[x + (y * globalHeight)] = 0x00000000;
+				}
+			}
+		}
+
+		// Create shading image for map
+		Image shadingMap = this.createImage(new MemoryImageSource(globalWidth, globalHeight, shadingArray, 0, globalWidth));
+		// NOTE: Replace MediaTracker with faster method
+		// Use BufferedImage image = ImageIO.read() ? 
+		MediaTracker mt = new MediaTracker(this);
+		mt.addImage(shadingMap, 0);
+		try {
+			mt.waitForID(0);
+		} catch (InterruptedException e) {
+			logger.log(Level.SEVERE, Msg.getString("GlobeDisplay.log.shadingInterrupted", e.toString()) //$NON-NLS-1$
+			);
+		}
+
+		// Draw the shading image
+		g.drawImage(shadingMap, 0, 0, this);
+	}
+
+	/**
+	 * draw the dots on the globe that identify units
+	 * 
+	 * @param g graphics context
+	 */
+	protected void drawUnits(Graphics2D g) {
+		UnitManager unitManager = desktop.getSimulation().getUnitManager();
+		Iterator<Unit> i = unitManager.getDisplayUnits().iterator();
+		while (i.hasNext()) {
+			Unit unit = i.next();
+			
+			if (unit.getUnitType() == UnitType.VEHICLE) {
+				if (((Vehicle)unit).isOnAMission()) {
+					// Proceed to below to set cursor;
+				}
+				else 
+					continue;
+			}
+			
+			UnitDisplayInfo displayInfo = UnitDisplayInfoFactory.getUnitDisplayInfo(unit);
+			if (displayInfo != null && displayInfo.isGlobeDisplayed(unit)) {
+				Coordinates unitCoords = unit.getCoordinates();
+				if (centerCoords.getAngle(unitCoords) < HALF_PI) {
+					if (mapType == 0) {
+						g.setColor(displayInfo.getSurfGlobeColor());
+					} else if (mapType == 1) {
+						g.setColor(displayInfo.getTopoGlobeColor());
+					} else if (mapType == 2) {
+						g.setColor(displayInfo.getGeologyGlobeColor());
+					}
+					
+					IntPoint tempLocation = getUnitDrawLocation(unitCoords);
+					g.fillRect(tempLocation.getiX(), tempLocation.getiY(), 3, 3);
+				}
+			}
+		}
+	}
+
+	/**
+	 * Draw green rectanges and lines (cross-hair type thingy), and write the
+	 * latitude and logitude of the center point of the current globe view.
+	 * 
+	 * @param g graphics context
+	 */
+	protected void drawCrossHair(Graphics2D g) {
+		g.setColor(Color.orange);
+
+		// If USGS map is used, use small crosshairs.
+		if (useUSGSMap && mapType == 0) {
+			g.drawRect(72, 72, 6, 6);
+			g.drawLine(0, 75, 71, 75);
+			g.drawLine(79, 75, 149, 75);
+			g.drawLine(75, 20, 75, 71);
+			g.drawLine(75, 79, 75, 149);
+		}
+		// If not USGS map, use large crosshairs.
+		else {
+			g.drawRect(118, 118, 66, 66);
+			g.drawLine(0, 150, 117, 150);
+			g.drawLine(184, 150, 299, 150);
+			g.drawLine(150, 20, 150, 117);
+			g.drawLine(150, 185, 150, 300);	
+		}
+
+		// use prepared font
+		g.setFont(positionFont);
+
+		// Draw longitude and latitude strings using prepared measurements
+		g.drawString(latitude, 25, 30);
+		g.drawString(longitude, 275 - rightWidth, 30);
+
+		String latString = centerCoords.getFormattedLatitudeString();
+		String longString = centerCoords.getFormattedLongitudeString();
+
+		int latWidth = positionMetrics.stringWidth(latString);
+		int longWidth = positionMetrics.stringWidth(longString);
+
+		int latPosition = ((leftWidth - latWidth) / 2) + 25;
+		int longPosition = 275 - rightWidth + ((rightWidth - longWidth) / 2);
+
+		g.drawString(latString, latPosition, 50);
+		g.drawString(longString, longPosition, 50);
+
+	}
+
+	/**
+	 * Returns unit x, y position on globe panel
+	 * 
+	 * @param unitCoords the unit's location
+	 * @return x, y position on globe panel
+	 */
+	private IntPoint getUnitDrawLocation(Coordinates unitCoords) {
+		double rho = globalWidth / Math.PI;
+		int half_map = globalWidth / 2;
+		int low_edge = 0;
+		return Coordinates.findRectPosition(unitCoords, centerCoords, rho, half_map, low_edge);
+	}
+
+	/**
+	 * Set USGS as surface map
+	 * 
+	 * @param useUSGSMap true if using USGS map.
+	 */
+	public void setUSGSMap(boolean useUSGSMap) {
+		this.useUSGSMap = useUSGSMap;
+	}
+
+	/**
+	 * Sets day/night tracking to on or off.
+	 * 
+	 * @param showDayNightShading true if globe is to use day/night tracking.
+	 */
+	public void setDayNightTracking(boolean showDayNightShading) {
+		this.showDayNightShading = showDayNightShading;
+	}
+
+	/**
+	 * Gets the center coordinates of the globe.
+	 * 
+	 * @return coordinates.
+	 */
+	public Coordinates getCoordinates() {
+		return centerCoords;
+	}
+
+	/**
+	 * Sets the center coordinates of the globe.
+	 * 
+	 * @param c the center coordinates.
+	 */
+	public void setCoordinates(Coordinates c) {
+		if (c != null) {
+			centerCoords = c;
+		}
+	}
+
+	@Override
+	public void clockPulse(ClockPulse pulse) {
+		if (desktop.isToolWindowOpen(NavigatorWindow.NAME)) {
+			updateDisplay();
+		}
+	}
+
+	@Override
+	public void pauseChange(boolean isPaused, boolean showPane) {
+	}
+
+	/**
+	 * Prepare globe for deletion.
+	 */
+	public void destroy() {
+		MasterClock masterClock = desktop.getSimulation().getMasterClock();
+		masterClock.removeClockListener(this);
+		removeMouseListener(dragger);
+		dragger = null;
+		surfaceFeatures = null;
+		desktop  = null;
+
+		marsSphere = null;
+		topoSphere = null;
+		centerCoords = null;
+
+		dbg = null;
+		dbImage = null;
+		starfield = null;
+	}
+}