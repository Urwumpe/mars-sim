/*
 * Mars Simulation Project
 * CommanderWindow.java
 * @date 2023-08-25
 * @author Manny Kung
 */
package org.mars_sim.msp.ui.swing.tool.commander;

import java.awt.BorderLayout;
import java.awt.Color;
import java.awt.Component;
import java.awt.Dimension;
import java.awt.FlowLayout;
import java.awt.GridLayout;
import java.awt.event.ActionEvent;
import java.awt.event.ActionListener;
import java.awt.event.ItemEvent;
import java.util.ArrayList;
import java.util.Collection;
import java.util.Collections;
import java.util.HashMap;
import java.util.Iterator;
import java.util.List;
import java.util.Map;

import javax.swing.AbstractListModel;
import javax.swing.BorderFactory;
import javax.swing.BoxLayout;
import javax.swing.ButtonGroup;
import javax.swing.DefaultComboBoxModel;
import javax.swing.DefaultListCellRenderer;
import javax.swing.JButton;
import javax.swing.JCheckBox;
import javax.swing.JComboBox;
import javax.swing.JLabel;
import javax.swing.JList;
import javax.swing.JPanel;
import javax.swing.JRadioButton;
import javax.swing.JScrollPane;
import javax.swing.JSpinner;
import javax.swing.JTabbedPane;
import javax.swing.JTextArea;
import javax.swing.ScrollPaneConstants;
import javax.swing.SpinnerModel;
import javax.swing.SpinnerNumberModel;
<<<<<<< HEAD
import javax.swing.SwingConstants;
=======
import javax.swing.border.EmptyBorder;
import javax.swing.event.ChangeEvent;
import javax.swing.event.ChangeListener;
>>>>>>> d15161c8

import org.mars.sim.tools.Msg;
import org.mars_sim.msp.core.GameManager;
import org.mars_sim.msp.core.GameManager.GameMode;
<<<<<<< HEAD
import org.mars_sim.msp.core.data.RatingScore;
=======
import org.mars_sim.msp.core.Simulation;
>>>>>>> d15161c8
import org.mars_sim.msp.core.UnitEvent;
import org.mars_sim.msp.core.UnitEventType;
import org.mars_sim.msp.core.UnitListener;
import org.mars_sim.msp.core.UnitManager;
import org.mars_sim.msp.core.logging.SimLogger;
import org.mars_sim.msp.core.moon.Colony;
import org.mars_sim.msp.core.person.Person;
import org.mars_sim.msp.core.person.ai.mission.MissionType;
import org.mars_sim.msp.core.person.ai.task.util.BasicTaskJob;
import org.mars_sim.msp.core.person.ai.task.util.FactoryMetaTask;
import org.mars_sim.msp.core.person.ai.task.util.MetaTaskUtil;
import org.mars_sim.msp.core.person.ai.task.util.TaskJob;
import org.mars_sim.msp.core.structure.OverrideType;
import org.mars_sim.msp.core.structure.Settlement;
import org.mars_sim.msp.core.structure.building.Building;
import org.mars_sim.msp.core.structure.building.BuildingManager;
import org.mars_sim.msp.core.structure.building.function.FunctionType;
import org.mars_sim.msp.core.structure.building.function.farming.Farming;
import org.mars_sim.msp.core.time.ClockPulse;
import org.mars_sim.msp.core.time.MasterClock;
import org.mars_sim.msp.ui.swing.JComboBoxMW;
import org.mars_sim.msp.ui.swing.MainDesktopPane;
import org.mars_sim.msp.ui.swing.MarsPanelBorder;
import org.mars_sim.msp.ui.swing.StyleManager;
import org.mars_sim.msp.ui.swing.tool.SmartScroller;
import org.mars_sim.msp.ui.swing.toolwindow.ToolWindow;
import org.mars_sim.msp.ui.swing.utils.AttributePanel;


/**
 * Window for the Commanders Dashboard.
 */
@SuppressWarnings("serial")
public class CommanderWindow extends ToolWindow {

	/** default logger. */
	private static SimLogger logger = SimLogger.getLogger(CommanderWindow.class.getName());

	public static final String NAME = "Command Dashboard";
	public static final String ICON = "dashboard";

	private static final String DIPLOMATIC_TAB = "Diplomatic";

	private static final String AGRICULTURE_TAB = "Agriculture";
	private static final String COMPUTING_TAB = "Computing";
	private static final String ENGINEERING_TAB = "Engineering";
	private static final String LOGISTIC_TAB = "Logistic";
	private static final String MISSION_TAB = " Mission";
	private static final String RESOURCE_TAB = "Resource";
	private static final String SAFETY_TAB = "Safety";
	private static final String SCIENCE_TAB = "Science";

	private static final String CAN_INITIATE = "Can initiate Trading Mission";
	private static final String CANNOT_INITIATE = "Cannot initiate Trading Mission";
	private static final String ACCEPT = "Accept Trading initiated by other settlements";
	private static final String ACCEPT_NO = "Accept NO Trading initiated by other settlements";
	private static final String SEE_RIGHT = ".    -->";

	private int popCache;
	private int bedCache;
	private int touristCache;
	private int residentCache;
	private int researcherCache;
	
	private double totalAreaCache;
	private double AreaPerPersonCache;
	
	
	private JTabbedPane tabPane;
	/** Person Combo box */	
	private JComboBoxMW<Person> personBox;
	/** Settlement Combo box */
	private JComboBox<Settlement> settlementBox;
	/** Settlement Combo box */
	private JComboBox<Building> buildingBox;
	/** Number JSpinner */
	private JSpinner areaSpinner;
	
	private ListModel listModel;
	private JList<TaskJob> list;
	private JTextArea logBookTA;

	private JPanel policyMainPanel;

	/** Check box for overriding EVA. */
	private JCheckBox overrideDigLocalRegolithCB;
	
	/** Check box for overriding EVA. */
	private JCheckBox overrideDigLocalIceCB;
	
	private JScrollPane listScrollPanel;

	private JRadioButton r0;
	private JRadioButton r1;
	private JRadioButton r2;
	private JRadioButton r3;
	private JRadioButton r4;
	
	private JLabel popLabel;
	private JLabel bedLabel;
	private JLabel touristLabel;
	private JLabel residentLabel;
	private JLabel researcherLabel;
	private JLabel totalAreaLabel;
	private JLabel AreaPerPersonLabel;
	
	private Person cc;

	private Settlement settlement;
<<<<<<< HEAD
=======
	
	private Colony colony;
>>>>>>> d15161c8

	/** The MarsClock instance. */
	private MasterClock masterClock;
	private UnitManager unitManager;

	private JPanel tradingPartnersPanel;
	
	private Map<String, Settlement> tradingPartners;
	private List<Colony> colonyList;
	

	/**
	 * Constructor.
	 * 
	 * @param desktop {@link MainDesktopPane} the main desktop panel.
	 */
	public CommanderWindow(MainDesktopPane desktop) {
		// Use ToolWindow constructor
		super(NAME, desktop);

		this.masterClock = desktop.getSimulation().getMasterClock();
		unitManager = desktop.getSimulation().getUnitManager();

		List<Settlement> settlementList = new ArrayList<>(unitManager.getSettlements());
		Collections.sort(settlementList);
		settlement = settlementList.get(0);
		cc = settlement.getCommander();
		
		colonyList = new ArrayList<>(Simulation.instance().getLunarColonyManager().getColonySet());
		Collections.sort(colonyList);
		colony = colonyList.get(0);
				
		// Create content panel.
		JPanel mainPane = new JPanel(new BorderLayout());
		mainPane.setBorder(MainDesktopPane.newEmptyBorder());
		setContentPane(mainPane);

		JPanel topPane = new JPanel(new FlowLayout());
		mainPane.add(topPane, BorderLayout.NORTH);
		
		buildSettlementComboBox();
		topPane.add(settlementBox);


		JPanel bottomPane = new JPanel(new GridLayout(1, 4));
		bottomPane.setPreferredSize(new Dimension(-1, 50));
		mainPane.add(bottomPane, BorderLayout.SOUTH);

		// Create the info tab panel.
		tabPane = new JTabbedPane();
		mainPane.add(tabPane, BorderLayout.CENTER);
		
		createAgriculturePanel();
		createComputingPanel();
		createEngineeringPanel();
		createDiplomaticPanel();
		createLogisticPanel();
		createMissionPanel();
		createResourcePanel();
		createSafetyPanel();
		createSciencePanel();

		setSize(new Dimension(720, 512));
		setMaximizable(true);
		setResizable(false);

		setVisible(true);
	
		Dimension desktopSize = desktop.getSize();
	    Dimension jInternalFrameSize = this.getSize();
	    int width = (desktopSize.width - jInternalFrameSize.width) / 2;
	    int height = (desktopSize.height - jInternalFrameSize.height) / 2;
	    setLocation(width, height);

	}

	/**
     * Builds the settlement name combo box.
     */
	private void buildSettlementComboBox() {

		SettlementComboBoxModel settlementCBModel = new SettlementComboBoxModel();

		settlementBox = new JComboBox<>(settlementCBModel);
		settlementBox.setToolTipText(Msg.getString("SettlementWindow.tooltip.selectSettlement")); //$NON-NLS-1$
		DefaultListCellRenderer listRenderer = new DefaultListCellRenderer();
		listRenderer.setHorizontalAlignment(SwingConstants.CENTER); // center-aligned items
		settlementBox.setRenderer(listRenderer);
		
		settlementBox.addItemListener(event -> {
				Settlement s = (Settlement) event.getItem();
				if (s != null) {
					// Update the selected settlement instance
					changeSettlement(s);
				}
		});
		
		settlementBox.setSelectedIndex(0);
	}
	
	/**
     * Constructs the building combo box.
     */
	private void constructBuildingBox(Settlement settlement, List<Building> bldgs) {

		BuildingComboBoxModel model = new BuildingComboBoxModel(settlement, bldgs);

		buildingBox = new JComboBox<>(model);
		buildingBox.setToolTipText("Select a Building");
		DefaultListCellRenderer listRenderer = new DefaultListCellRenderer();
		listRenderer.setHorizontalAlignment(SwingConstants.CENTER); // center-aligned items
		buildingBox.setRenderer(listRenderer);
	
		buildingBox.setSelectedIndex(0);
	}
	
	/**
	 * Sets up the person combo box.
	 * 
	 * @param s
	 */
	private void setUpPersonComboBox(Settlement s) {
		List<Person> people = new ArrayList<>(s.getAllAssociatedPeople());
		Collections.sort(people);
			
		DefaultComboBoxModel<Person> comboBoxModel = new DefaultComboBoxModel<>();
		
		if (personBox == null) {
			personBox = new JComboBoxMW<>(comboBoxModel);
		}
		else {
			personBox.removeAll();
			personBox.replaceModel(comboBoxModel);
		}
		
		Iterator<Person> i = people.iterator();
		while (i.hasNext()) {
			Person n = i.next();
	    	comboBoxModel.addElement(n);
		}
		
		personBox.setMaximumRowCount(8);
		personBox.setSelectedItem(cc);
	}
	
	
	/**
	 * Changes the map display to the selected settlement.
	 *
	 * @param s
	 */
	private void changeSettlement(Settlement s) {
		// Change the person list in person combobox
		if (settlement != s) {
			setUpPersonComboBox(s);
											
			// Set the selected settlement
			settlement = s;
			// Set the box opaque
			settlementBox.setOpaque(false);

			setupTradingSettlements();
		}
	}

	
	/**
	 * Creates the diplomatic panel.
	 */
	private void createDiplomaticPanel() {
		JPanel panel = new JPanel(new BorderLayout(20, 20));
		tabPane.add(DIPLOMATIC_TAB, panel);

		JPanel topPanel = new JPanel(new BorderLayout(20, 20));
		topPanel.setBorder(BorderFactory.createTitledBorder(" Lunar Colonies "));
		panel.add(topPanel, BorderLayout.NORTH);
		panel.setBorder(new EmptyBorder(10, 10, 10, 10));
		
		JTabbedPane tabbedPane = new JTabbedPane(JTabbedPane.TOP);
		
		topPanel.add(tabbedPane, BorderLayout.NORTH);

		if (colonyList != null && !colonyList.isEmpty()) {
			for (Colony c: colonyList) {
				
				AttributePanel labelGrid = new AttributePanel(11, 1);
				labelGrid.setBorder(new EmptyBorder(10, 10, 10, 10));
						
				String name = c.getName();
				// Name the tab
				tabbedPane.addTab(name, labelGrid);
				
				labelGrid.addRow("Base Name", name);
				
				String sponsorName = c.getReportingAuthority().getName();
				labelGrid.addRow("Sponsoring Agency", sponsorName);
				
				List<String> list = c.getReportingAuthority().getCountries();
				String countryName = "[International]";
				if (list.size() == 1)
					countryName = c.getReportingAuthority().getCountries().get(0);
				
				labelGrid.addRow("Country", countryName);
					
				totalAreaCache = c.getTotalArea();
				totalAreaLabel = labelGrid.addRow("Total Area (SM)", Math.round(totalAreaCache * 10.0)/10.0 + "");
			
				bedCache = c.getPopulation().getNumBed();
				bedLabel = labelGrid.addRow("# of Quarters", bedCache + "");
							
				popCache = c.getPopulation().getTotalPopulation();
				popLabel = labelGrid.addRow("Total Population", popCache + "");
				
				AreaPerPersonCache = totalAreaCache / popCache;
				AreaPerPersonLabel = labelGrid.addRow("Area (SM) Per Person", Math.round(AreaPerPersonCache * 10.0)/10.0 + "");
	
				touristCache = c.getPopulation().getNumTourists();
				touristLabel = labelGrid.addRow("# of Tourists", touristCache + "");
				
				residentCache = c.getPopulation().getNumResidents();
				residentLabel = labelGrid.addRow("# of Residents", residentCache + "");
				
				researcherCache = c.getPopulation().getNumResearchers();
				researcherLabel = labelGrid.addRow("# of Researchers", researcherCache + "");
			
				labelGrid.addRow("Coordinates", c.getCoordinates().getFormattedString());
			}
		}
		else
			System.out.println("colonyList is null");
	}
	
	private void updateLunar() {
		
		if (colonyList != null && !colonyList.isEmpty()) {
			
			for (Colony c: colonyList) {

				int newBed = c.getPopulation().getNumBed();
				if (bedCache != newBed) {
					bedCache = newBed;
					bedLabel.setText(newBed + "");
				}
				
				int newPop = c.getPopulation().getTotalPopulation();
				if (popCache != newPop) {
					popCache = newPop;
					popLabel.setText(newPop + "");
				}
	
				int newTourist = c.getPopulation().getNumTourists();
				if (touristCache != newTourist) {
					touristCache = newTourist;
					touristLabel.setText(newTourist + "");
				}
				
				int newResident = c.getPopulation().getNumResidents();
				if (residentCache != newResident) {
					residentCache = newResident;
					residentLabel.setText(newResident + "");
				}
				
				int newResearcher = c.getPopulation().getNumResearchers();
				if (researcherCache != newResearcher) {
					researcherCache = newResearcher;
					researcherLabel.setText(newResearcher + "");
				}
				
				double NewTotalArea = Math.round(c.getTotalArea() * 10.0)/10.0;
				if (totalAreaCache != NewTotalArea) {
					totalAreaCache = NewTotalArea;
					totalAreaLabel.setText(NewTotalArea + "");
				}
				
				double NewAreaPerPerson = Math.round(totalAreaCache / popCache * 10.0)/10.0;
				if (AreaPerPersonCache != NewAreaPerPerson) {
					AreaPerPersonCache = NewAreaPerPerson;
					AreaPerPersonLabel.setText(NewAreaPerPerson + "");
				}
				
			}
		}
	}

	/**
	 * Creates the panel for Agriculture.
	 */
	private void createAgriculturePanel() {
		JPanel panel = new JPanel(new BorderLayout());
		tabPane.add(AGRICULTURE_TAB, panel);

		JPanel topPanel = new JPanel(new BorderLayout(20, 20));
		topPanel.setBorder(BorderFactory.createTitledBorder(" Crop Growing Area "));
		panel.add(topPanel, BorderLayout.NORTH);

		JPanel buildingPanel = new JPanel(new BorderLayout(20, 20));
		buildingPanel.setToolTipText("Choose a farm from the building combobox in this settlement");
		topPanel.add(buildingPanel, BorderLayout.WEST);
		
		JLabel buildingLabel = new JLabel(" Select a Farm : ");		
		buildingPanel.add(buildingLabel, BorderLayout.NORTH);

		List<Building> bldgList = settlement.getBuildingManager().getBuildings(FunctionType.FARMING);
		
		constructBuildingBox(settlement, bldgList);
		buildingPanel.add(buildingBox, BorderLayout.CENTER);

		// Create spinner panel
		JPanel spinnerPanel = new JPanel(new BorderLayout(20, 20));
		topPanel.add(spinnerPanel, BorderLayout.CENTER);
		
		JLabel areaLabel = new JLabel(" Area Per Crop (in SM) : ");		
		spinnerPanel.add(areaLabel, BorderLayout.NORTH);

		SpinnerModel spinnerModel = new SpinnerNumberModel(1, 1, 50, 1);
		
		// Go to that selected settlement
		Building bldg = (Building)buildingBox.getSelectedItem();
		Farming farm = null;
		int currentArea = 0;
		if (bldg != null) {
			farm = bldg.getFarming();
			currentArea = farm.getDesignatedCropArea();
		}
		spinnerModel.setValue(currentArea);
		
		logger.info(settlement, bldg, "Current Growing Area per Crop (in SM): " + currentArea + ".");
		
		areaSpinner = new JSpinner(spinnerModel);
		spinnerPanel.add(areaSpinner, BorderLayout.CENTER);
		spinnerPanel.setToolTipText("Change the growing area for each crop in a selected farm");
		
		areaSpinner.addChangeListener(e -> {
			int newArea = (int)spinnerModel.getValue();
			logger.info(settlement, "Setting Growing Area per Crop (in SM) to " + newArea + ".");
			
			if (!bldgList.isEmpty()) {
				for (Building b: bldgList) {
					b.getFarming().setDesignatedCropArea(newArea);
					logger.info(settlement, b, newArea + " SM.");
				}
			}
		});
	}

	  
	public int getGrowingArea() {
		return (int)areaSpinner.getModel().getValue();
	}

	
	
	private void createComputingPanel() {
		JPanel panel = new JPanel(new BorderLayout());
		tabPane.add(COMPUTING_TAB, panel);

		JPanel topPanel = new JPanel(new BorderLayout(20, 20));
		panel.add(topPanel, BorderLayout.NORTH);
	}
	
	
	private void createEngineeringPanel() {
		JPanel panel = new JPanel(new BorderLayout());
		tabPane.add(ENGINEERING_TAB, panel);

		JPanel topPanel = new JPanel(new BorderLayout(20, 20));
		panel.add(topPanel, BorderLayout.NORTH);
	}

	
	/**
	 * Creates the logistic panel for operation of tasks.
	 */
	private void createLogisticPanel() {
		JPanel mainPanel = new JPanel(new BorderLayout());
		tabPane.add(LOGISTIC_TAB, mainPanel);
		tabPane.setSelectedComponent(mainPanel);

	    JPanel centerPanel = new JPanel(new BorderLayout());
	    mainPanel.add(centerPanel, BorderLayout.CENTER);
	    mainPanel.add(new JLabel("  "), BorderLayout.WEST);
	    mainPanel.add(new JLabel("  "), BorderLayout.EAST);

		JPanel topPanel = new JPanel(new BorderLayout());
		centerPanel.add(topPanel, BorderLayout.NORTH);

		JPanel topBorderPanel = new JPanel(new BorderLayout());
		topPanel.add(topBorderPanel, BorderLayout.NORTH);

		JPanel midPanel = new JPanel(new BorderLayout());
		centerPanel.add(midPanel, BorderLayout.CENTER);

		JPanel southPanel = new JPanel(new BorderLayout());
		centerPanel.add(southPanel, BorderLayout.SOUTH);
		
		// Create the person combo box
		createPersonCombobox(topBorderPanel);

		// Create the task combo box
		createTaskCombobox(topBorderPanel);

		// Create the task queue list
		createTaskQueueList(midPanel);

		// Create the log book panel
		createLogBookPanel(midPanel);
	}

	private void createEVAOVerride(JPanel panel) {
		// Create override panel.
		JPanel overridePanel = new JPanel(new GridLayout(1, 2));
		overridePanel.setAlignmentX(CENTER_ALIGNMENT);		
		panel.add(overridePanel, BorderLayout.NORTH);

		// Create DIG_LOCAL_REGOLITH override check box.
		overrideDigLocalRegolithCB = new JCheckBox("Override Digging Regolith");
		overrideDigLocalRegolithCB.setAlignmentX(CENTER_ALIGNMENT);
		overrideDigLocalRegolithCB.setToolTipText("Can only execute this task as a planned EVA"); 
		overrideDigLocalRegolithCB.addActionListener(arg0 -> settlement.setProcessOverride(OverrideType.DIG_LOCAL_REGOLITH, overrideDigLocalRegolithCB.isSelected()));
		overrideDigLocalRegolithCB.setSelected(settlement.getProcessOverride(OverrideType.DIG_LOCAL_REGOLITH));
		overridePanel.add(overrideDigLocalRegolithCB);
		
		// Create DIG_LOCAL_ICE override check box.
		overrideDigLocalIceCB = new JCheckBox("Override Digging Ice");
		overrideDigLocalIceCB.setAlignmentX(CENTER_ALIGNMENT);
		overrideDigLocalIceCB.setToolTipText("Can only execute this task as a planned EVA"); 
		overrideDigLocalIceCB.addActionListener(arg0 -> settlement.setProcessOverride(OverrideType.DIG_LOCAL_ICE, overrideDigLocalIceCB.isSelected()));
		overrideDigLocalIceCB.setSelected(settlement.getProcessOverride(OverrideType.DIG_LOCAL_ICE));
		overridePanel.add(overrideDigLocalIceCB);
	}
	/**
	 * Creates the person combo box.
	 *
	 * @param panel
	 */
	private void createPersonCombobox(JPanel panel) {
      	// Set up combo box model.
		setUpPersonComboBox(settlement);

		JPanel comboBoxPanel = new JPanel(new BorderLayout());
		comboBoxPanel.add(personBox);

		JPanel crewPanel = new JPanel(new FlowLayout(FlowLayout.CENTER));
		crewPanel.add(comboBoxPanel);

		crewPanel.setBorder(BorderFactory.createTitledBorder(" Crew Member "));
		crewPanel.setToolTipText("Choose the crew member to give a task order");
		personBox.setToolTipText("Choose the crew member to give a task order");

	    panel.add(crewPanel, BorderLayout.WEST);
	}

	/**
	 * Creates the task combo box.
	 *
	 * @param panel
	 */
	private void createTaskCombobox(JPanel panel) {
		DefaultComboBoxModel<FactoryMetaTask> taskComboBoxModel = new DefaultComboBoxModel<>();
      	// Set up combo box model.
		for(FactoryMetaTask n : MetaTaskUtil.getPersonMetaTasks()) {
	    	taskComboBoxModel.addElement(n);
		}

		// Create comboBox.
		JComboBoxMW<FactoryMetaTask> taskComboBox = new JComboBoxMW<>(taskComboBoxModel);
		taskComboBox.setMaximumRowCount(10);

		JPanel comboBoxPanel = new JPanel(new FlowLayout(FlowLayout.CENTER));
		comboBoxPanel.add(taskComboBox);

		JPanel taskPanel = new JPanel(new BorderLayout());
		taskPanel.add(comboBoxPanel, BorderLayout.CENTER);

		taskPanel.setBorder(BorderFactory.createTitledBorder(" Task Order "));
		taskPanel.setToolTipText("Choose a task order to give");
		taskComboBox.setToolTipText("Choose a task order to give");

		// Create a button panel
	    JPanel buttonPanel = new JPanel(new FlowLayout(FlowLayout.CENTER));
	    taskPanel.add(buttonPanel, BorderLayout.SOUTH);

		// Create the add button
	    JButton addButton = new JButton(Msg.getString("BuildingPanelFarming.addButton")); //$NON-NLS-1$
		addButton.setPreferredSize(new Dimension(80, 25));
		addButton.addActionListener(e -> {
				Person selected = (Person) personBox.getSelectedItem();
				FactoryMetaTask task = (FactoryMetaTask) taskComboBox.getSelectedItem();
				selected.getMind().getTaskManager().addPendingTask(new BasicTaskJob(task,
													new RatingScore(1D)), true);

				logBookTA.append(masterClock.getMarsTime().getTruncatedDateTimeStamp()
						+ " - Assigning '" + task.getName() + "' to " + selected + "\n");
		        listUpdate();
				repaint();
		});
		buttonPanel.add(addButton);
		
		// Create the delete button
		JButton delButton = new JButton(Msg.getString("BuildingPanelFarming.delButton")); //$NON-NLS-1$
		delButton.setPreferredSize(new Dimension(80, 25));
		delButton.addActionListener(evt -> {
			if (!list.isSelectionEmpty() && (list.getSelectedValue() != null)) {
				deleteATask();
				listUpdate();
		    	repaint();
			}
		});
		buttonPanel.add(delButton);

	    panel.add(taskPanel, BorderLayout.CENTER);
	}

	/**
	 * Creates the task queue list.
	 *
	 * @param panel
	 */
	private void createTaskQueueList(JPanel panel) {

	    JLabel label = new JLabel("Task Queue", SwingConstants.CENTER);
		StyleManager.applySubHeading(label);
		label.setBorder(new MarsPanelBorder());

	    JPanel taskQueuePanel = new JPanel(new BorderLayout());
	    taskQueuePanel.add(label, BorderLayout.NORTH);

	    JPanel queueListPanel = new JPanel(new BorderLayout());
		queueListPanel.add(taskQueuePanel, BorderLayout.NORTH);

		// Create scroll panel for population list.
		listScrollPanel = new JScrollPane();
		listScrollPanel.setBorder(BorderFactory.createLineBorder(Color.LIGHT_GRAY));

		// Create list model
		listModel = new ListModel();

		// Create list
		list = new JList<>(listModel);
		listScrollPanel.setViewportView(list);
		list.addListSelectionListener(event -> {
		        if (!event.getValueIsAdjusting() && event != null){
					deleteATask();
		        }
		});

		queueListPanel.add(listScrollPanel, BorderLayout.CENTER);
		
		panel.add(queueListPanel, BorderLayout.EAST); // 2nd add
	}


	/**
	 * Creates the log book panel for recording task orders.
	 *
	 * @param panel
	 */
	private void createLogBookPanel(JPanel panel) {

		JLabel logLabel = new JLabel("Log Book", SwingConstants.CENTER);
		StyleManager.applySubHeading(logLabel);
		logLabel.setBorder(new MarsPanelBorder());

	    JPanel logPanel = new JPanel(new BorderLayout());
	    logPanel.add(logLabel, BorderLayout.NORTH);

		// Create an text area
		JPanel textPanel = new JPanel(new BorderLayout()); 
	    textPanel.add(logPanel, BorderLayout.NORTH);

		logBookTA = new JTextArea(8, 25);
		logBookTA.setOpaque(false);
		logBookTA.setEditable(false);
		JScrollPane scrollTextArea = new JScrollPane (logBookTA,
				   ScrollPaneConstants.VERTICAL_SCROLLBAR_ALWAYS,
				   ScrollPaneConstants.HORIZONTAL_SCROLLBAR_ALWAYS);

		// Monitor the vertical scroll of jta
		new SmartScroller(scrollTextArea, SmartScroller.VERTICAL, SmartScroller.END);

		textPanel.add(scrollTextArea, BorderLayout.CENTER);
		
	    panel.add(textPanel, BorderLayout.CENTER);
	}
	
	/**
	 * Creates the mission tab panel.
	 */
	private void createMissionPanel() {
		JPanel panel = new JPanel(new BorderLayout());
		tabPane.add(MISSION_TAB, panel);

		policyMainPanel = new JPanel(new BorderLayout());
		panel.add(policyMainPanel, BorderLayout.NORTH);
		policyMainPanel.setPreferredSize(new Dimension(200, 125));
		policyMainPanel.setMaximumSize(new Dimension(200, 125));

		// Create a button panel
		JPanel buttonPanel = new JPanel(new GridLayout(4,1));
		policyMainPanel.add(buttonPanel, BorderLayout.CENTER);

		buttonPanel.setBorder(BorderFactory.createTitledBorder("Trading policy "));
		buttonPanel.setToolTipText("Select your trading policy with other settlements");

		ButtonGroup group0 = new ButtonGroup();
		ButtonGroup group1 = new ButtonGroup();

		r0 = new JRadioButton(CAN_INITIATE, true);
		r1 = new JRadioButton(CANNOT_INITIATE);

		// Set up initial conditions
		if (settlement.isMissionEnable(MissionType.TRADE)) {
			r0.setSelected(true);
			r1.setSelected(false);
		}
		else {
			r0.setSelected(false);
			r1.setSelected(true);
		}

		// Set up initial conditions
		boolean noTrading = false;

		r2 = new JRadioButton(ACCEPT_NO, noTrading);
		r3 = new JRadioButton(ACCEPT, !noTrading);

		JLabel selectLabel = new JLabel(" Choose :");
		selectLabel.setMinimumSize(new Dimension(150, 25));
		selectLabel.setPreferredSize(new Dimension(150, 25));

		JPanel innerPanel = new JPanel(new BorderLayout());
		innerPanel.add(selectLabel, BorderLayout.NORTH);

		// Set settlement check boxes
		tradingPartnersPanel = new JPanel();
		tradingPartnersPanel.setLayout(new BoxLayout(tradingPartnersPanel, BoxLayout.Y_AXIS));
		setupTradingSettlements();

		innerPanel.add(tradingPartnersPanel, BorderLayout.CENTER);

		JScrollPane innerScroll = new JScrollPane(innerPanel);

		r2.setSelected(false);
		r3.setSelected(true);
		r3.setText(ACCEPT + SEE_RIGHT);
		policyMainPanel.add(innerScroll, BorderLayout.EAST);

		group0.add(r0);
		group0.add(r1);

		group1.add(r2);
		group1.add(r3);

		buttonPanel.add(r0);
		buttonPanel.add(r1);
		buttonPanel.add(r2);
		buttonPanel.add(r3);

		PolicyRadioActionListener actionListener = new PolicyRadioActionListener();
		r0.addActionListener(actionListener);
		r1.addActionListener(actionListener);
		r2.addActionListener(actionListener);
		r3.addActionListener(actionListener);

	}

	private void setupTradingSettlements() {
		tradingPartnersPanel.removeAll();

		tradingPartners = new HashMap<>();
		for(Settlement s : getOtherSettlements()) {
			JCheckBox cb = new JCheckBox(s.getName(), settlement.isAllowedTradeMission(s));
			cb.addItemListener(e -> {
				boolean selected = e.getStateChange() == ItemEvent.SELECTED;
				Settlement s1 = tradingPartners.get(((JCheckBox) e.getSource()).getText());
				settlement.setAllowTradeMissionFromASettlement(s1, selected);
			});


			tradingPartnersPanel.add(cb);
			tradingPartners.put(s.getName(), s);
		}
	}

	class PolicyRadioActionListener implements ActionListener {
	    @Override
	    public void actionPerformed(ActionEvent event) {
	        JRadioButton button = (JRadioButton) event.getSource();

	        if (button == r0) {
				logger.config("r0 selected");
	        	settlement.setMissionDisable(MissionType.TRADE, false);
	        } else if (button == r1) {
	        	logger.config("r1 selected");
	        	settlement.setMissionDisable(MissionType.TRADE, true);
	        } else if (button == r2) {
	        	logger.config("r2 selected");
		        disableAllCheckedSettlement();
				r3.setText(ACCEPT);
				policyMainPanel.setEnabled(false);
	        } else if (button == r3) {
	        	logger.config("r3 selected");
				r3.setText(ACCEPT + SEE_RIGHT);
				policyMainPanel.setEnabled(true);
	        }
	    }
	}

	private void createResourcePanel() {
		JPanel panel = new JPanel(new BorderLayout());
		tabPane.add(RESOURCE_TAB, panel);

		JPanel topPanel = new JPanel(new BorderLayout(20, 20));
		panel.add(topPanel, BorderLayout.NORTH);

		// Create the checkbox for dig local regolith and ice override
		createEVAOVerride(topPanel);
		
		// Create a button panel
		JPanel buttonPanel = new JPanel(new GridLayout(5,1));
		topPanel.add(buttonPanel, BorderLayout.CENTER);

		buttonPanel.setBorder(BorderFactory.createTitledBorder(" Pausing Interval"));
		buttonPanel.setToolTipText("Select the time interval for automatic simulation pausing");

		ButtonGroup group = new ButtonGroup();

		r0 = new JRadioButton("None", true);
		r1 = new JRadioButton("250 millisols");
		r2 = new JRadioButton("333 millisols");
		r3 = new JRadioButton("500 millisols");
		r4 = new JRadioButton("1 sol");

		group.add(r0);
		group.add(r1);
		group.add(r2);
		group.add(r3);
		group.add(r4);

		buttonPanel.add(r0);
		buttonPanel.add(r1);
		buttonPanel.add(r2);
		buttonPanel.add(r3);
		buttonPanel.add(r4);

		RadioButtonActionListener actionListener = new RadioButtonActionListener();
		r0.addActionListener(actionListener);
		r1.addActionListener(actionListener);
		r2.addActionListener(actionListener);
		r3.addActionListener(actionListener);
		r4.addActionListener(actionListener);

	}

	class RadioButtonActionListener implements ActionListener {
	    @Override
	    public void actionPerformed(ActionEvent event) {
	        JRadioButton button = (JRadioButton) event.getSource();

	        if (button == r0) {
	        	masterClock.setCommandPause(false, 1000);
	        } else if (button == r1) {
	        	masterClock.setCommandPause(true, 250);
	        } else if (button == r2) {
	        	masterClock.setCommandPause(true, 333.333);
	        } else if (button == r3) {
	        	masterClock.setCommandPause(true, 500);
	        } else if (button == r4) {
	        	masterClock.setCommandPause(true, 999.999);
	        }
	    }
	}

	public void createSafetyPanel() {
		JPanel panel = new JPanel(new BorderLayout());
		tabPane.add(SAFETY_TAB, panel);

		JPanel topPanel = new JPanel(new BorderLayout(20, 20));
		panel.add(topPanel, BorderLayout.NORTH);
	}

	public void createSciencePanel() {
		JPanel panel = new JPanel(new BorderLayout());
		tabPane.add(SCIENCE_TAB, panel);

		JPanel topPanel = new JPanel(new BorderLayout(20, 20));
		panel.add(topPanel, BorderLayout.NORTH);
	}

    /**
     * Returns a list of other settlements.
     *
     * @return sample long list data
     */
    protected List<Settlement> getOtherSettlements() {
    	List<Settlement> list0 = new ArrayList<>(unitManager.getSettlements());
    	list0.remove(settlement);
        return list0;

    }

	/**
	 * Picks a task and delete it.
	 */
	public void deleteATask() {
		TaskJob n = list.getSelectedValue();
		if (n != null) {
			((Person) personBox.getSelectedItem()).getMind().getTaskManager().removePendingTask(n);
			logBookTA.append("Delete '" + n + "' from the list of task orders.\n");
		}
		else
			listUpdate();
	}

	public void listUpdate() {
		listModel.update();
 		list.validate();
 		list.revalidate();
 		list.repaint();
 		listScrollPanel.validate();
 		listScrollPanel.revalidate();
 		listScrollPanel.repaint();
	}

	public boolean isNavPointsMapTabOpen() {
        return tabPane.getSelectedIndex() == 1;
	}

	/**
	 * Updates the window as time has changed.
	 * 
	 * @param pulse The Clock advance
	 */
	@Override
	public void update(ClockPulse pulse) {

		// Update list
		listUpdate();
		
		// Update lunar colonies
		updateLunar();
	}

	private void disableAllCheckedSettlement() {
		for(Component c : tradingPartnersPanel.getComponents()) {
			((JCheckBox) c).setSelected(false);
		}
	}

	/**
	 * Lists model for the tasks in queue.
	 */
	private class ListModel extends AbstractListModel<TaskJob> {

	    /** default serial id. */
	    private static final long serialVersionUID = 1L;

	    private List<TaskJob> list = new ArrayList<>();

	    private ListModel() {
	    	Person selected = (Person) personBox.getSelectedItem();

	    	if (selected != null) {
	        	List<TaskJob> tasks = selected.getMind().getTaskManager().getPendingTasks();
		        if (tasks != null)
		        	list.addAll(tasks);
	    	}
	    }

        @Override
        public TaskJob getElementAt(int index) {
        	TaskJob result = null;

            if ((index >= 0) && (index < list.size())) {
                result = list.get(index);
            }

            return result;
        }

        @Override
        public int getSize() {
        	if (list == null)
        		return 0;
        	return list.size();
        }

        /**
         * Updates the list model.
         */
        public void update() {

        	List<TaskJob> newTasks = ((Person) personBox.getSelectedItem()).getMind().getTaskManager().getPendingTasks();
	    	
			// if the list contains duplicate items, it somehow pass this test
        	if ((newTasks != null) &&
	    		(list.size() != newTasks.size() || !list.containsAll(newTasks) || !newTasks.containsAll(list))) {	
				list = new ArrayList<>(newTasks);
				fireContentsChanged(this, 0, getSize());
        	}
        }
	}
	
	/**
	 * Inner class combo box model for settlements.
	 */
	public class SettlementComboBoxModel extends DefaultComboBoxModel<Settlement>
		implements UnitListener {

		/**
		 * Constructor.
		 */
		public SettlementComboBoxModel() {
			// User DefaultComboBoxModel constructor.
			super();
			// Initialize settlement list.
			updateSettlements();

			// Add addUnitListener
			Collection<Settlement> settlements = unitManager.getSettlements();
			List<Settlement> settlementList = new ArrayList<>(settlements);
			Iterator<Settlement> i = settlementList.iterator();
			while (i.hasNext()) {
				i.next().addUnitListener(this);
			}

		}

		/**
		 * Updates the list of settlements.
		 */
		private void updateSettlements() {
			// Clear all elements
			removeAllElements();

			List<Settlement> settlements = new ArrayList<>();

			// Add the command dashboard button
			if (GameManager.getGameMode() == GameMode.COMMAND) {
				settlements = unitManager.getCommanderSettlements();
			}

			else if (GameManager.getGameMode() == GameMode.SANDBOX) {
				settlements.addAll(unitManager.getSettlements());
			}

			Collections.sort(settlements);

			Iterator<Settlement> i = settlements.iterator();
			while (i.hasNext()) {
				addElement(i.next());
			}
		}

		@Override
		public void unitUpdate(UnitEvent event) {
			// Note: Easily 100+ UnitEvent calls every second
			UnitEventType eventType = event.getType();
			if (eventType == UnitEventType.ADD_BUILDING_EVENT) {
				Object target = event.getTarget();
				Building building = (Building) target; // overwrite the dummy building object made by the constructor
				BuildingManager mgr = building.getBuildingManager();
				Settlement s = mgr.getSettlement();
				// Set the selected settlement
				changeSettlement(s);
				// Updated ComboBox
				settlementBox.setSelectedItem(s);
			}

			else if (eventType == UnitEventType.REMOVE_ASSOCIATED_PERSON_EVENT) {
				// Update the number of citizens
				Settlement s = (Settlement) settlementBox.getSelectedItem();
				// Set the selected settlement
				changeSettlement(s);
				
				setUpPersonComboBox(s);
		
				// Set the box opaque
				settlementBox.setOpaque(false);
			}
		}

		/**
		 * Prepares class for deletion.
		 */
		public void destroy() {
			Collection<Settlement> settlements = unitManager.getSettlements();
			List<Settlement> settlementList = new ArrayList<>(settlements);
			Iterator<Settlement> i = settlementList.iterator();
			while (i.hasNext()) {
				i.next().removeUnitListener(this);
			}
		}
	}
	
	/**
	 * Inner class combo box model for buildings.
	 */
	public class BuildingComboBoxModel extends DefaultComboBoxModel<Building>
		implements UnitListener {

		private Settlement settlement;
		private List<Building> bldgs;
		
		/**
		 * Constructor.
		 */
		public BuildingComboBoxModel(Settlement settlement, List<Building> bldgs) {
			// User DefaultComboBoxModel constructor.
			super();
			this.settlement = settlement;
			this.bldgs = bldgs;

			// Add addUnitListener
			Iterator<Building> i = bldgs.iterator();
			while (i.hasNext()) {
				Building b = i.next();
				b.addUnitListener(this);
				addElement(b);
			}
		}

		/**
		 * Prepares class for deletion.
		 */
		public void destroy() {
			Iterator<Building> i = bldgs.iterator();
			while (i.hasNext()) {
				i.next().removeUnitListener(this);
			}
		}

		@Override
		public void unitUpdate(UnitEvent event) {
			// Note: Easily 100+ UnitEvent calls every second
			UnitEventType eventType = event.getType();
			if (eventType == UnitEventType.ADD_BUILDING_EVENT) {
				Object target = event.getTarget();
				Building b = (Building) target; // overwrite the dummy building object made by the constructor
				
				if (b.getBuildingManager().getSettlement().equals(this.settlement)) {
					b.addUnitListener(this);
					addElement(b);
				}
			}
			else if (eventType == UnitEventType.REMOVE_BUILDING_EVENT) {
				Object target = event.getTarget();
				Building b = (Building) target; // overwrite the dummy building object made by the constructor

				if (b.getBuildingManager().getSettlement().equals(this.settlement)) {
					b.removeUnitListener(this);
					removeElement(b);
				}
			}
		}
	}
	

	/**
	 * Prepares tool window for deletion.
	 */
	@Override
	public void destroy() {
		tabPane = null;
		personBox = null;
		listModel = null;
		listScrollPanel = null;
		list = null;
		cc = null;
	}
}
<|MERGE_RESOLUTION|>--- conflicted
+++ resolved
@@ -1,1246 +1,1235 @@
-/*
- * Mars Simulation Project
- * CommanderWindow.java
- * @date 2023-08-25
- * @author Manny Kung
- */
-package org.mars_sim.msp.ui.swing.tool.commander;
-
-import java.awt.BorderLayout;
-import java.awt.Color;
-import java.awt.Component;
-import java.awt.Dimension;
-import java.awt.FlowLayout;
-import java.awt.GridLayout;
-import java.awt.event.ActionEvent;
-import java.awt.event.ActionListener;
-import java.awt.event.ItemEvent;
-import java.util.ArrayList;
-import java.util.Collection;
-import java.util.Collections;
-import java.util.HashMap;
-import java.util.Iterator;
-import java.util.List;
-import java.util.Map;
-
-import javax.swing.AbstractListModel;
-import javax.swing.BorderFactory;
-import javax.swing.BoxLayout;
-import javax.swing.ButtonGroup;
-import javax.swing.DefaultComboBoxModel;
-import javax.swing.DefaultListCellRenderer;
-import javax.swing.JButton;
-import javax.swing.JCheckBox;
-import javax.swing.JComboBox;
-import javax.swing.JLabel;
-import javax.swing.JList;
-import javax.swing.JPanel;
-import javax.swing.JRadioButton;
-import javax.swing.JScrollPane;
-import javax.swing.JSpinner;
-import javax.swing.JTabbedPane;
-import javax.swing.JTextArea;
-import javax.swing.ScrollPaneConstants;
-import javax.swing.SpinnerModel;
-import javax.swing.SpinnerNumberModel;
-<<<<<<< HEAD
-import javax.swing.SwingConstants;
-=======
-import javax.swing.border.EmptyBorder;
-import javax.swing.event.ChangeEvent;
-import javax.swing.event.ChangeListener;
->>>>>>> d15161c8
-
-import org.mars.sim.tools.Msg;
-import org.mars_sim.msp.core.GameManager;
-import org.mars_sim.msp.core.GameManager.GameMode;
-<<<<<<< HEAD
-import org.mars_sim.msp.core.data.RatingScore;
-=======
-import org.mars_sim.msp.core.Simulation;
->>>>>>> d15161c8
-import org.mars_sim.msp.core.UnitEvent;
-import org.mars_sim.msp.core.UnitEventType;
-import org.mars_sim.msp.core.UnitListener;
-import org.mars_sim.msp.core.UnitManager;
-import org.mars_sim.msp.core.logging.SimLogger;
-import org.mars_sim.msp.core.moon.Colony;
-import org.mars_sim.msp.core.person.Person;
-import org.mars_sim.msp.core.person.ai.mission.MissionType;
-import org.mars_sim.msp.core.person.ai.task.util.BasicTaskJob;
-import org.mars_sim.msp.core.person.ai.task.util.FactoryMetaTask;
-import org.mars_sim.msp.core.person.ai.task.util.MetaTaskUtil;
-import org.mars_sim.msp.core.person.ai.task.util.TaskJob;
-import org.mars_sim.msp.core.structure.OverrideType;
-import org.mars_sim.msp.core.structure.Settlement;
-import org.mars_sim.msp.core.structure.building.Building;
-import org.mars_sim.msp.core.structure.building.BuildingManager;
-import org.mars_sim.msp.core.structure.building.function.FunctionType;
-import org.mars_sim.msp.core.structure.building.function.farming.Farming;
-import org.mars_sim.msp.core.time.ClockPulse;
-import org.mars_sim.msp.core.time.MasterClock;
-import org.mars_sim.msp.ui.swing.JComboBoxMW;
-import org.mars_sim.msp.ui.swing.MainDesktopPane;
-import org.mars_sim.msp.ui.swing.MarsPanelBorder;
-import org.mars_sim.msp.ui.swing.StyleManager;
-import org.mars_sim.msp.ui.swing.tool.SmartScroller;
-import org.mars_sim.msp.ui.swing.toolwindow.ToolWindow;
-import org.mars_sim.msp.ui.swing.utils.AttributePanel;
-
-
-/**
- * Window for the Commanders Dashboard.
- */
-@SuppressWarnings("serial")
-public class CommanderWindow extends ToolWindow {
-
-	/** default logger. */
-	private static SimLogger logger = SimLogger.getLogger(CommanderWindow.class.getName());
-
-	public static final String NAME = "Command Dashboard";
-	public static final String ICON = "dashboard";
-
-	private static final String DIPLOMATIC_TAB = "Diplomatic";
-
-	private static final String AGRICULTURE_TAB = "Agriculture";
-	private static final String COMPUTING_TAB = "Computing";
-	private static final String ENGINEERING_TAB = "Engineering";
-	private static final String LOGISTIC_TAB = "Logistic";
-	private static final String MISSION_TAB = " Mission";
-	private static final String RESOURCE_TAB = "Resource";
-	private static final String SAFETY_TAB = "Safety";
-	private static final String SCIENCE_TAB = "Science";
-
-	private static final String CAN_INITIATE = "Can initiate Trading Mission";
-	private static final String CANNOT_INITIATE = "Cannot initiate Trading Mission";
-	private static final String ACCEPT = "Accept Trading initiated by other settlements";
-	private static final String ACCEPT_NO = "Accept NO Trading initiated by other settlements";
-	private static final String SEE_RIGHT = ".    -->";
-
-	private int popCache;
-	private int bedCache;
-	private int touristCache;
-	private int residentCache;
-	private int researcherCache;
-	
-	private double totalAreaCache;
-	private double AreaPerPersonCache;
-	
-	
-	private JTabbedPane tabPane;
-	/** Person Combo box */	
-	private JComboBoxMW<Person> personBox;
-	/** Settlement Combo box */
-	private JComboBox<Settlement> settlementBox;
-	/** Settlement Combo box */
-	private JComboBox<Building> buildingBox;
-	/** Number JSpinner */
-	private JSpinner areaSpinner;
-	
-	private ListModel listModel;
-	private JList<TaskJob> list;
-	private JTextArea logBookTA;
-
-	private JPanel policyMainPanel;
-
-	/** Check box for overriding EVA. */
-	private JCheckBox overrideDigLocalRegolithCB;
-	
-	/** Check box for overriding EVA. */
-	private JCheckBox overrideDigLocalIceCB;
-	
-	private JScrollPane listScrollPanel;
-
-	private JRadioButton r0;
-	private JRadioButton r1;
-	private JRadioButton r2;
-	private JRadioButton r3;
-	private JRadioButton r4;
-	
-	private JLabel popLabel;
-	private JLabel bedLabel;
-	private JLabel touristLabel;
-	private JLabel residentLabel;
-	private JLabel researcherLabel;
-	private JLabel totalAreaLabel;
-	private JLabel AreaPerPersonLabel;
-	
-	private Person cc;
-
-	private Settlement settlement;
-<<<<<<< HEAD
-=======
-	
-	private Colony colony;
->>>>>>> d15161c8
-
-	/** The MarsClock instance. */
-	private MasterClock masterClock;
-	private UnitManager unitManager;
-
-	private JPanel tradingPartnersPanel;
-	
-	private Map<String, Settlement> tradingPartners;
-	private List<Colony> colonyList;
-	
-
-	/**
-	 * Constructor.
-	 * 
-	 * @param desktop {@link MainDesktopPane} the main desktop panel.
-	 */
-	public CommanderWindow(MainDesktopPane desktop) {
-		// Use ToolWindow constructor
-		super(NAME, desktop);
-
-		this.masterClock = desktop.getSimulation().getMasterClock();
-		unitManager = desktop.getSimulation().getUnitManager();
-
-		List<Settlement> settlementList = new ArrayList<>(unitManager.getSettlements());
-		Collections.sort(settlementList);
-		settlement = settlementList.get(0);
-		cc = settlement.getCommander();
-		
-		colonyList = new ArrayList<>(Simulation.instance().getLunarColonyManager().getColonySet());
-		Collections.sort(colonyList);
-		colony = colonyList.get(0);
-				
-		// Create content panel.
-		JPanel mainPane = new JPanel(new BorderLayout());
-		mainPane.setBorder(MainDesktopPane.newEmptyBorder());
-		setContentPane(mainPane);
-
-		JPanel topPane = new JPanel(new FlowLayout());
-		mainPane.add(topPane, BorderLayout.NORTH);
-		
-		buildSettlementComboBox();
-		topPane.add(settlementBox);
-
-
-		JPanel bottomPane = new JPanel(new GridLayout(1, 4));
-		bottomPane.setPreferredSize(new Dimension(-1, 50));
-		mainPane.add(bottomPane, BorderLayout.SOUTH);
-
-		// Create the info tab panel.
-		tabPane = new JTabbedPane();
-		mainPane.add(tabPane, BorderLayout.CENTER);
-		
-		createAgriculturePanel();
-		createComputingPanel();
-		createEngineeringPanel();
-		createDiplomaticPanel();
-		createLogisticPanel();
-		createMissionPanel();
-		createResourcePanel();
-		createSafetyPanel();
-		createSciencePanel();
-
-		setSize(new Dimension(720, 512));
-		setMaximizable(true);
-		setResizable(false);
-
-		setVisible(true);
-	
-		Dimension desktopSize = desktop.getSize();
-	    Dimension jInternalFrameSize = this.getSize();
-	    int width = (desktopSize.width - jInternalFrameSize.width) / 2;
-	    int height = (desktopSize.height - jInternalFrameSize.height) / 2;
-	    setLocation(width, height);
-
-	}
-
-	/**
-     * Builds the settlement name combo box.
-     */
-	private void buildSettlementComboBox() {
-
-		SettlementComboBoxModel settlementCBModel = new SettlementComboBoxModel();
-
-		settlementBox = new JComboBox<>(settlementCBModel);
-		settlementBox.setToolTipText(Msg.getString("SettlementWindow.tooltip.selectSettlement")); //$NON-NLS-1$
-		DefaultListCellRenderer listRenderer = new DefaultListCellRenderer();
-		listRenderer.setHorizontalAlignment(SwingConstants.CENTER); // center-aligned items
-		settlementBox.setRenderer(listRenderer);
-		
-		settlementBox.addItemListener(event -> {
-				Settlement s = (Settlement) event.getItem();
-				if (s != null) {
-					// Update the selected settlement instance
-					changeSettlement(s);
-				}
-		});
-		
-		settlementBox.setSelectedIndex(0);
-	}
-	
-	/**
-     * Constructs the building combo box.
-     */
-	private void constructBuildingBox(Settlement settlement, List<Building> bldgs) {
-
-		BuildingComboBoxModel model = new BuildingComboBoxModel(settlement, bldgs);
-
-		buildingBox = new JComboBox<>(model);
-		buildingBox.setToolTipText("Select a Building");
-		DefaultListCellRenderer listRenderer = new DefaultListCellRenderer();
-		listRenderer.setHorizontalAlignment(SwingConstants.CENTER); // center-aligned items
-		buildingBox.setRenderer(listRenderer);
-	
-		buildingBox.setSelectedIndex(0);
-	}
-	
-	/**
-	 * Sets up the person combo box.
-	 * 
-	 * @param s
-	 */
-	private void setUpPersonComboBox(Settlement s) {
-		List<Person> people = new ArrayList<>(s.getAllAssociatedPeople());
-		Collections.sort(people);
-			
-		DefaultComboBoxModel<Person> comboBoxModel = new DefaultComboBoxModel<>();
-		
-		if (personBox == null) {
-			personBox = new JComboBoxMW<>(comboBoxModel);
-		}
-		else {
-			personBox.removeAll();
-			personBox.replaceModel(comboBoxModel);
-		}
-		
-		Iterator<Person> i = people.iterator();
-		while (i.hasNext()) {
-			Person n = i.next();
-	    	comboBoxModel.addElement(n);
-		}
-		
-		personBox.setMaximumRowCount(8);
-		personBox.setSelectedItem(cc);
-	}
-	
-	
-	/**
-	 * Changes the map display to the selected settlement.
-	 *
-	 * @param s
-	 */
-	private void changeSettlement(Settlement s) {
-		// Change the person list in person combobox
-		if (settlement != s) {
-			setUpPersonComboBox(s);
-											
-			// Set the selected settlement
-			settlement = s;
-			// Set the box opaque
-			settlementBox.setOpaque(false);
-
-			setupTradingSettlements();
-		}
-	}
-
-	
-	/**
-	 * Creates the diplomatic panel.
-	 */
-	private void createDiplomaticPanel() {
-		JPanel panel = new JPanel(new BorderLayout(20, 20));
-		tabPane.add(DIPLOMATIC_TAB, panel);
-
-		JPanel topPanel = new JPanel(new BorderLayout(20, 20));
-		topPanel.setBorder(BorderFactory.createTitledBorder(" Lunar Colonies "));
-		panel.add(topPanel, BorderLayout.NORTH);
-		panel.setBorder(new EmptyBorder(10, 10, 10, 10));
-		
-		JTabbedPane tabbedPane = new JTabbedPane(JTabbedPane.TOP);
-		
-		topPanel.add(tabbedPane, BorderLayout.NORTH);
-
-		if (colonyList != null && !colonyList.isEmpty()) {
-			for (Colony c: colonyList) {
-				
-				AttributePanel labelGrid = new AttributePanel(11, 1);
-				labelGrid.setBorder(new EmptyBorder(10, 10, 10, 10));
-						
-				String name = c.getName();
-				// Name the tab
-				tabbedPane.addTab(name, labelGrid);
-				
-				labelGrid.addRow("Base Name", name);
-				
-				String sponsorName = c.getReportingAuthority().getName();
-				labelGrid.addRow("Sponsoring Agency", sponsorName);
-				
-				List<String> list = c.getReportingAuthority().getCountries();
-				String countryName = "[International]";
-				if (list.size() == 1)
-					countryName = c.getReportingAuthority().getCountries().get(0);
-				
-				labelGrid.addRow("Country", countryName);
-					
-				totalAreaCache = c.getTotalArea();
-				totalAreaLabel = labelGrid.addRow("Total Area (SM)", Math.round(totalAreaCache * 10.0)/10.0 + "");
-			
-				bedCache = c.getPopulation().getNumBed();
-				bedLabel = labelGrid.addRow("# of Quarters", bedCache + "");
-							
-				popCache = c.getPopulation().getTotalPopulation();
-				popLabel = labelGrid.addRow("Total Population", popCache + "");
-				
-				AreaPerPersonCache = totalAreaCache / popCache;
-				AreaPerPersonLabel = labelGrid.addRow("Area (SM) Per Person", Math.round(AreaPerPersonCache * 10.0)/10.0 + "");
-	
-				touristCache = c.getPopulation().getNumTourists();
-				touristLabel = labelGrid.addRow("# of Tourists", touristCache + "");
-				
-				residentCache = c.getPopulation().getNumResidents();
-				residentLabel = labelGrid.addRow("# of Residents", residentCache + "");
-				
-				researcherCache = c.getPopulation().getNumResearchers();
-				researcherLabel = labelGrid.addRow("# of Researchers", researcherCache + "");
-			
-				labelGrid.addRow("Coordinates", c.getCoordinates().getFormattedString());
-			}
-		}
-		else
-			System.out.println("colonyList is null");
-	}
-	
-	private void updateLunar() {
-		
-		if (colonyList != null && !colonyList.isEmpty()) {
-			
-			for (Colony c: colonyList) {
-
-				int newBed = c.getPopulation().getNumBed();
-				if (bedCache != newBed) {
-					bedCache = newBed;
-					bedLabel.setText(newBed + "");
-				}
-				
-				int newPop = c.getPopulation().getTotalPopulation();
-				if (popCache != newPop) {
-					popCache = newPop;
-					popLabel.setText(newPop + "");
-				}
-	
-				int newTourist = c.getPopulation().getNumTourists();
-				if (touristCache != newTourist) {
-					touristCache = newTourist;
-					touristLabel.setText(newTourist + "");
-				}
-				
-				int newResident = c.getPopulation().getNumResidents();
-				if (residentCache != newResident) {
-					residentCache = newResident;
-					residentLabel.setText(newResident + "");
-				}
-				
-				int newResearcher = c.getPopulation().getNumResearchers();
-				if (researcherCache != newResearcher) {
-					researcherCache = newResearcher;
-					researcherLabel.setText(newResearcher + "");
-				}
-				
-				double NewTotalArea = Math.round(c.getTotalArea() * 10.0)/10.0;
-				if (totalAreaCache != NewTotalArea) {
-					totalAreaCache = NewTotalArea;
-					totalAreaLabel.setText(NewTotalArea + "");
-				}
-				
-				double NewAreaPerPerson = Math.round(totalAreaCache / popCache * 10.0)/10.0;
-				if (AreaPerPersonCache != NewAreaPerPerson) {
-					AreaPerPersonCache = NewAreaPerPerson;
-					AreaPerPersonLabel.setText(NewAreaPerPerson + "");
-				}
-				
-			}
-		}
-	}
-
-	/**
-	 * Creates the panel for Agriculture.
-	 */
-	private void createAgriculturePanel() {
-		JPanel panel = new JPanel(new BorderLayout());
-		tabPane.add(AGRICULTURE_TAB, panel);
-
-		JPanel topPanel = new JPanel(new BorderLayout(20, 20));
-		topPanel.setBorder(BorderFactory.createTitledBorder(" Crop Growing Area "));
-		panel.add(topPanel, BorderLayout.NORTH);
-
-		JPanel buildingPanel = new JPanel(new BorderLayout(20, 20));
-		buildingPanel.setToolTipText("Choose a farm from the building combobox in this settlement");
-		topPanel.add(buildingPanel, BorderLayout.WEST);
-		
-		JLabel buildingLabel = new JLabel(" Select a Farm : ");		
-		buildingPanel.add(buildingLabel, BorderLayout.NORTH);
-
-		List<Building> bldgList = settlement.getBuildingManager().getBuildings(FunctionType.FARMING);
-		
-		constructBuildingBox(settlement, bldgList);
-		buildingPanel.add(buildingBox, BorderLayout.CENTER);
-
-		// Create spinner panel
-		JPanel spinnerPanel = new JPanel(new BorderLayout(20, 20));
-		topPanel.add(spinnerPanel, BorderLayout.CENTER);
-		
-		JLabel areaLabel = new JLabel(" Area Per Crop (in SM) : ");		
-		spinnerPanel.add(areaLabel, BorderLayout.NORTH);
-
-		SpinnerModel spinnerModel = new SpinnerNumberModel(1, 1, 50, 1);
-		
-		// Go to that selected settlement
-		Building bldg = (Building)buildingBox.getSelectedItem();
-		Farming farm = null;
-		int currentArea = 0;
-		if (bldg != null) {
-			farm = bldg.getFarming();
-			currentArea = farm.getDesignatedCropArea();
-		}
-		spinnerModel.setValue(currentArea);
-		
-		logger.info(settlement, bldg, "Current Growing Area per Crop (in SM): " + currentArea + ".");
-		
-		areaSpinner = new JSpinner(spinnerModel);
-		spinnerPanel.add(areaSpinner, BorderLayout.CENTER);
-		spinnerPanel.setToolTipText("Change the growing area for each crop in a selected farm");
-		
-		areaSpinner.addChangeListener(e -> {
-			int newArea = (int)spinnerModel.getValue();
-			logger.info(settlement, "Setting Growing Area per Crop (in SM) to " + newArea + ".");
-			
-			if (!bldgList.isEmpty()) {
-				for (Building b: bldgList) {
-					b.getFarming().setDesignatedCropArea(newArea);
-					logger.info(settlement, b, newArea + " SM.");
-				}
-			}
-		});
-	}
-
-	  
-	public int getGrowingArea() {
-		return (int)areaSpinner.getModel().getValue();
-	}
-
-	
-	
-	private void createComputingPanel() {
-		JPanel panel = new JPanel(new BorderLayout());
-		tabPane.add(COMPUTING_TAB, panel);
-
-		JPanel topPanel = new JPanel(new BorderLayout(20, 20));
-		panel.add(topPanel, BorderLayout.NORTH);
-	}
-	
-	
-	private void createEngineeringPanel() {
-		JPanel panel = new JPanel(new BorderLayout());
-		tabPane.add(ENGINEERING_TAB, panel);
-
-		JPanel topPanel = new JPanel(new BorderLayout(20, 20));
-		panel.add(topPanel, BorderLayout.NORTH);
-	}
-
-	
-	/**
-	 * Creates the logistic panel for operation of tasks.
-	 */
-	private void createLogisticPanel() {
-		JPanel mainPanel = new JPanel(new BorderLayout());
-		tabPane.add(LOGISTIC_TAB, mainPanel);
-		tabPane.setSelectedComponent(mainPanel);
-
-	    JPanel centerPanel = new JPanel(new BorderLayout());
-	    mainPanel.add(centerPanel, BorderLayout.CENTER);
-	    mainPanel.add(new JLabel("  "), BorderLayout.WEST);
-	    mainPanel.add(new JLabel("  "), BorderLayout.EAST);
-
-		JPanel topPanel = new JPanel(new BorderLayout());
-		centerPanel.add(topPanel, BorderLayout.NORTH);
-
-		JPanel topBorderPanel = new JPanel(new BorderLayout());
-		topPanel.add(topBorderPanel, BorderLayout.NORTH);
-
-		JPanel midPanel = new JPanel(new BorderLayout());
-		centerPanel.add(midPanel, BorderLayout.CENTER);
-
-		JPanel southPanel = new JPanel(new BorderLayout());
-		centerPanel.add(southPanel, BorderLayout.SOUTH);
-		
-		// Create the person combo box
-		createPersonCombobox(topBorderPanel);
-
-		// Create the task combo box
-		createTaskCombobox(topBorderPanel);
-
-		// Create the task queue list
-		createTaskQueueList(midPanel);
-
-		// Create the log book panel
-		createLogBookPanel(midPanel);
-	}
-
-	private void createEVAOVerride(JPanel panel) {
-		// Create override panel.
-		JPanel overridePanel = new JPanel(new GridLayout(1, 2));
-		overridePanel.setAlignmentX(CENTER_ALIGNMENT);		
-		panel.add(overridePanel, BorderLayout.NORTH);
-
-		// Create DIG_LOCAL_REGOLITH override check box.
-		overrideDigLocalRegolithCB = new JCheckBox("Override Digging Regolith");
-		overrideDigLocalRegolithCB.setAlignmentX(CENTER_ALIGNMENT);
-		overrideDigLocalRegolithCB.setToolTipText("Can only execute this task as a planned EVA"); 
-		overrideDigLocalRegolithCB.addActionListener(arg0 -> settlement.setProcessOverride(OverrideType.DIG_LOCAL_REGOLITH, overrideDigLocalRegolithCB.isSelected()));
-		overrideDigLocalRegolithCB.setSelected(settlement.getProcessOverride(OverrideType.DIG_LOCAL_REGOLITH));
-		overridePanel.add(overrideDigLocalRegolithCB);
-		
-		// Create DIG_LOCAL_ICE override check box.
-		overrideDigLocalIceCB = new JCheckBox("Override Digging Ice");
-		overrideDigLocalIceCB.setAlignmentX(CENTER_ALIGNMENT);
-		overrideDigLocalIceCB.setToolTipText("Can only execute this task as a planned EVA"); 
-		overrideDigLocalIceCB.addActionListener(arg0 -> settlement.setProcessOverride(OverrideType.DIG_LOCAL_ICE, overrideDigLocalIceCB.isSelected()));
-		overrideDigLocalIceCB.setSelected(settlement.getProcessOverride(OverrideType.DIG_LOCAL_ICE));
-		overridePanel.add(overrideDigLocalIceCB);
-	}
-	/**
-	 * Creates the person combo box.
-	 *
-	 * @param panel
-	 */
-	private void createPersonCombobox(JPanel panel) {
-      	// Set up combo box model.
-		setUpPersonComboBox(settlement);
-
-		JPanel comboBoxPanel = new JPanel(new BorderLayout());
-		comboBoxPanel.add(personBox);
-
-		JPanel crewPanel = new JPanel(new FlowLayout(FlowLayout.CENTER));
-		crewPanel.add(comboBoxPanel);
-
-		crewPanel.setBorder(BorderFactory.createTitledBorder(" Crew Member "));
-		crewPanel.setToolTipText("Choose the crew member to give a task order");
-		personBox.setToolTipText("Choose the crew member to give a task order");
-
-	    panel.add(crewPanel, BorderLayout.WEST);
-	}
-
-	/**
-	 * Creates the task combo box.
-	 *
-	 * @param panel
-	 */
-	private void createTaskCombobox(JPanel panel) {
-		DefaultComboBoxModel<FactoryMetaTask> taskComboBoxModel = new DefaultComboBoxModel<>();
-      	// Set up combo box model.
-		for(FactoryMetaTask n : MetaTaskUtil.getPersonMetaTasks()) {
-	    	taskComboBoxModel.addElement(n);
-		}
-
-		// Create comboBox.
-		JComboBoxMW<FactoryMetaTask> taskComboBox = new JComboBoxMW<>(taskComboBoxModel);
-		taskComboBox.setMaximumRowCount(10);
-
-		JPanel comboBoxPanel = new JPanel(new FlowLayout(FlowLayout.CENTER));
-		comboBoxPanel.add(taskComboBox);
-
-		JPanel taskPanel = new JPanel(new BorderLayout());
-		taskPanel.add(comboBoxPanel, BorderLayout.CENTER);
-
-		taskPanel.setBorder(BorderFactory.createTitledBorder(" Task Order "));
-		taskPanel.setToolTipText("Choose a task order to give");
-		taskComboBox.setToolTipText("Choose a task order to give");
-
-		// Create a button panel
-	    JPanel buttonPanel = new JPanel(new FlowLayout(FlowLayout.CENTER));
-	    taskPanel.add(buttonPanel, BorderLayout.SOUTH);
-
-		// Create the add button
-	    JButton addButton = new JButton(Msg.getString("BuildingPanelFarming.addButton")); //$NON-NLS-1$
-		addButton.setPreferredSize(new Dimension(80, 25));
-		addButton.addActionListener(e -> {
-				Person selected = (Person) personBox.getSelectedItem();
-				FactoryMetaTask task = (FactoryMetaTask) taskComboBox.getSelectedItem();
-				selected.getMind().getTaskManager().addPendingTask(new BasicTaskJob(task,
-													new RatingScore(1D)), true);
-
-				logBookTA.append(masterClock.getMarsTime().getTruncatedDateTimeStamp()
-						+ " - Assigning '" + task.getName() + "' to " + selected + "\n");
-		        listUpdate();
-				repaint();
-		});
-		buttonPanel.add(addButton);
-		
-		// Create the delete button
-		JButton delButton = new JButton(Msg.getString("BuildingPanelFarming.delButton")); //$NON-NLS-1$
-		delButton.setPreferredSize(new Dimension(80, 25));
-		delButton.addActionListener(evt -> {
-			if (!list.isSelectionEmpty() && (list.getSelectedValue() != null)) {
-				deleteATask();
-				listUpdate();
-		    	repaint();
-			}
-		});
-		buttonPanel.add(delButton);
-
-	    panel.add(taskPanel, BorderLayout.CENTER);
-	}
-
-	/**
-	 * Creates the task queue list.
-	 *
-	 * @param panel
-	 */
-	private void createTaskQueueList(JPanel panel) {
-
-	    JLabel label = new JLabel("Task Queue", SwingConstants.CENTER);
-		StyleManager.applySubHeading(label);
-		label.setBorder(new MarsPanelBorder());
-
-	    JPanel taskQueuePanel = new JPanel(new BorderLayout());
-	    taskQueuePanel.add(label, BorderLayout.NORTH);
-
-	    JPanel queueListPanel = new JPanel(new BorderLayout());
-		queueListPanel.add(taskQueuePanel, BorderLayout.NORTH);
-
-		// Create scroll panel for population list.
-		listScrollPanel = new JScrollPane();
-		listScrollPanel.setBorder(BorderFactory.createLineBorder(Color.LIGHT_GRAY));
-
-		// Create list model
-		listModel = new ListModel();
-
-		// Create list
-		list = new JList<>(listModel);
-		listScrollPanel.setViewportView(list);
-		list.addListSelectionListener(event -> {
-		        if (!event.getValueIsAdjusting() && event != null){
-					deleteATask();
-		        }
-		});
-
-		queueListPanel.add(listScrollPanel, BorderLayout.CENTER);
-		
-		panel.add(queueListPanel, BorderLayout.EAST); // 2nd add
-	}
-
-
-	/**
-	 * Creates the log book panel for recording task orders.
-	 *
-	 * @param panel
-	 */
-	private void createLogBookPanel(JPanel panel) {
-
-		JLabel logLabel = new JLabel("Log Book", SwingConstants.CENTER);
-		StyleManager.applySubHeading(logLabel);
-		logLabel.setBorder(new MarsPanelBorder());
-
-	    JPanel logPanel = new JPanel(new BorderLayout());
-	    logPanel.add(logLabel, BorderLayout.NORTH);
-
-		// Create an text area
-		JPanel textPanel = new JPanel(new BorderLayout()); 
-	    textPanel.add(logPanel, BorderLayout.NORTH);
-
-		logBookTA = new JTextArea(8, 25);
-		logBookTA.setOpaque(false);
-		logBookTA.setEditable(false);
-		JScrollPane scrollTextArea = new JScrollPane (logBookTA,
-				   ScrollPaneConstants.VERTICAL_SCROLLBAR_ALWAYS,
-				   ScrollPaneConstants.HORIZONTAL_SCROLLBAR_ALWAYS);
-
-		// Monitor the vertical scroll of jta
-		new SmartScroller(scrollTextArea, SmartScroller.VERTICAL, SmartScroller.END);
-
-		textPanel.add(scrollTextArea, BorderLayout.CENTER);
-		
-	    panel.add(textPanel, BorderLayout.CENTER);
-	}
-	
-	/**
-	 * Creates the mission tab panel.
-	 */
-	private void createMissionPanel() {
-		JPanel panel = new JPanel(new BorderLayout());
-		tabPane.add(MISSION_TAB, panel);
-
-		policyMainPanel = new JPanel(new BorderLayout());
-		panel.add(policyMainPanel, BorderLayout.NORTH);
-		policyMainPanel.setPreferredSize(new Dimension(200, 125));
-		policyMainPanel.setMaximumSize(new Dimension(200, 125));
-
-		// Create a button panel
-		JPanel buttonPanel = new JPanel(new GridLayout(4,1));
-		policyMainPanel.add(buttonPanel, BorderLayout.CENTER);
-
-		buttonPanel.setBorder(BorderFactory.createTitledBorder("Trading policy "));
-		buttonPanel.setToolTipText("Select your trading policy with other settlements");
-
-		ButtonGroup group0 = new ButtonGroup();
-		ButtonGroup group1 = new ButtonGroup();
-
-		r0 = new JRadioButton(CAN_INITIATE, true);
-		r1 = new JRadioButton(CANNOT_INITIATE);
-
-		// Set up initial conditions
-		if (settlement.isMissionEnable(MissionType.TRADE)) {
-			r0.setSelected(true);
-			r1.setSelected(false);
-		}
-		else {
-			r0.setSelected(false);
-			r1.setSelected(true);
-		}
-
-		// Set up initial conditions
-		boolean noTrading = false;
-
-		r2 = new JRadioButton(ACCEPT_NO, noTrading);
-		r3 = new JRadioButton(ACCEPT, !noTrading);
-
-		JLabel selectLabel = new JLabel(" Choose :");
-		selectLabel.setMinimumSize(new Dimension(150, 25));
-		selectLabel.setPreferredSize(new Dimension(150, 25));
-
-		JPanel innerPanel = new JPanel(new BorderLayout());
-		innerPanel.add(selectLabel, BorderLayout.NORTH);
-
-		// Set settlement check boxes
-		tradingPartnersPanel = new JPanel();
-		tradingPartnersPanel.setLayout(new BoxLayout(tradingPartnersPanel, BoxLayout.Y_AXIS));
-		setupTradingSettlements();
-
-		innerPanel.add(tradingPartnersPanel, BorderLayout.CENTER);
-
-		JScrollPane innerScroll = new JScrollPane(innerPanel);
-
-		r2.setSelected(false);
-		r3.setSelected(true);
-		r3.setText(ACCEPT + SEE_RIGHT);
-		policyMainPanel.add(innerScroll, BorderLayout.EAST);
-
-		group0.add(r0);
-		group0.add(r1);
-
-		group1.add(r2);
-		group1.add(r3);
-
-		buttonPanel.add(r0);
-		buttonPanel.add(r1);
-		buttonPanel.add(r2);
-		buttonPanel.add(r3);
-
-		PolicyRadioActionListener actionListener = new PolicyRadioActionListener();
-		r0.addActionListener(actionListener);
-		r1.addActionListener(actionListener);
-		r2.addActionListener(actionListener);
-		r3.addActionListener(actionListener);
-
-	}
-
-	private void setupTradingSettlements() {
-		tradingPartnersPanel.removeAll();
-
-		tradingPartners = new HashMap<>();
-		for(Settlement s : getOtherSettlements()) {
-			JCheckBox cb = new JCheckBox(s.getName(), settlement.isAllowedTradeMission(s));
-			cb.addItemListener(e -> {
-				boolean selected = e.getStateChange() == ItemEvent.SELECTED;
-				Settlement s1 = tradingPartners.get(((JCheckBox) e.getSource()).getText());
-				settlement.setAllowTradeMissionFromASettlement(s1, selected);
-			});
-
-
-			tradingPartnersPanel.add(cb);
-			tradingPartners.put(s.getName(), s);
-		}
-	}
-
-	class PolicyRadioActionListener implements ActionListener {
-	    @Override
-	    public void actionPerformed(ActionEvent event) {
-	        JRadioButton button = (JRadioButton) event.getSource();
-
-	        if (button == r0) {
-				logger.config("r0 selected");
-	        	settlement.setMissionDisable(MissionType.TRADE, false);
-	        } else if (button == r1) {
-	        	logger.config("r1 selected");
-	        	settlement.setMissionDisable(MissionType.TRADE, true);
-	        } else if (button == r2) {
-	        	logger.config("r2 selected");
-		        disableAllCheckedSettlement();
-				r3.setText(ACCEPT);
-				policyMainPanel.setEnabled(false);
-	        } else if (button == r3) {
-	        	logger.config("r3 selected");
-				r3.setText(ACCEPT + SEE_RIGHT);
-				policyMainPanel.setEnabled(true);
-	        }
-	    }
-	}
-
-	private void createResourcePanel() {
-		JPanel panel = new JPanel(new BorderLayout());
-		tabPane.add(RESOURCE_TAB, panel);
-
-		JPanel topPanel = new JPanel(new BorderLayout(20, 20));
-		panel.add(topPanel, BorderLayout.NORTH);
-
-		// Create the checkbox for dig local regolith and ice override
-		createEVAOVerride(topPanel);
-		
-		// Create a button panel
-		JPanel buttonPanel = new JPanel(new GridLayout(5,1));
-		topPanel.add(buttonPanel, BorderLayout.CENTER);
-
-		buttonPanel.setBorder(BorderFactory.createTitledBorder(" Pausing Interval"));
-		buttonPanel.setToolTipText("Select the time interval for automatic simulation pausing");
-
-		ButtonGroup group = new ButtonGroup();
-
-		r0 = new JRadioButton("None", true);
-		r1 = new JRadioButton("250 millisols");
-		r2 = new JRadioButton("333 millisols");
-		r3 = new JRadioButton("500 millisols");
-		r4 = new JRadioButton("1 sol");
-
-		group.add(r0);
-		group.add(r1);
-		group.add(r2);
-		group.add(r3);
-		group.add(r4);
-
-		buttonPanel.add(r0);
-		buttonPanel.add(r1);
-		buttonPanel.add(r2);
-		buttonPanel.add(r3);
-		buttonPanel.add(r4);
-
-		RadioButtonActionListener actionListener = new RadioButtonActionListener();
-		r0.addActionListener(actionListener);
-		r1.addActionListener(actionListener);
-		r2.addActionListener(actionListener);
-		r3.addActionListener(actionListener);
-		r4.addActionListener(actionListener);
-
-	}
-
-	class RadioButtonActionListener implements ActionListener {
-	    @Override
-	    public void actionPerformed(ActionEvent event) {
-	        JRadioButton button = (JRadioButton) event.getSource();
-
-	        if (button == r0) {
-	        	masterClock.setCommandPause(false, 1000);
-	        } else if (button == r1) {
-	        	masterClock.setCommandPause(true, 250);
-	        } else if (button == r2) {
-	        	masterClock.setCommandPause(true, 333.333);
-	        } else if (button == r3) {
-	        	masterClock.setCommandPause(true, 500);
-	        } else if (button == r4) {
-	        	masterClock.setCommandPause(true, 999.999);
-	        }
-	    }
-	}
-
-	public void createSafetyPanel() {
-		JPanel panel = new JPanel(new BorderLayout());
-		tabPane.add(SAFETY_TAB, panel);
-
-		JPanel topPanel = new JPanel(new BorderLayout(20, 20));
-		panel.add(topPanel, BorderLayout.NORTH);
-	}
-
-	public void createSciencePanel() {
-		JPanel panel = new JPanel(new BorderLayout());
-		tabPane.add(SCIENCE_TAB, panel);
-
-		JPanel topPanel = new JPanel(new BorderLayout(20, 20));
-		panel.add(topPanel, BorderLayout.NORTH);
-	}
-
-    /**
-     * Returns a list of other settlements.
-     *
-     * @return sample long list data
-     */
-    protected List<Settlement> getOtherSettlements() {
-    	List<Settlement> list0 = new ArrayList<>(unitManager.getSettlements());
-    	list0.remove(settlement);
-        return list0;
-
-    }
-
-	/**
-	 * Picks a task and delete it.
-	 */
-	public void deleteATask() {
-		TaskJob n = list.getSelectedValue();
-		if (n != null) {
-			((Person) personBox.getSelectedItem()).getMind().getTaskManager().removePendingTask(n);
-			logBookTA.append("Delete '" + n + "' from the list of task orders.\n");
-		}
-		else
-			listUpdate();
-	}
-
-	public void listUpdate() {
-		listModel.update();
- 		list.validate();
- 		list.revalidate();
- 		list.repaint();
- 		listScrollPanel.validate();
- 		listScrollPanel.revalidate();
- 		listScrollPanel.repaint();
-	}
-
-	public boolean isNavPointsMapTabOpen() {
-        return tabPane.getSelectedIndex() == 1;
-	}
-
-	/**
-	 * Updates the window as time has changed.
-	 * 
-	 * @param pulse The Clock advance
-	 */
-	@Override
-	public void update(ClockPulse pulse) {
-
-		// Update list
-		listUpdate();
-		
-		// Update lunar colonies
-		updateLunar();
-	}
-
-	private void disableAllCheckedSettlement() {
-		for(Component c : tradingPartnersPanel.getComponents()) {
-			((JCheckBox) c).setSelected(false);
-		}
-	}
-
-	/**
-	 * Lists model for the tasks in queue.
-	 */
-	private class ListModel extends AbstractListModel<TaskJob> {
-
-	    /** default serial id. */
-	    private static final long serialVersionUID = 1L;
-
-	    private List<TaskJob> list = new ArrayList<>();
-
-	    private ListModel() {
-	    	Person selected = (Person) personBox.getSelectedItem();
-
-	    	if (selected != null) {
-	        	List<TaskJob> tasks = selected.getMind().getTaskManager().getPendingTasks();
-		        if (tasks != null)
-		        	list.addAll(tasks);
-	    	}
-	    }
-
-        @Override
-        public TaskJob getElementAt(int index) {
-        	TaskJob result = null;
-
-            if ((index >= 0) && (index < list.size())) {
-                result = list.get(index);
-            }
-
-            return result;
-        }
-
-        @Override
-        public int getSize() {
-        	if (list == null)
-        		return 0;
-        	return list.size();
-        }
-
-        /**
-         * Updates the list model.
-         */
-        public void update() {
-
-        	List<TaskJob> newTasks = ((Person) personBox.getSelectedItem()).getMind().getTaskManager().getPendingTasks();
-	    	
-			// if the list contains duplicate items, it somehow pass this test
-        	if ((newTasks != null) &&
-	    		(list.size() != newTasks.size() || !list.containsAll(newTasks) || !newTasks.containsAll(list))) {	
-				list = new ArrayList<>(newTasks);
-				fireContentsChanged(this, 0, getSize());
-        	}
-        }
-	}
-	
-	/**
-	 * Inner class combo box model for settlements.
-	 */
-	public class SettlementComboBoxModel extends DefaultComboBoxModel<Settlement>
-		implements UnitListener {
-
-		/**
-		 * Constructor.
-		 */
-		public SettlementComboBoxModel() {
-			// User DefaultComboBoxModel constructor.
-			super();
-			// Initialize settlement list.
-			updateSettlements();
-
-			// Add addUnitListener
-			Collection<Settlement> settlements = unitManager.getSettlements();
-			List<Settlement> settlementList = new ArrayList<>(settlements);
-			Iterator<Settlement> i = settlementList.iterator();
-			while (i.hasNext()) {
-				i.next().addUnitListener(this);
-			}
-
-		}
-
-		/**
-		 * Updates the list of settlements.
-		 */
-		private void updateSettlements() {
-			// Clear all elements
-			removeAllElements();
-
-			List<Settlement> settlements = new ArrayList<>();
-
-			// Add the command dashboard button
-			if (GameManager.getGameMode() == GameMode.COMMAND) {
-				settlements = unitManager.getCommanderSettlements();
-			}
-
-			else if (GameManager.getGameMode() == GameMode.SANDBOX) {
-				settlements.addAll(unitManager.getSettlements());
-			}
-
-			Collections.sort(settlements);
-
-			Iterator<Settlement> i = settlements.iterator();
-			while (i.hasNext()) {
-				addElement(i.next());
-			}
-		}
-
-		@Override
-		public void unitUpdate(UnitEvent event) {
-			// Note: Easily 100+ UnitEvent calls every second
-			UnitEventType eventType = event.getType();
-			if (eventType == UnitEventType.ADD_BUILDING_EVENT) {
-				Object target = event.getTarget();
-				Building building = (Building) target; // overwrite the dummy building object made by the constructor
-				BuildingManager mgr = building.getBuildingManager();
-				Settlement s = mgr.getSettlement();
-				// Set the selected settlement
-				changeSettlement(s);
-				// Updated ComboBox
-				settlementBox.setSelectedItem(s);
-			}
-
-			else if (eventType == UnitEventType.REMOVE_ASSOCIATED_PERSON_EVENT) {
-				// Update the number of citizens
-				Settlement s = (Settlement) settlementBox.getSelectedItem();
-				// Set the selected settlement
-				changeSettlement(s);
-				
-				setUpPersonComboBox(s);
-		
-				// Set the box opaque
-				settlementBox.setOpaque(false);
-			}
-		}
-
-		/**
-		 * Prepares class for deletion.
-		 */
-		public void destroy() {
-			Collection<Settlement> settlements = unitManager.getSettlements();
-			List<Settlement> settlementList = new ArrayList<>(settlements);
-			Iterator<Settlement> i = settlementList.iterator();
-			while (i.hasNext()) {
-				i.next().removeUnitListener(this);
-			}
-		}
-	}
-	
-	/**
-	 * Inner class combo box model for buildings.
-	 */
-	public class BuildingComboBoxModel extends DefaultComboBoxModel<Building>
-		implements UnitListener {
-
-		private Settlement settlement;
-		private List<Building> bldgs;
-		
-		/**
-		 * Constructor.
-		 */
-		public BuildingComboBoxModel(Settlement settlement, List<Building> bldgs) {
-			// User DefaultComboBoxModel constructor.
-			super();
-			this.settlement = settlement;
-			this.bldgs = bldgs;
-
-			// Add addUnitListener
-			Iterator<Building> i = bldgs.iterator();
-			while (i.hasNext()) {
-				Building b = i.next();
-				b.addUnitListener(this);
-				addElement(b);
-			}
-		}
-
-		/**
-		 * Prepares class for deletion.
-		 */
-		public void destroy() {
-			Iterator<Building> i = bldgs.iterator();
-			while (i.hasNext()) {
-				i.next().removeUnitListener(this);
-			}
-		}
-
-		@Override
-		public void unitUpdate(UnitEvent event) {
-			// Note: Easily 100+ UnitEvent calls every second
-			UnitEventType eventType = event.getType();
-			if (eventType == UnitEventType.ADD_BUILDING_EVENT) {
-				Object target = event.getTarget();
-				Building b = (Building) target; // overwrite the dummy building object made by the constructor
-				
-				if (b.getBuildingManager().getSettlement().equals(this.settlement)) {
-					b.addUnitListener(this);
-					addElement(b);
-				}
-			}
-			else if (eventType == UnitEventType.REMOVE_BUILDING_EVENT) {
-				Object target = event.getTarget();
-				Building b = (Building) target; // overwrite the dummy building object made by the constructor
-
-				if (b.getBuildingManager().getSettlement().equals(this.settlement)) {
-					b.removeUnitListener(this);
-					removeElement(b);
-				}
-			}
-		}
-	}
-	
-
-	/**
-	 * Prepares tool window for deletion.
-	 */
-	@Override
-	public void destroy() {
-		tabPane = null;
-		personBox = null;
-		listModel = null;
-		listScrollPanel = null;
-		list = null;
-		cc = null;
-	}
-}
+/*
+ * Mars Simulation Project
+ * CommanderWindow.java
+ * @date 2023-08-25
+ * @author Manny Kung
+ */
+package org.mars_sim.msp.ui.swing.tool.commander;
+
+import java.awt.BorderLayout;
+import java.awt.Color;
+import java.awt.Component;
+import java.awt.Dimension;
+import java.awt.FlowLayout;
+import java.awt.GridLayout;
+import java.awt.event.ActionEvent;
+import java.awt.event.ActionListener;
+import java.awt.event.ItemEvent;
+import java.util.ArrayList;
+import java.util.Collection;
+import java.util.Collections;
+import java.util.HashMap;
+import java.util.Iterator;
+import java.util.List;
+import java.util.Map;
+
+import javax.swing.AbstractListModel;
+import javax.swing.BorderFactory;
+import javax.swing.BoxLayout;
+import javax.swing.ButtonGroup;
+import javax.swing.DefaultComboBoxModel;
+import javax.swing.DefaultListCellRenderer;
+import javax.swing.JButton;
+import javax.swing.JCheckBox;
+import javax.swing.JComboBox;
+import javax.swing.JLabel;
+import javax.swing.JList;
+import javax.swing.JPanel;
+import javax.swing.JRadioButton;
+import javax.swing.JScrollPane;
+import javax.swing.JSpinner;
+import javax.swing.JTabbedPane;
+import javax.swing.JTextArea;
+import javax.swing.ScrollPaneConstants;
+import javax.swing.SpinnerModel;
+import javax.swing.SpinnerNumberModel;
+import javax.swing.SwingConstants;
+import javax.swing.border.EmptyBorder;
+
+import org.mars.sim.tools.Msg;
+import org.mars_sim.msp.core.GameManager;
+import org.mars_sim.msp.core.GameManager.GameMode;
+import org.mars_sim.msp.core.Simulation;
+import org.mars_sim.msp.core.UnitEvent;
+import org.mars_sim.msp.core.UnitEventType;
+import org.mars_sim.msp.core.UnitListener;
+import org.mars_sim.msp.core.UnitManager;
+import org.mars_sim.msp.core.data.RatingScore;
+import org.mars_sim.msp.core.logging.SimLogger;
+import org.mars_sim.msp.core.moon.Colony;
+import org.mars_sim.msp.core.person.Person;
+import org.mars_sim.msp.core.person.ai.mission.MissionType;
+import org.mars_sim.msp.core.person.ai.task.util.BasicTaskJob;
+import org.mars_sim.msp.core.person.ai.task.util.FactoryMetaTask;
+import org.mars_sim.msp.core.person.ai.task.util.MetaTaskUtil;
+import org.mars_sim.msp.core.person.ai.task.util.TaskJob;
+import org.mars_sim.msp.core.structure.OverrideType;
+import org.mars_sim.msp.core.structure.Settlement;
+import org.mars_sim.msp.core.structure.building.Building;
+import org.mars_sim.msp.core.structure.building.BuildingManager;
+import org.mars_sim.msp.core.structure.building.function.FunctionType;
+import org.mars_sim.msp.core.structure.building.function.farming.Farming;
+import org.mars_sim.msp.core.time.ClockPulse;
+import org.mars_sim.msp.core.time.MasterClock;
+import org.mars_sim.msp.ui.swing.JComboBoxMW;
+import org.mars_sim.msp.ui.swing.MainDesktopPane;
+import org.mars_sim.msp.ui.swing.MarsPanelBorder;
+import org.mars_sim.msp.ui.swing.StyleManager;
+import org.mars_sim.msp.ui.swing.tool.SmartScroller;
+import org.mars_sim.msp.ui.swing.toolwindow.ToolWindow;
+import org.mars_sim.msp.ui.swing.utils.AttributePanel;
+
+
+/**
+ * Window for the Commanders Dashboard.
+ */
+@SuppressWarnings("serial")
+public class CommanderWindow extends ToolWindow {
+
+	/** default logger. */
+	private static SimLogger logger = SimLogger.getLogger(CommanderWindow.class.getName());
+
+	public static final String NAME = "Command Dashboard";
+	public static final String ICON = "dashboard";
+
+	private static final String DIPLOMATIC_TAB = "Diplomatic";
+
+	private static final String AGRICULTURE_TAB = "Agriculture";
+	private static final String COMPUTING_TAB = "Computing";
+	private static final String ENGINEERING_TAB = "Engineering";
+	private static final String LOGISTIC_TAB = "Logistic";
+	private static final String MISSION_TAB = " Mission";
+	private static final String RESOURCE_TAB = "Resource";
+	private static final String SAFETY_TAB = "Safety";
+	private static final String SCIENCE_TAB = "Science";
+
+	private static final String CAN_INITIATE = "Can initiate Trading Mission";
+	private static final String CANNOT_INITIATE = "Cannot initiate Trading Mission";
+	private static final String ACCEPT = "Accept Trading initiated by other settlements";
+	private static final String ACCEPT_NO = "Accept NO Trading initiated by other settlements";
+	private static final String SEE_RIGHT = ".    -->";
+
+	private int popCache;
+	private int bedCache;
+	private int touristCache;
+	private int residentCache;
+	private int researcherCache;
+	
+	private double totalAreaCache;
+	private double AreaPerPersonCache;
+	
+	
+	private JTabbedPane tabPane;
+	/** Person Combo box */	
+	private JComboBoxMW<Person> personBox;
+	/** Settlement Combo box */
+	private JComboBox<Settlement> settlementBox;
+	/** Settlement Combo box */
+	private JComboBox<Building> buildingBox;
+	/** Number JSpinner */
+	private JSpinner areaSpinner;
+	
+	private ListModel listModel;
+	private JList<TaskJob> list;
+	private JTextArea logBookTA;
+
+	private JPanel policyMainPanel;
+
+	/** Check box for overriding EVA. */
+	private JCheckBox overrideDigLocalRegolithCB;
+	
+	/** Check box for overriding EVA. */
+	private JCheckBox overrideDigLocalIceCB;
+	
+	private JScrollPane listScrollPanel;
+
+	private JRadioButton r0;
+	private JRadioButton r1;
+	private JRadioButton r2;
+	private JRadioButton r3;
+	private JRadioButton r4;
+	
+	private JLabel popLabel;
+	private JLabel bedLabel;
+	private JLabel touristLabel;
+	private JLabel residentLabel;
+	private JLabel researcherLabel;
+	private JLabel totalAreaLabel;
+	private JLabel AreaPerPersonLabel;
+	
+	private Person cc;
+
+	private Settlement settlement;
+	
+	private Colony colony;
+
+	/** The MarsClock instance. */
+	private MasterClock masterClock;
+	private UnitManager unitManager;
+
+	private JPanel tradingPartnersPanel;
+	
+	private Map<String, Settlement> tradingPartners;
+	private List<Colony> colonyList;
+	
+
+	/**
+	 * Constructor.
+	 * 
+	 * @param desktop {@link MainDesktopPane} the main desktop panel.
+	 */
+	public CommanderWindow(MainDesktopPane desktop) {
+		// Use ToolWindow constructor
+		super(NAME, desktop);
+
+		this.masterClock = desktop.getSimulation().getMasterClock();
+		unitManager = desktop.getSimulation().getUnitManager();
+
+		List<Settlement> settlementList = new ArrayList<>(unitManager.getSettlements());
+		Collections.sort(settlementList);
+		settlement = settlementList.get(0);
+		cc = settlement.getCommander();
+		
+		colonyList = new ArrayList<>(Simulation.instance().getLunarColonyManager().getColonySet());
+		Collections.sort(colonyList);
+		colony = colonyList.get(0);
+				
+		// Create content panel.
+		JPanel mainPane = new JPanel(new BorderLayout());
+		mainPane.setBorder(MainDesktopPane.newEmptyBorder());
+		setContentPane(mainPane);
+
+		JPanel topPane = new JPanel(new FlowLayout());
+		mainPane.add(topPane, BorderLayout.NORTH);
+		
+		buildSettlementComboBox();
+		topPane.add(settlementBox);
+
+
+		JPanel bottomPane = new JPanel(new GridLayout(1, 4));
+		bottomPane.setPreferredSize(new Dimension(-1, 50));
+		mainPane.add(bottomPane, BorderLayout.SOUTH);
+
+		// Create the info tab panel.
+		tabPane = new JTabbedPane();
+		mainPane.add(tabPane, BorderLayout.CENTER);
+		
+		createAgriculturePanel();
+		createComputingPanel();
+		createEngineeringPanel();
+		createDiplomaticPanel();
+		createLogisticPanel();
+		createMissionPanel();
+		createResourcePanel();
+		createSafetyPanel();
+		createSciencePanel();
+
+		setSize(new Dimension(720, 512));
+		setMaximizable(true);
+		setResizable(false);
+
+		setVisible(true);
+	
+		Dimension desktopSize = desktop.getSize();
+	    Dimension jInternalFrameSize = this.getSize();
+	    int width = (desktopSize.width - jInternalFrameSize.width) / 2;
+	    int height = (desktopSize.height - jInternalFrameSize.height) / 2;
+	    setLocation(width, height);
+
+	}
+
+	/**
+     * Builds the settlement name combo box.
+     */
+	private void buildSettlementComboBox() {
+
+		SettlementComboBoxModel settlementCBModel = new SettlementComboBoxModel();
+
+		settlementBox = new JComboBox<>(settlementCBModel);
+		settlementBox.setToolTipText(Msg.getString("SettlementWindow.tooltip.selectSettlement")); //$NON-NLS-1$
+		DefaultListCellRenderer listRenderer = new DefaultListCellRenderer();
+		listRenderer.setHorizontalAlignment(SwingConstants.CENTER); // center-aligned items
+		settlementBox.setRenderer(listRenderer);
+		
+		settlementBox.addItemListener(event -> {
+				Settlement s = (Settlement) event.getItem();
+				if (s != null) {
+					// Update the selected settlement instance
+					changeSettlement(s);
+				}
+		});
+		
+		settlementBox.setSelectedIndex(0);
+	}
+	
+	/**
+     * Constructs the building combo box.
+     */
+	private void constructBuildingBox(Settlement settlement, List<Building> bldgs) {
+
+		BuildingComboBoxModel model = new BuildingComboBoxModel(settlement, bldgs);
+
+		buildingBox = new JComboBox<>(model);
+		buildingBox.setToolTipText("Select a Building");
+		DefaultListCellRenderer listRenderer = new DefaultListCellRenderer();
+		listRenderer.setHorizontalAlignment(SwingConstants.CENTER); // center-aligned items
+		buildingBox.setRenderer(listRenderer);
+	
+		buildingBox.setSelectedIndex(0);
+	}
+	
+	/**
+	 * Sets up the person combo box.
+	 * 
+	 * @param s
+	 */
+	private void setUpPersonComboBox(Settlement s) {
+		List<Person> people = new ArrayList<>(s.getAllAssociatedPeople());
+		Collections.sort(people);
+			
+		DefaultComboBoxModel<Person> comboBoxModel = new DefaultComboBoxModel<>();
+		
+		if (personBox == null) {
+			personBox = new JComboBoxMW<>(comboBoxModel);
+		}
+		else {
+			personBox.removeAll();
+			personBox.replaceModel(comboBoxModel);
+		}
+		
+		Iterator<Person> i = people.iterator();
+		while (i.hasNext()) {
+			Person n = i.next();
+	    	comboBoxModel.addElement(n);
+		}
+		
+		personBox.setMaximumRowCount(8);
+		personBox.setSelectedItem(cc);
+	}
+	
+	
+	/**
+	 * Changes the map display to the selected settlement.
+	 *
+	 * @param s
+	 */
+	private void changeSettlement(Settlement s) {
+		// Change the person list in person combobox
+		if (settlement != s) {
+			setUpPersonComboBox(s);
+											
+			// Set the selected settlement
+			settlement = s;
+			// Set the box opaque
+			settlementBox.setOpaque(false);
+
+			setupTradingSettlements();
+		}
+	}
+
+	
+	/**
+	 * Creates the diplomatic panel.
+	 */
+	private void createDiplomaticPanel() {
+		JPanel panel = new JPanel(new BorderLayout(20, 20));
+		tabPane.add(DIPLOMATIC_TAB, panel);
+
+		JPanel topPanel = new JPanel(new BorderLayout(20, 20));
+		topPanel.setBorder(BorderFactory.createTitledBorder(" Lunar Colonies "));
+		panel.add(topPanel, BorderLayout.NORTH);
+		panel.setBorder(new EmptyBorder(10, 10, 10, 10));
+		
+		JTabbedPane tabbedPane = new JTabbedPane(JTabbedPane.TOP);
+		
+		topPanel.add(tabbedPane, BorderLayout.NORTH);
+
+		if (colonyList != null && !colonyList.isEmpty()) {
+			for (Colony c: colonyList) {
+				
+				AttributePanel labelGrid = new AttributePanel(11, 1);
+				labelGrid.setBorder(new EmptyBorder(10, 10, 10, 10));
+						
+				String name = c.getName();
+				// Name the tab
+				tabbedPane.addTab(name, labelGrid);
+				
+				labelGrid.addRow("Base Name", name);
+				
+				String sponsorName = c.getReportingAuthority().getName();
+				labelGrid.addRow("Sponsoring Agency", sponsorName);
+				
+				List<String> list = c.getReportingAuthority().getCountries();
+				String countryName = "[International]";
+				if (list.size() == 1)
+					countryName = c.getReportingAuthority().getCountries().get(0);
+				
+				labelGrid.addRow("Country", countryName);
+					
+				totalAreaCache = c.getTotalArea();
+				totalAreaLabel = labelGrid.addRow("Total Area (SM)", Math.round(totalAreaCache * 10.0)/10.0 + "");
+			
+				bedCache = c.getPopulation().getNumBed();
+				bedLabel = labelGrid.addRow("# of Quarters", bedCache + "");
+							
+				popCache = c.getPopulation().getTotalPopulation();
+				popLabel = labelGrid.addRow("Total Population", popCache + "");
+				
+				AreaPerPersonCache = totalAreaCache / popCache;
+				AreaPerPersonLabel = labelGrid.addRow("Area (SM) Per Person", Math.round(AreaPerPersonCache * 10.0)/10.0 + "");
+	
+				touristCache = c.getPopulation().getNumTourists();
+				touristLabel = labelGrid.addRow("# of Tourists", touristCache + "");
+				
+				residentCache = c.getPopulation().getNumResidents();
+				residentLabel = labelGrid.addRow("# of Residents", residentCache + "");
+				
+				researcherCache = c.getPopulation().getNumResearchers();
+				researcherLabel = labelGrid.addRow("# of Researchers", researcherCache + "");
+			
+				labelGrid.addRow("Coordinates", c.getCoordinates().getFormattedString());
+			}
+		}
+		else
+			System.out.println("colonyList is null");
+	}
+	
+	private void updateLunar() {
+		
+		if (colonyList != null && !colonyList.isEmpty()) {
+			
+			for (Colony c: colonyList) {
+
+				int newBed = c.getPopulation().getNumBed();
+				if (bedCache != newBed) {
+					bedCache = newBed;
+					bedLabel.setText(newBed + "");
+				}
+				
+				int newPop = c.getPopulation().getTotalPopulation();
+				if (popCache != newPop) {
+					popCache = newPop;
+					popLabel.setText(newPop + "");
+				}
+	
+				int newTourist = c.getPopulation().getNumTourists();
+				if (touristCache != newTourist) {
+					touristCache = newTourist;
+					touristLabel.setText(newTourist + "");
+				}
+				
+				int newResident = c.getPopulation().getNumResidents();
+				if (residentCache != newResident) {
+					residentCache = newResident;
+					residentLabel.setText(newResident + "");
+				}
+				
+				int newResearcher = c.getPopulation().getNumResearchers();
+				if (researcherCache != newResearcher) {
+					researcherCache = newResearcher;
+					researcherLabel.setText(newResearcher + "");
+				}
+				
+				double NewTotalArea = Math.round(c.getTotalArea() * 10.0)/10.0;
+				if (totalAreaCache != NewTotalArea) {
+					totalAreaCache = NewTotalArea;
+					totalAreaLabel.setText(NewTotalArea + "");
+				}
+				
+				double NewAreaPerPerson = Math.round(totalAreaCache / popCache * 10.0)/10.0;
+				if (AreaPerPersonCache != NewAreaPerPerson) {
+					AreaPerPersonCache = NewAreaPerPerson;
+					AreaPerPersonLabel.setText(NewAreaPerPerson + "");
+				}
+				
+			}
+		}
+	}
+
+	/**
+	 * Creates the panel for Agriculture.
+	 */
+	private void createAgriculturePanel() {
+		JPanel panel = new JPanel(new BorderLayout());
+		tabPane.add(AGRICULTURE_TAB, panel);
+
+		JPanel topPanel = new JPanel(new BorderLayout(20, 20));
+		topPanel.setBorder(BorderFactory.createTitledBorder(" Crop Growing Area "));
+		panel.add(topPanel, BorderLayout.NORTH);
+
+		JPanel buildingPanel = new JPanel(new BorderLayout(20, 20));
+		buildingPanel.setToolTipText("Choose a farm from the building combobox in this settlement");
+		topPanel.add(buildingPanel, BorderLayout.WEST);
+		
+		JLabel buildingLabel = new JLabel(" Select a Farm : ");		
+		buildingPanel.add(buildingLabel, BorderLayout.NORTH);
+
+		List<Building> bldgList = settlement.getBuildingManager().getBuildings(FunctionType.FARMING);
+		
+		constructBuildingBox(settlement, bldgList);
+		buildingPanel.add(buildingBox, BorderLayout.CENTER);
+
+		// Create spinner panel
+		JPanel spinnerPanel = new JPanel(new BorderLayout(20, 20));
+		topPanel.add(spinnerPanel, BorderLayout.CENTER);
+		
+		JLabel areaLabel = new JLabel(" Area Per Crop (in SM) : ");		
+		spinnerPanel.add(areaLabel, BorderLayout.NORTH);
+
+		SpinnerModel spinnerModel = new SpinnerNumberModel(1, 1, 50, 1);
+		
+		// Go to that selected settlement
+		Building bldg = (Building)buildingBox.getSelectedItem();
+		Farming farm = null;
+		int currentArea = 0;
+		if (bldg != null) {
+			farm = bldg.getFarming();
+			currentArea = farm.getDesignatedCropArea();
+		}
+		spinnerModel.setValue(currentArea);
+		
+		logger.info(settlement, bldg, "Current Growing Area per Crop (in SM): " + currentArea + ".");
+		
+		areaSpinner = new JSpinner(spinnerModel);
+		spinnerPanel.add(areaSpinner, BorderLayout.CENTER);
+		spinnerPanel.setToolTipText("Change the growing area for each crop in a selected farm");
+		
+		areaSpinner.addChangeListener(e -> {
+			int newArea = (int)spinnerModel.getValue();
+			logger.info(settlement, "Setting Growing Area per Crop (in SM) to " + newArea + ".");
+			
+			if (!bldgList.isEmpty()) {
+				for (Building b: bldgList) {
+					b.getFarming().setDesignatedCropArea(newArea);
+					logger.info(settlement, b, newArea + " SM.");
+				}
+			}
+		});
+	}
+
+	  
+	public int getGrowingArea() {
+		return (int)areaSpinner.getModel().getValue();
+	}
+
+	
+	
+	private void createComputingPanel() {
+		JPanel panel = new JPanel(new BorderLayout());
+		tabPane.add(COMPUTING_TAB, panel);
+
+		JPanel topPanel = new JPanel(new BorderLayout(20, 20));
+		panel.add(topPanel, BorderLayout.NORTH);
+	}
+	
+	
+	private void createEngineeringPanel() {
+		JPanel panel = new JPanel(new BorderLayout());
+		tabPane.add(ENGINEERING_TAB, panel);
+
+		JPanel topPanel = new JPanel(new BorderLayout(20, 20));
+		panel.add(topPanel, BorderLayout.NORTH);
+	}
+
+	
+	/**
+	 * Creates the logistic panel for operation of tasks.
+	 */
+	private void createLogisticPanel() {
+		JPanel mainPanel = new JPanel(new BorderLayout());
+		tabPane.add(LOGISTIC_TAB, mainPanel);
+		tabPane.setSelectedComponent(mainPanel);
+
+	    JPanel centerPanel = new JPanel(new BorderLayout());
+	    mainPanel.add(centerPanel, BorderLayout.CENTER);
+	    mainPanel.add(new JLabel("  "), BorderLayout.WEST);
+	    mainPanel.add(new JLabel("  "), BorderLayout.EAST);
+
+		JPanel topPanel = new JPanel(new BorderLayout());
+		centerPanel.add(topPanel, BorderLayout.NORTH);
+
+		JPanel topBorderPanel = new JPanel(new BorderLayout());
+		topPanel.add(topBorderPanel, BorderLayout.NORTH);
+
+		JPanel midPanel = new JPanel(new BorderLayout());
+		centerPanel.add(midPanel, BorderLayout.CENTER);
+
+		JPanel southPanel = new JPanel(new BorderLayout());
+		centerPanel.add(southPanel, BorderLayout.SOUTH);
+		
+		// Create the person combo box
+		createPersonCombobox(topBorderPanel);
+
+		// Create the task combo box
+		createTaskCombobox(topBorderPanel);
+
+		// Create the task queue list
+		createTaskQueueList(midPanel);
+
+		// Create the log book panel
+		createLogBookPanel(midPanel);
+	}
+
+	private void createEVAOVerride(JPanel panel) {
+		// Create override panel.
+		JPanel overridePanel = new JPanel(new GridLayout(1, 2));
+		overridePanel.setAlignmentX(CENTER_ALIGNMENT);		
+		panel.add(overridePanel, BorderLayout.NORTH);
+
+		// Create DIG_LOCAL_REGOLITH override check box.
+		overrideDigLocalRegolithCB = new JCheckBox("Override Digging Regolith");
+		overrideDigLocalRegolithCB.setAlignmentX(CENTER_ALIGNMENT);
+		overrideDigLocalRegolithCB.setToolTipText("Can only execute this task as a planned EVA"); 
+		overrideDigLocalRegolithCB.addActionListener(arg0 -> settlement.setProcessOverride(OverrideType.DIG_LOCAL_REGOLITH, overrideDigLocalRegolithCB.isSelected()));
+		overrideDigLocalRegolithCB.setSelected(settlement.getProcessOverride(OverrideType.DIG_LOCAL_REGOLITH));
+		overridePanel.add(overrideDigLocalRegolithCB);
+		
+		// Create DIG_LOCAL_ICE override check box.
+		overrideDigLocalIceCB = new JCheckBox("Override Digging Ice");
+		overrideDigLocalIceCB.setAlignmentX(CENTER_ALIGNMENT);
+		overrideDigLocalIceCB.setToolTipText("Can only execute this task as a planned EVA"); 
+		overrideDigLocalIceCB.addActionListener(arg0 -> settlement.setProcessOverride(OverrideType.DIG_LOCAL_ICE, overrideDigLocalIceCB.isSelected()));
+		overrideDigLocalIceCB.setSelected(settlement.getProcessOverride(OverrideType.DIG_LOCAL_ICE));
+		overridePanel.add(overrideDigLocalIceCB);
+	}
+	/**
+	 * Creates the person combo box.
+	 *
+	 * @param panel
+	 */
+	private void createPersonCombobox(JPanel panel) {
+      	// Set up combo box model.
+		setUpPersonComboBox(settlement);
+
+		JPanel comboBoxPanel = new JPanel(new BorderLayout());
+		comboBoxPanel.add(personBox);
+
+		JPanel crewPanel = new JPanel(new FlowLayout(FlowLayout.CENTER));
+		crewPanel.add(comboBoxPanel);
+
+		crewPanel.setBorder(BorderFactory.createTitledBorder(" Crew Member "));
+		crewPanel.setToolTipText("Choose the crew member to give a task order");
+		personBox.setToolTipText("Choose the crew member to give a task order");
+
+	    panel.add(crewPanel, BorderLayout.WEST);
+	}
+
+	/**
+	 * Creates the task combo box.
+	 *
+	 * @param panel
+	 */
+	private void createTaskCombobox(JPanel panel) {
+		DefaultComboBoxModel<FactoryMetaTask> taskComboBoxModel = new DefaultComboBoxModel<>();
+      	// Set up combo box model.
+		for(FactoryMetaTask n : MetaTaskUtil.getPersonMetaTasks()) {
+	    	taskComboBoxModel.addElement(n);
+		}
+
+		// Create comboBox.
+		JComboBoxMW<FactoryMetaTask> taskComboBox = new JComboBoxMW<>(taskComboBoxModel);
+		taskComboBox.setMaximumRowCount(10);
+
+		JPanel comboBoxPanel = new JPanel(new FlowLayout(FlowLayout.CENTER));
+		comboBoxPanel.add(taskComboBox);
+
+		JPanel taskPanel = new JPanel(new BorderLayout());
+		taskPanel.add(comboBoxPanel, BorderLayout.CENTER);
+
+		taskPanel.setBorder(BorderFactory.createTitledBorder(" Task Order "));
+		taskPanel.setToolTipText("Choose a task order to give");
+		taskComboBox.setToolTipText("Choose a task order to give");
+
+		// Create a button panel
+	    JPanel buttonPanel = new JPanel(new FlowLayout(FlowLayout.CENTER));
+	    taskPanel.add(buttonPanel, BorderLayout.SOUTH);
+
+		// Create the add button
+	    JButton addButton = new JButton(Msg.getString("BuildingPanelFarming.addButton")); //$NON-NLS-1$
+		addButton.setPreferredSize(new Dimension(80, 25));
+		addButton.addActionListener(e -> {
+				Person selected = (Person) personBox.getSelectedItem();
+				FactoryMetaTask task = (FactoryMetaTask) taskComboBox.getSelectedItem();
+				selected.getMind().getTaskManager().addPendingTask(new BasicTaskJob(task,
+													new RatingScore(1D)), true);
+
+				logBookTA.append(masterClock.getMarsTime().getTruncatedDateTimeStamp()
+						+ " - Assigning '" + task.getName() + "' to " + selected + "\n");
+		        listUpdate();
+				repaint();
+		});
+		buttonPanel.add(addButton);
+		
+		// Create the delete button
+		JButton delButton = new JButton(Msg.getString("BuildingPanelFarming.delButton")); //$NON-NLS-1$
+		delButton.setPreferredSize(new Dimension(80, 25));
+		delButton.addActionListener(evt -> {
+			if (!list.isSelectionEmpty() && (list.getSelectedValue() != null)) {
+				deleteATask();
+				listUpdate();
+		    	repaint();
+			}
+		});
+		buttonPanel.add(delButton);
+
+	    panel.add(taskPanel, BorderLayout.CENTER);
+	}
+
+	/**
+	 * Creates the task queue list.
+	 *
+	 * @param panel
+	 */
+	private void createTaskQueueList(JPanel panel) {
+
+	    JLabel label = new JLabel("Task Queue", SwingConstants.CENTER);
+		StyleManager.applySubHeading(label);
+		label.setBorder(new MarsPanelBorder());
+
+	    JPanel taskQueuePanel = new JPanel(new BorderLayout());
+	    taskQueuePanel.add(label, BorderLayout.NORTH);
+
+	    JPanel queueListPanel = new JPanel(new BorderLayout());
+		queueListPanel.add(taskQueuePanel, BorderLayout.NORTH);
+
+		// Create scroll panel for population list.
+		listScrollPanel = new JScrollPane();
+		listScrollPanel.setBorder(BorderFactory.createLineBorder(Color.LIGHT_GRAY));
+
+		// Create list model
+		listModel = new ListModel();
+
+		// Create list
+		list = new JList<>(listModel);
+		listScrollPanel.setViewportView(list);
+		list.addListSelectionListener(event -> {
+		        if (!event.getValueIsAdjusting() && event != null){
+					deleteATask();
+		        }
+		});
+
+		queueListPanel.add(listScrollPanel, BorderLayout.CENTER);
+		
+		panel.add(queueListPanel, BorderLayout.EAST); // 2nd add
+	}
+
+
+	/**
+	 * Creates the log book panel for recording task orders.
+	 *
+	 * @param panel
+	 */
+	private void createLogBookPanel(JPanel panel) {
+
+		JLabel logLabel = new JLabel("Log Book", SwingConstants.CENTER);
+		StyleManager.applySubHeading(logLabel);
+		logLabel.setBorder(new MarsPanelBorder());
+
+	    JPanel logPanel = new JPanel(new BorderLayout());
+	    logPanel.add(logLabel, BorderLayout.NORTH);
+
+		// Create an text area
+		JPanel textPanel = new JPanel(new BorderLayout()); 
+	    textPanel.add(logPanel, BorderLayout.NORTH);
+
+		logBookTA = new JTextArea(8, 25);
+		logBookTA.setOpaque(false);
+		logBookTA.setEditable(false);
+		JScrollPane scrollTextArea = new JScrollPane (logBookTA,
+				   ScrollPaneConstants.VERTICAL_SCROLLBAR_ALWAYS,
+				   ScrollPaneConstants.HORIZONTAL_SCROLLBAR_ALWAYS);
+
+		// Monitor the vertical scroll of jta
+		new SmartScroller(scrollTextArea, SmartScroller.VERTICAL, SmartScroller.END);
+
+		textPanel.add(scrollTextArea, BorderLayout.CENTER);
+		
+	    panel.add(textPanel, BorderLayout.CENTER);
+	}
+	
+	/**
+	 * Creates the mission tab panel.
+	 */
+	private void createMissionPanel() {
+		JPanel panel = new JPanel(new BorderLayout());
+		tabPane.add(MISSION_TAB, panel);
+
+		policyMainPanel = new JPanel(new BorderLayout());
+		panel.add(policyMainPanel, BorderLayout.NORTH);
+		policyMainPanel.setPreferredSize(new Dimension(200, 125));
+		policyMainPanel.setMaximumSize(new Dimension(200, 125));
+
+		// Create a button panel
+		JPanel buttonPanel = new JPanel(new GridLayout(4,1));
+		policyMainPanel.add(buttonPanel, BorderLayout.CENTER);
+
+		buttonPanel.setBorder(BorderFactory.createTitledBorder("Trading policy "));
+		buttonPanel.setToolTipText("Select your trading policy with other settlements");
+
+		ButtonGroup group0 = new ButtonGroup();
+		ButtonGroup group1 = new ButtonGroup();
+
+		r0 = new JRadioButton(CAN_INITIATE, true);
+		r1 = new JRadioButton(CANNOT_INITIATE);
+
+		// Set up initial conditions
+		if (settlement.isMissionEnable(MissionType.TRADE)) {
+			r0.setSelected(true);
+			r1.setSelected(false);
+		}
+		else {
+			r0.setSelected(false);
+			r1.setSelected(true);
+		}
+
+		// Set up initial conditions
+		boolean noTrading = false;
+
+		r2 = new JRadioButton(ACCEPT_NO, noTrading);
+		r3 = new JRadioButton(ACCEPT, !noTrading);
+
+		JLabel selectLabel = new JLabel(" Choose :");
+		selectLabel.setMinimumSize(new Dimension(150, 25));
+		selectLabel.setPreferredSize(new Dimension(150, 25));
+
+		JPanel innerPanel = new JPanel(new BorderLayout());
+		innerPanel.add(selectLabel, BorderLayout.NORTH);
+
+		// Set settlement check boxes
+		tradingPartnersPanel = new JPanel();
+		tradingPartnersPanel.setLayout(new BoxLayout(tradingPartnersPanel, BoxLayout.Y_AXIS));
+		setupTradingSettlements();
+
+		innerPanel.add(tradingPartnersPanel, BorderLayout.CENTER);
+
+		JScrollPane innerScroll = new JScrollPane(innerPanel);
+
+		r2.setSelected(false);
+		r3.setSelected(true);
+		r3.setText(ACCEPT + SEE_RIGHT);
+		policyMainPanel.add(innerScroll, BorderLayout.EAST);
+
+		group0.add(r0);
+		group0.add(r1);
+
+		group1.add(r2);
+		group1.add(r3);
+
+		buttonPanel.add(r0);
+		buttonPanel.add(r1);
+		buttonPanel.add(r2);
+		buttonPanel.add(r3);
+
+		PolicyRadioActionListener actionListener = new PolicyRadioActionListener();
+		r0.addActionListener(actionListener);
+		r1.addActionListener(actionListener);
+		r2.addActionListener(actionListener);
+		r3.addActionListener(actionListener);
+
+	}
+
+	private void setupTradingSettlements() {
+		tradingPartnersPanel.removeAll();
+
+		tradingPartners = new HashMap<>();
+		for(Settlement s : getOtherSettlements()) {
+			JCheckBox cb = new JCheckBox(s.getName(), settlement.isAllowedTradeMission(s));
+			cb.addItemListener(e -> {
+				boolean selected = e.getStateChange() == ItemEvent.SELECTED;
+				Settlement s1 = tradingPartners.get(((JCheckBox) e.getSource()).getText());
+				settlement.setAllowTradeMissionFromASettlement(s1, selected);
+			});
+
+
+			tradingPartnersPanel.add(cb);
+			tradingPartners.put(s.getName(), s);
+		}
+	}
+
+	class PolicyRadioActionListener implements ActionListener {
+	    @Override
+	    public void actionPerformed(ActionEvent event) {
+	        JRadioButton button = (JRadioButton) event.getSource();
+
+	        if (button == r0) {
+				logger.config("r0 selected");
+	        	settlement.setMissionDisable(MissionType.TRADE, false);
+	        } else if (button == r1) {
+	        	logger.config("r1 selected");
+	        	settlement.setMissionDisable(MissionType.TRADE, true);
+	        } else if (button == r2) {
+	        	logger.config("r2 selected");
+		        disableAllCheckedSettlement();
+				r3.setText(ACCEPT);
+				policyMainPanel.setEnabled(false);
+	        } else if (button == r3) {
+	        	logger.config("r3 selected");
+				r3.setText(ACCEPT + SEE_RIGHT);
+				policyMainPanel.setEnabled(true);
+	        }
+	    }
+	}
+
+	private void createResourcePanel() {
+		JPanel panel = new JPanel(new BorderLayout());
+		tabPane.add(RESOURCE_TAB, panel);
+
+		JPanel topPanel = new JPanel(new BorderLayout(20, 20));
+		panel.add(topPanel, BorderLayout.NORTH);
+
+		// Create the checkbox for dig local regolith and ice override
+		createEVAOVerride(topPanel);
+		
+		// Create a button panel
+		JPanel buttonPanel = new JPanel(new GridLayout(5,1));
+		topPanel.add(buttonPanel, BorderLayout.CENTER);
+
+		buttonPanel.setBorder(BorderFactory.createTitledBorder(" Pausing Interval"));
+		buttonPanel.setToolTipText("Select the time interval for automatic simulation pausing");
+
+		ButtonGroup group = new ButtonGroup();
+
+		r0 = new JRadioButton("None", true);
+		r1 = new JRadioButton("250 millisols");
+		r2 = new JRadioButton("333 millisols");
+		r3 = new JRadioButton("500 millisols");
+		r4 = new JRadioButton("1 sol");
+
+		group.add(r0);
+		group.add(r1);
+		group.add(r2);
+		group.add(r3);
+		group.add(r4);
+
+		buttonPanel.add(r0);
+		buttonPanel.add(r1);
+		buttonPanel.add(r2);
+		buttonPanel.add(r3);
+		buttonPanel.add(r4);
+
+		RadioButtonActionListener actionListener = new RadioButtonActionListener();
+		r0.addActionListener(actionListener);
+		r1.addActionListener(actionListener);
+		r2.addActionListener(actionListener);
+		r3.addActionListener(actionListener);
+		r4.addActionListener(actionListener);
+
+	}
+
+	class RadioButtonActionListener implements ActionListener {
+	    @Override
+	    public void actionPerformed(ActionEvent event) {
+	        JRadioButton button = (JRadioButton) event.getSource();
+
+	        if (button == r0) {
+	        	masterClock.setCommandPause(false, 1000);
+	        } else if (button == r1) {
+	        	masterClock.setCommandPause(true, 250);
+	        } else if (button == r2) {
+	        	masterClock.setCommandPause(true, 333.333);
+	        } else if (button == r3) {
+	        	masterClock.setCommandPause(true, 500);
+	        } else if (button == r4) {
+	        	masterClock.setCommandPause(true, 999.999);
+	        }
+	    }
+	}
+
+	public void createSafetyPanel() {
+		JPanel panel = new JPanel(new BorderLayout());
+		tabPane.add(SAFETY_TAB, panel);
+
+		JPanel topPanel = new JPanel(new BorderLayout(20, 20));
+		panel.add(topPanel, BorderLayout.NORTH);
+	}
+
+	public void createSciencePanel() {
+		JPanel panel = new JPanel(new BorderLayout());
+		tabPane.add(SCIENCE_TAB, panel);
+
+		JPanel topPanel = new JPanel(new BorderLayout(20, 20));
+		panel.add(topPanel, BorderLayout.NORTH);
+	}
+
+    /**
+     * Returns a list of other settlements.
+     *
+     * @return sample long list data
+     */
+    protected List<Settlement> getOtherSettlements() {
+    	List<Settlement> list0 = new ArrayList<>(unitManager.getSettlements());
+    	list0.remove(settlement);
+        return list0;
+
+    }
+
+	/**
+	 * Picks a task and delete it.
+	 */
+	public void deleteATask() {
+		TaskJob n = list.getSelectedValue();
+		if (n != null) {
+			((Person) personBox.getSelectedItem()).getMind().getTaskManager().removePendingTask(n);
+			logBookTA.append("Delete '" + n + "' from the list of task orders.\n");
+		}
+		else
+			listUpdate();
+	}
+
+	public void listUpdate() {
+		listModel.update();
+ 		list.validate();
+ 		list.revalidate();
+ 		list.repaint();
+ 		listScrollPanel.validate();
+ 		listScrollPanel.revalidate();
+ 		listScrollPanel.repaint();
+	}
+
+	public boolean isNavPointsMapTabOpen() {
+        return tabPane.getSelectedIndex() == 1;
+	}
+
+	/**
+	 * Updates the window as time has changed.
+	 * 
+	 * @param pulse The Clock advance
+	 */
+	@Override
+	public void update(ClockPulse pulse) {
+
+		// Update list
+		listUpdate();
+		
+		// Update lunar colonies
+		updateLunar();
+	}
+
+	private void disableAllCheckedSettlement() {
+		for(Component c : tradingPartnersPanel.getComponents()) {
+			((JCheckBox) c).setSelected(false);
+		}
+	}
+
+	/**
+	 * Lists model for the tasks in queue.
+	 */
+	private class ListModel extends AbstractListModel<TaskJob> {
+
+	    /** default serial id. */
+	    private static final long serialVersionUID = 1L;
+
+	    private List<TaskJob> list = new ArrayList<>();
+
+	    private ListModel() {
+	    	Person selected = (Person) personBox.getSelectedItem();
+
+	    	if (selected != null) {
+	        	List<TaskJob> tasks = selected.getMind().getTaskManager().getPendingTasks();
+		        if (tasks != null)
+		        	list.addAll(tasks);
+	    	}
+	    }
+
+        @Override
+        public TaskJob getElementAt(int index) {
+        	TaskJob result = null;
+
+            if ((index >= 0) && (index < list.size())) {
+                result = list.get(index);
+            }
+
+            return result;
+        }
+
+        @Override
+        public int getSize() {
+        	if (list == null)
+        		return 0;
+        	return list.size();
+        }
+
+        /**
+         * Updates the list model.
+         */
+        public void update() {
+
+        	List<TaskJob> newTasks = ((Person) personBox.getSelectedItem()).getMind().getTaskManager().getPendingTasks();
+	    	
+			// if the list contains duplicate items, it somehow pass this test
+        	if ((newTasks != null) &&
+	    		(list.size() != newTasks.size() || !list.containsAll(newTasks) || !newTasks.containsAll(list))) {	
+				list = new ArrayList<>(newTasks);
+				fireContentsChanged(this, 0, getSize());
+        	}
+        }
+	}
+	
+	/**
+	 * Inner class combo box model for settlements.
+	 */
+	public class SettlementComboBoxModel extends DefaultComboBoxModel<Settlement>
+		implements UnitListener {
+
+		/**
+		 * Constructor.
+		 */
+		public SettlementComboBoxModel() {
+			// User DefaultComboBoxModel constructor.
+			super();
+			// Initialize settlement list.
+			updateSettlements();
+
+			// Add addUnitListener
+			Collection<Settlement> settlements = unitManager.getSettlements();
+			List<Settlement> settlementList = new ArrayList<>(settlements);
+			Iterator<Settlement> i = settlementList.iterator();
+			while (i.hasNext()) {
+				i.next().addUnitListener(this);
+			}
+
+		}
+
+		/**
+		 * Updates the list of settlements.
+		 */
+		private void updateSettlements() {
+			// Clear all elements
+			removeAllElements();
+
+			List<Settlement> settlements = new ArrayList<>();
+
+			// Add the command dashboard button
+			if (GameManager.getGameMode() == GameMode.COMMAND) {
+				settlements = unitManager.getCommanderSettlements();
+			}
+
+			else if (GameManager.getGameMode() == GameMode.SANDBOX) {
+				settlements.addAll(unitManager.getSettlements());
+			}
+
+			Collections.sort(settlements);
+
+			Iterator<Settlement> i = settlements.iterator();
+			while (i.hasNext()) {
+				addElement(i.next());
+			}
+		}
+
+		@Override
+		public void unitUpdate(UnitEvent event) {
+			// Note: Easily 100+ UnitEvent calls every second
+			UnitEventType eventType = event.getType();
+			if (eventType == UnitEventType.ADD_BUILDING_EVENT) {
+				Object target = event.getTarget();
+				Building building = (Building) target; // overwrite the dummy building object made by the constructor
+				BuildingManager mgr = building.getBuildingManager();
+				Settlement s = mgr.getSettlement();
+				// Set the selected settlement
+				changeSettlement(s);
+				// Updated ComboBox
+				settlementBox.setSelectedItem(s);
+			}
+
+			else if (eventType == UnitEventType.REMOVE_ASSOCIATED_PERSON_EVENT) {
+				// Update the number of citizens
+				Settlement s = (Settlement) settlementBox.getSelectedItem();
+				// Set the selected settlement
+				changeSettlement(s);
+				
+				setUpPersonComboBox(s);
+		
+				// Set the box opaque
+				settlementBox.setOpaque(false);
+			}
+		}
+
+		/**
+		 * Prepares class for deletion.
+		 */
+		public void destroy() {
+			Collection<Settlement> settlements = unitManager.getSettlements();
+			List<Settlement> settlementList = new ArrayList<>(settlements);
+			Iterator<Settlement> i = settlementList.iterator();
+			while (i.hasNext()) {
+				i.next().removeUnitListener(this);
+			}
+		}
+	}
+	
+	/**
+	 * Inner class combo box model for buildings.
+	 */
+	public class BuildingComboBoxModel extends DefaultComboBoxModel<Building>
+		implements UnitListener {
+
+		private Settlement settlement;
+		private List<Building> bldgs;
+		
+		/**
+		 * Constructor.
+		 */
+		public BuildingComboBoxModel(Settlement settlement, List<Building> bldgs) {
+			// User DefaultComboBoxModel constructor.
+			super();
+			this.settlement = settlement;
+			this.bldgs = bldgs;
+
+			// Add addUnitListener
+			Iterator<Building> i = bldgs.iterator();
+			while (i.hasNext()) {
+				Building b = i.next();
+				b.addUnitListener(this);
+				addElement(b);
+			}
+		}
+
+		/**
+		 * Prepares class for deletion.
+		 */
+		public void destroy() {
+			Iterator<Building> i = bldgs.iterator();
+			while (i.hasNext()) {
+				i.next().removeUnitListener(this);
+			}
+		}
+
+		@Override
+		public void unitUpdate(UnitEvent event) {
+			// Note: Easily 100+ UnitEvent calls every second
+			UnitEventType eventType = event.getType();
+			if (eventType == UnitEventType.ADD_BUILDING_EVENT) {
+				Object target = event.getTarget();
+				Building b = (Building) target; // overwrite the dummy building object made by the constructor
+				
+				if (b.getBuildingManager().getSettlement().equals(this.settlement)) {
+					b.addUnitListener(this);
+					addElement(b);
+				}
+			}
+			else if (eventType == UnitEventType.REMOVE_BUILDING_EVENT) {
+				Object target = event.getTarget();
+				Building b = (Building) target; // overwrite the dummy building object made by the constructor
+
+				if (b.getBuildingManager().getSettlement().equals(this.settlement)) {
+					b.removeUnitListener(this);
+					removeElement(b);
+				}
+			}
+		}
+	}
+	
+
+	/**
+	 * Prepares tool window for deletion.
+	 */
+	@Override
+	public void destroy() {
+		tabPane = null;
+		personBox = null;
+		listModel = null;
+		listScrollPanel = null;
+		list = null;
+		cc = null;
+	}
+}