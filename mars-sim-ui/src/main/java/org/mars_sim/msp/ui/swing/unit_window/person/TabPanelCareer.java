--- conflicted
+++ resolved
@@ -1,844 +1,820 @@
-/*
- * Mars Simulation Project
- * TabPanelCareer.java
- * @date 2023-06-17
- * @author Manny KUng
- */
-
-package org.mars_sim.msp.ui.swing.unit_window.person;
-
-import java.awt.BorderLayout;
-import java.awt.Color;
-import java.awt.Dimension;
-import java.awt.event.ActionEvent;
-import java.awt.event.ActionListener;
-import java.util.Collections;
-import java.util.List;
-import java.util.Vector;
-
-import javax.swing.JComboBox;
-import javax.swing.JLabel;
-import javax.swing.JOptionPane;
-import javax.swing.JPanel;
-import javax.swing.JScrollPane;
-import javax.swing.JTable;
-import javax.swing.SwingConstants;
-import javax.swing.table.AbstractTableModel;
-import javax.swing.table.TableColumnModel;
-
-import org.mars_sim.msp.core.Msg;
-import org.mars_sim.msp.core.Unit;
-import org.mars_sim.msp.core.data.History.HistoryItem;
-import org.mars_sim.msp.core.logging.SimLogger;
-import org.mars_sim.msp.core.person.Person;
-import org.mars_sim.msp.core.person.ai.Mind;
-import org.mars_sim.msp.core.person.ai.job.util.Assignment;
-import org.mars_sim.msp.core.person.ai.job.util.AssignmentType;
-import org.mars_sim.msp.core.person.ai.job.util.Job;
-import org.mars_sim.msp.core.person.ai.job.util.AssignmentHistory;
-import org.mars_sim.msp.core.person.ai.job.util.JobType;
-import org.mars_sim.msp.core.person.ai.job.util.JobUtil;
-import org.mars_sim.msp.core.person.ai.role.Role;
-import org.mars_sim.msp.core.person.ai.role.RoleType;
-import org.mars_sim.msp.core.person.ai.role.RoleUtil;
-import org.mars_sim.msp.core.person.health.DeathInfo;
-import org.mars_sim.msp.core.structure.ChainOfCommand;
-import org.mars_sim.msp.core.structure.Settlement;
-import org.mars_sim.msp.core.time.MarsTime;
-import org.mars_sim.msp.core.time.MarsTimeFormat;
-import org.mars_sim.msp.core.time.MasterClock;
-import org.mars_sim.msp.ui.swing.ImageLoader;
-import org.mars_sim.msp.ui.swing.MainDesktopPane;
-import org.mars_sim.msp.ui.swing.StyleManager;
-import org.mars_sim.msp.ui.swing.tool.StarRater;
-import org.mars_sim.msp.ui.swing.unit_window.TabPanel;
-import org.mars_sim.msp.ui.swing.utils.AttributePanel;
-
-/**
- * The TabPanelCareer is a tab panel for viewing a person's career path and job
- * history and current role.
- */
-@SuppressWarnings("serial")
-public class TabPanelCareer extends TabPanel implements ActionListener {
-
-	/** default logger. */
-	private static SimLogger logger = SimLogger.getLogger(TabPanelCareer.class.getName());
-
-	private static final String CAREER_ICON = "career";
-
-	private static final int RATING_DAYS = 7;
-
-	/** data cache */
-	private int solCache = 1;
-	private int solRatingSubmitted = -1;
-
-	/** Is UI constructed. */
-	private boolean firstNotification = true;
-	private boolean printLog;
-	private boolean printLog2;
-
-	private JobType jobCache;
-	private RoleType roleCache;
-	private String dateTimeRatingSubmitted;
-
-	private AssignmentType statusCache = AssignmentType.APPROVED;// PENDING;
-
-	private JComboBox<String> jobComboBox;
-	private JComboBox<String> roleComboBox;
-
-	private JobHistoryTableModel jobHistoryTableModel;
-	private RoleHistoryTableModel roleHistoryTableModel;
-
-	private StarRater starRater;
-	private StarRater aveRater;
-
-	/** The Person instance. */
-	private Person person;
-	private Settlement settlement;
-
-	private MasterClock masterClock;
-
-	private JLabel changeNotice;
-
-
-	/**
-	 * Constructor.
-	 *
-	 * @param unit    {@link Unit} the unit to display.
-	 * @param desktop {@link MainDesktopPane} the main desktop.
-	 */
-	public TabPanelCareer(Person unit, MainDesktopPane desktop) {
-		// Use the TabPanel constructor
-		super(
-			null,	
-			ImageLoader.getIconByName(CAREER_ICON),
-			Msg.getString("TabPanelCareer.title"), //$NON-NLS-1$
-			desktop
-		);
-
-		person = unit;
-		masterClock = getSimulation().getMasterClock();
-
-		if (person.getAssociatedSettlement() != null) {
-			settlement = person.getAssociatedSettlement();
-		}
-		else {
-			if (person.isBuried()) {
-				settlement = person.getBuriedSettlement();
-			}
-			else
-				settlement = person.getLocationTag().findSettlementVicinity();
-		}
-	}
-
-	@Override
-	protected void buildUI(JPanel content) {
-
-		boolean dead = false;
-		DeathInfo deathInfo = null;
-
-		// Prepare label panel
-		JPanel northPanel = new JPanel(new BorderLayout());
-		content.add(northPanel, BorderLayout.NORTH);
-
-		Mind mind = person.getMind();
-		dead = person.getPhysicalCondition().isDead();
-		deathInfo = person.getPhysicalCondition().getDeathDetails();
-
-		AttributePanel attrPanel = new AttributePanel(4);
-		northPanel.add(attrPanel, BorderLayout.NORTH);
-
-		// Prepare job combo box
-		jobCache = mind.getJob();
-		Vector<String> jobNames = new Vector<>();
-		for (Job job : JobUtil.getJobs()) {
-			jobNames.add(job.getName(person.getGender()));
-		}
-		Collections.sort(jobNames);
-
-		// Prepare job combo box
-		jobComboBox = new JComboBox<>(jobNames);
-		jobComboBox.setSelectedItem(jobCache.getName());
-		jobComboBox.addActionListener(this);
-		jobComboBox.setToolTipText(Msg.getString("TabPanelCareer.jobType.tooltip"));
-		attrPanel.addLabelledItem(Msg.getString("TabPanelCareer.jobType"), jobComboBox);
-
-
-		// Prepare role selector
-		roleCache = person.getRole().getType();
-		List<String> roleNames = RoleUtil.getRoleNames(settlement.getNumCitizens());
-		roleComboBox = new JComboBox<>(roleNames.toArray(new String[0]));
-		roleComboBox.setSelectedItem(roleCache.getName());
-		roleComboBox.addActionListener(this);
-		roleComboBox.setToolTipText(Msg.getString("TabPanelCareer.roleType.tooltip"));
-		attrPanel.addLabelledItem(Msg.getString("TabPanelCareer.roleType"), roleComboBox);
-
-		// Create ratings
-		List<Assignment> list = person.getJobHistory().getJobAssignmentList();
-		aveRater = new StarRater(5, calculateAveRating(list));
-		aveRater.setEnabled(false);
-		aveRater.setToolTipText(Msg.getString("TabPanelCareer.aveRater.tooltip"));
-		attrPanel.addLabelledItem("Overall Performance", aveRater);
-
-		// Create Star rating
-		starRater = new StarRater(5, 0, 0);
-		starRater.setToolTipText(Msg.getString("TabPanelCareer.starRater.tooltip"));//$NON-NLS-1$
-		starRater.addStarListener(new StarRater.StarListener() {
-			public void handleSelection(int selection) {
-				if (starRater.isEnabled()) {
-
-					MarsTime mTime = masterClock.getMarsTime();
-					int sol = mTime.getMissionSol();
-					dateTimeRatingSubmitted = mTime.getTruncatedDateTimeStamp();
-					printLog = true;
-					displayNotice("Job Rating submitted on " + dateTimeRatingSubmitted, false);
-					starRater.setRating(selection);
-
-					int size = list.size();
-					// check if a new job reassignment has just been submitted
-					if (list.get(size - 1).getStatus() == AssignmentType.PENDING) {
-						list.get(size - 2).setJobRating(selection);
-						list.get(size - 2).setSolRatingSubmitted(sol);
-					} else {
-						list.get(size - 1).setJobRating(selection);
-						list.get(size - 1).setSolRatingSubmitted(sol);
-					}
-					solRatingSubmitted = sol;
-					// starRater.setSelection(0);
-					starRater.setEnabled(false);// disable();
-
-					aveRater.setRating(calculateAveRating(list));
-				}
-			}
-		});
-		attrPanel.addLabelledItem("Your Rating", starRater);
-
-		changeNotice = new JLabel("");
-		changeNotice.setHorizontalAlignment(SwingConstants.CENTER);
-		northPanel.add(changeNotice, BorderLayout.SOUTH);
-
-		// Check if user submitted a job rating
-		checkingJobRating(list);
-
-		dead = person.getPhysicalCondition().isDead();
-		deathInfo = person.getPhysicalCondition().getDeathDetails();
-
-		// Checked if the person is dead
-		if (dead) {
-			jobCache = deathInfo.getJob();
-			jobComboBox.setEnabled(false);
-			roleComboBox.setEnabled(false);
-			starRater.setSelection(0);
-			starRater.setEnabled(false);
-
-		} else
-			// Add checking for the status of Job Reassignment
-			checkJobReassignment(person, list);
-
-		// Prepare job title panel
-		JPanel historyPanel = new JPanel(new BorderLayout(0, 0));
-		content.add(historyPanel, BorderLayout.CENTER);
-
-		// Job history
-		JPanel jobHistoryPanel = new JPanel(new BorderLayout(0, 0));
-		historyPanel.add(jobHistoryPanel, BorderLayout.NORTH);
-		JLabel historyLabel = new JLabel(Msg.getString("TabPanelCareer.history"), JLabel.CENTER); //$NON-NLS-1$
-		StyleManager.applySubHeading(historyLabel);
-		jobHistoryPanel.add(historyLabel, BorderLayout.NORTH);
-		jobHistoryTableModel = new JobHistoryTableModel(person);
-		JScrollPane scrollPanel = new JScrollPane();
-		jobHistoryPanel.add(scrollPanel, BorderLayout.CENTER);
-		JTable table = new JTable(jobHistoryTableModel);
-		table.setPreferredScrollableViewportSize(new Dimension(225, 100));
-
-		TableColumnModel tc = table.getColumnModel();
-		tc.getColumn(0).setPreferredWidth(25);
-		tc.getColumn(1).setPreferredWidth(50);
-		tc.getColumn(2).setPreferredWidth(50);
-		tc.getColumn(3).setPreferredWidth(50);
-		tc.getColumn(4).setPreferredWidth(50);
-
-		scrollPanel.setViewportView(table);
-		
-		// Role history
-		JPanel roleHistoryPanel = new JPanel(new BorderLayout(0, 0));
-		historyPanel.add(roleHistoryPanel, BorderLayout.SOUTH);
-		JLabel roleLabel = new JLabel("Role History", JLabel.CENTER); //$NON-NLS-1$
-		StyleManager.applySubHeading(roleLabel);
-		roleHistoryPanel.add(roleLabel, BorderLayout.NORTH);
-		roleHistoryTableModel = new RoleHistoryTableModel(person);
-		JScrollPane rscrollPanel = new JScrollPane();
-		roleHistoryPanel.add(rscrollPanel, BorderLayout.CENTER);
-		JTable rtable = new JTable(roleHistoryTableModel);
-		rtable.setPreferredScrollableViewportSize(new Dimension(225, 100));
-		rscrollPanel.setViewportView(rtable);
-
-		update();
-	}
-
-	/*
-	 * Checks a job rating is submitted or a job reassignment is submitted and is
-	 * still not being reviewed.
-	 *
-	 * @param list
-	 */
-	public void checkingJobRating(List<Assignment> list) {
-		int size = list.size();
-		if (solRatingSubmitted == -1) {
-			// the TabPanelCareer was closed and retrieve the saved value of
-			// solRatingSubmitted from JobAssignment
-			if (list.get(size - 1).getStatus() == AssignmentType.PENDING) {
-				solRatingSubmitted = list.get(size - 2).getSolRatingSubmitted();
-			} else {
-				solRatingSubmitted = list.get(size - 1).getSolRatingSubmitted();
-			}
-		}
-
-		if (solRatingSubmitted == -1) {
-			// no rating has ever been submitted. Thus he/she has a new job assignment
-			starRater.setEnabled(true);
-			starRater.setSelection(0);
-			displayNotice("", false);
-		} else {
-			int solElapsed = masterClock.getMarsTime().getMissionSol();
-
-			if (solElapsed > solRatingSubmitted + RATING_DAYS) {
-				// if 7 days have passed since the rating submitted, re-enable the star rater
-				starRater.setEnabled(true);
-				starRater.setSelection(0);
-				displayNotice("", false);
-				dateTimeRatingSubmitted = null;
-				solRatingSubmitted = -1;
-				printLog = true;
-				String s = "";
-				if (printLog2) {
-					s = "Job Rating open for review again.";
-					logger.info(person, s);
-					printLog2 = false;
-				}
-			} else {
-				starRater.setSelection(0);
-				starRater.setEnabled(false);
-				String s = "";
-				if (dateTimeRatingSubmitted != null) {
-					s = "Job Rating last submitted on " + dateTimeRatingSubmitted;
-					displayNotice(s, false);
-					if (printLog) {
-						logger.info(person, s);
-						printLog = false;
-						printLog2 = true;
-					}
-				}
-			}
-
-			if (solCache != solElapsed) {
-				dateTimeRatingSubmitted = null;
-			}
-		}
-	}
-
-	private void displayNotice(String s, boolean error) {
-		changeNotice.setText(s);
-		changeNotice.setForeground((error ? Color.RED : Color.BLUE));
-	}
-	
-	/*
-	 * Calculates the cumulative career performance score of a person.
-	 */
-	public int calculateAveRating(List<Assignment> list) {
-		double score = 0;
-		int size = list.size();
-		for (int i = 0; i < size; i++) {
-			score += list.get(i).getJobRating();
-		}
-		score = score / size; // divided by 2 because job rating in JobAssignment is from 0 to 10
-		if (score > 5)
-			score = 5;
-		return (int) score;
-	}
-
-	/*
-	 * Checks for any role change or reassignment.
-	 * Note that change in population affects the list of role types.
-	 */
-	public void checkRoleChange() {
-		List<String> names = RoleUtil.getRoleNames(settlement.getNumCitizens());
-
-        int oldSize = roleComboBox.getModel().getSize();
-
-        if (oldSize != names.size()) {
-	        // Remove old data
-        	roleComboBox.removeAllItems();
-
-	        // Add new data
-        	for (String s: names) {
-        		roleComboBox.addItem(s);
-        	}
-        }
-
-		// Prepares role combo box
-		RoleType newRole = person.getRole().getType();
-
-		if (roleCache != newRole) {
-			roleCache = newRole;
-			roleComboBox.setSelectedItem(roleCache.getName());
-			changeNotice.setText("Role just changed to " + newRole);
-		}
-	}
-
-
-	/*
-	 * Checks for the status of job reassignment.
-	 */
-	public void checkJobReassignment(Person person, List<Assignment> list) {
-		int pop = settlement.getNumCitizens();
-
-		int last = list.size() - 1;
-
-		AssignmentType status = list.get(last).getStatus();
-
-		if (pop > ChainOfCommand.POPULATION_WITH_COMMANDER) {
-
-			if (status == AssignmentType.PENDING) {
-				statusCache = AssignmentType.PENDING;
-				jobComboBox.setEnabled(false);
-				
-				String s = "Job Reassignment submitted on " + list.get(last).getTimeSubmitted();
-				changeNotice.setText(s);
-				
-				if (firstNotification) 
-					logger.info(person, s);
-				
-				firstNotification = false;
-			}
-
-			// detects a change of status from pending to approved
-			else if (statusCache == AssignmentType.PENDING) {
-				if (status.equals(AssignmentType.APPROVED)) {
-					statusCache = AssignmentType.APPROVED;
-					logger.info(person, "Job reassignment reviewed and approved.");
-					
-					JobType selectedJob = JobType.getJobTypeByName(list.get(last).getType());
-
-					if (jobCache != selectedJob) {
-						jobCache = selectedJob;
-						// Note: must update the jobCache prior to calling setSelectedItem
-						// or else a new job reassignment will be submitted
-						jobComboBox.setSelectedItem(selectedJob.getName());
-						changeNotice.setText("Job just changed to " + selectedJob);
-					}
-
-					person.getMind().setJobLock(true);
-
-				} else if (status == AssignmentType.NOT_APPROVED) {
-					statusCache = AssignmentType.NOT_APPROVED;
-					logger.info(person, "Job reassignment reviewed and NOT approved.");
-
-					JobType selectedJob = JobType.getJobTypeByName(list.get(last - 1).getType());
-	
-					if (jobCache != selectedJob) {
-						jobCache = selectedJob;
-						// Note: must update the jobCache prior to calling setSelectedItem
-						// or else a new job reassignment will be submitted
-						jobComboBox.setSelectedItem(selectedJob.getName());
-						changeNotice.setText("Job just restored back to " + selectedJob);
-					}
-				}
-
-				jobComboBox.setEnabled(true);
-				changeNotice.setText("");
-
-				// Note: determine if new rating submission should be allowed immediately at the
-				// beginning of a new assignment
-				solRatingSubmitted = -1;
-				starRater.setSelection(0);
-				starRater.setEnabled(true);
-
-				// updates the jobHistoryList in jobHistoryTableModel
-				jobHistoryTableModel.update();
-
-				RoleType newRole = person.getRole().getType();
-				if (roleCache != newRole) {
-					roleCache = newRole;
-					roleComboBox.setSelectedItem(roleCache.getName());
-					changeNotice.setText("Role just changed to " + newRole);
-				}
-
-			}
-			else {
-				// do nothing. It's at the start of sim
-			}
-		}
-		else {
-			// Update the jobComboBox if pop is less than
-			// POPULATION_WITH_COMMANDER
-			JobType selectedJob = JobType.getJobTypeByName(list.get(last).getType());
-			
-			if (jobCache != selectedJob) {
-				jobCache = selectedJob;
-				// Note: must update the jobCache prior to calling setSelectedItem
-				// or else a new job reassignment will be submitted
-				jobComboBox.setSelectedItem(selectedJob.getName());
-				changeNotice.setText("Job just changed to " + selectedJob);
-			}
-		}
-	}
-
-	/**
-	 * Updates the info on this panel.
-	 */
-	@Override
-	public void update() {
-		boolean dead = false;
-
-		dead = person.getPhysicalCondition().isDead();
-
-		// Update job if necessary.
-		if (dead) {
-			DeathInfo deathInfo = person.getPhysicalCondition().getDeathDetails();
-
-			jobCache = deathInfo.getJob();
-			jobComboBox.setEnabled(false);
-			roleComboBox.setEnabled(false);
-			starRater.setSelection(0);
-			starRater.setEnabled(false);
-
-		} else {
-
-			// Check for the role change
-			checkRoleChange();
-
-			List<Assignment> list = person.getJobHistory().getJobAssignmentList();
-
-			// Added checking if user submitted a job rating
-			checkingJobRating(list);
-
-			// Check for the status of Job Reassignment
-			checkJobReassignment(person, list);
-
-			// check for the passing of each day
-			int solElapsed = masterClock.getMarsTime().getMissionSol();
-
-			// If the rating or job reassignment request is at least one day ago
-			if (solCache != solElapsed) {
-				solCache = solElapsed;
-			} // end of if (solElapsed != solCache)
-
-			jobHistoryTableModel.update();
-			roleHistoryTableModel.update();
-		} // end of else if not dead
-	}
-
-	/**
-	 * Action event occurs.
-	 *
-	 * @param event {@link ActionEvent} the action event
-	 */
-	@Override
-	public void actionPerformed(ActionEvent event) {
-		Object source = event.getSource();
-		MainDesktopPane desktop = getDesktop();
-		
-		if (source == roleComboBox) {
-			RoleType selectedRole = RoleType.getType((String) roleComboBox.getSelectedItem());
-			int box = -1;
-
-			if (selectedRole != roleCache) {
-				if ((selectedRole.isChief() || selectedRole.isCouncil())
-						&& (!roleCache.isChief() || !roleCache.isCouncil())) {
-					box = JOptionPane.showConfirmDialog(desktop.getMainWindow().getFrame(),
-							"Are you sure you want to promote the person's role from " 
-							 + roleCache + " to " + selectedRole.getName() + " ?");
-				}
-
-				else if ((roleCache.isChief() || roleCache.isCouncil())
-						&& (!selectedRole.isChief() || !selectedRole.isCouncil())) {
-					box = JOptionPane.showConfirmDialog(desktop.getMainWindow().getFrame(),
-							"Are you sure you want to demote the person's role from "
-							 + roleCache + " to "  + selectedRole.getName() + " ?");
-				}
-
-				else {
-					box = JOptionPane.showConfirmDialog(desktop.getMainWindow().getFrame(),
-							"Are you sure you want to change the person's role from "
-							 + roleCache + " to " + selectedRole.getName() + " ?");
-				}
-
-				if (box == JOptionPane.YES_OPTION) {
-	
-					person.getRole().changeRoleType(selectedRole);
-					
-					logger.info(person, "Player just changed his/her role from " 
-							+ roleCache.getName() + " to " + selectedRole.getName() + ".");
-					
-					roleCache = selectedRole;
-				}
-				else {
-					roleComboBox.setSelectedItem(roleCache.getName());
-				}
-			}
-		}
-
-		else if (source == jobComboBox) {
-
-			JobType selectedJob = JobType.getJobTypeByName((String) jobComboBox.getSelectedItem());
-//			JobType jobCache = person.getMind().getJob();
-
-			if (selectedJob != jobCache) {
-				int box = JOptionPane.showConfirmDialog(desktop.getMainWindow().getFrame(),
-						"Are you sure you want to change the person's job from "
-						 + jobCache + " to " + selectedJob.getName() + " ?");
-				
-				if (box == JOptionPane.YES_OPTION) {
-					considerJobChange(jobCache, selectedJob);
-				}
-				else {
-					jobComboBox.setSelectedItem(jobCache.getName());
-				}
-			}
-		}
-	}
-
-	/**
-	 * Determines if the job change request should be granted.
-	 *
-	 * @param jobStrCache
-	 * @param selectedJobStr
-	 */
-	public void considerJobChange(JobType jobCache, JobType selectedJob) {
-
-		// if job is Politician, loads and set to the previous job and quit;
-		if (jobCache == JobType.POLITICIAN) {
-			jobComboBox.setSelectedItem(jobCache.getName());
-			displayNotice("Mayor cannot switch job arbitrarily!", true);
-		}
-
-		else if (selectedJob == JobType.POLITICIAN) {
-			jobComboBox.setSelectedItem(jobCache.getName());
-			displayNotice("Politician job is reserved for Mayor only.", true);
-		}
-
-		else if (jobCache != selectedJob) {
-			// Use getAssociatedSettlement instead of getSettlement()
-			int pop = 0;
-
-			pop = settlement.getNumCitizens();
-
-			// if the population is beyond 4
-			if (pop > ChainOfCommand.POPULATION_WITH_COMMANDER) {
-				String s = "Job Reassignment submitted on " + MarsTimeFormat.getTruncatedDateTimeStamp(
-											masterClock.getMarsTime());
-				displayNotice(s, false);
-				logger.info(person, s);
-				firstNotification = true;
-
-				AssignmentHistory jh = person.getJobHistory();
-
-				statusCache = AssignmentType.PENDING;
-
-				jh.savePendingJob(selectedJob.getName(), JobUtil.USER, statusCache, null, true);
-				// Set the combobox selection back to its previous job type for the time being
-				// until the reassignment is approved
-				jobComboBox.setSelectedItem(jobCache.getName());
-				// disable the combobox so that user cannot submit job reassignment for a period
-				// of time
-				jobComboBox.setEnabled(false);
-				// updates the jobHistoryList in jobHistoryTableModel
-				jobHistoryTableModel.update();
-			}
-
-			else if (pop > 0 && pop <= ChainOfCommand.POPULATION_WITH_COMMANDER) {
-				displayNotice("", false);
-				jobComboBox.setSelectedItem(selectedJob.getName());
-				// pop is small, things need to be flexible. Thus automatic approval
-				statusCache = AssignmentType.APPROVED;
-				person.getMind().reassignJob(selectedJob, true, JobUtil.USER, statusCache,
-						JobUtil.USER);
-
-				// System.out.println("Yes they are diff");
-				jobCache = selectedJob;
-
-				// updates the jobHistoryList in jobHistoryTableModel
-				jobHistoryTableModel.update();
-			}
-		}
-		else
-			jobComboBox.setSelectedItem(jobCache);
-	}
-
-	@Override
-	public void destroy() {
-		super.destroy();
-		
-		jobComboBox = null;
-		roleComboBox = null;
-		jobHistoryTableModel = null;
-		starRater = null;
-	}
-
-	/**
-	 * Internal class used as model for the attribute table.
-	 */
-	private static class RoleHistoryTableModel extends AbstractTableModel {
-
-		private static final long serialVersionUID = 1L;
-
-<<<<<<< HEAD
-		private Role role;
-		private int origSize;
-		private List<HistoryItem<RoleType>> roleChanges;
-
-		/**
-		 * hidden constructor.
-		 *
-		 * @param unit {@link Unit}
-		 */
-		RoleHistoryTableModel(Person p) {
-			role = p.getRole();
-			roleChanges = role.getChanges();
-			origSize = roleChanges.size();
-		}
-
-		@Override
-		public int getRowCount() {
-			return roleChanges.size();
-		}
-
-		@Override
-		public int getColumnCount() {
-			return 2;
-		}
-
-		@Override
-		public Class<?> getColumnClass(int columnIndex) {
-			return String.class;
-		}
-
-		@Override
-		public String getColumnName(int columnIndex) {
-			return switch(columnIndex) {
-				case 0 -> Msg.getString("TabPanelCareer.column.time"); //$NON-NLS-1$
-				case 1 -> "Role";
-				default -> null;
-			};
-		}
-
-		public Object getValueAt(int row, int column) {
-			HistoryItem<RoleType> ja = roleChanges.get(row);
-			return switch(column) {
-				case 0 -> ja.getWhen().getTruncatedDateTimeStamp(); 
-				case 1 -> ja.getWhat().getName();
-				default -> null;
-			};
-		}
-
-		/**
-		 * Prepares the job history of the person.
-		 */
-		void update() {
-			if (roleChanges.size() != origSize) {
-				origSize = roleChanges.size();
-				fireTableDataChanged();
-			}
-		}
-	}
-
-	/**
-	 * Internal class used as model for the attribute table.
-	 */
-	private static class JobHistoryTableModel extends AbstractTableModel {
-
-		private static final long serialVersionUID = 1L;
-
-		private JobHistory jobHistory;
-		private List<JobAssignment> jobAssignmentList;
-		private int origSize;
-=======
-		private AssignmentHistory jobHistory;
-		private Assignment ja;
-
-		private List<Assignment> jobAssignmentList;
->>>>>>> b40bc5b9
-
-		/**
-		 * hidden constructor.
-		 *
-		 * @param unit {@link Unit}
-		 */
-		JobHistoryTableModel(Person p) {
-			jobHistory = p.getJobHistory();
-			jobAssignmentList = jobHistory.getJobAssignmentList();
-			origSize = jobAssignmentList.size();
-		}
-
-		@Override
-		public int getRowCount() {
-			if (jobAssignmentList != null)
-				return jobAssignmentList.size();
-			else
-				return 0;
-		}
-
-		@Override
-		public int getColumnCount() {
-			return 5;
-		}
-
-		@Override
-		public Class<?> getColumnClass(int columnIndex) {
-			return String.class;
-		}
-
-		@Override
-		public String getColumnName(int columnIndex) {
-			return switch(columnIndex) {
-				case 0 -> Msg.getString("TabPanelCareer.column.time"); //$NON-NLS-1$
-				case 1 -> Msg.getString("TabPanelCareer.column.jobType"); //$NON-NLS-1$
-				case 2 -> Msg.getString("TabPanelCareer.column.initiated"); //$NON-NLS-1$
-				case 3 -> Msg.getString("TabPanelCareer.column.status"); //$NON-NLS-1$
-				case 4 -> Msg.getString("TabPanelCareer.column.authorized"); //$NON-NLS-1$
-				default -> null;
-			};
-		}
-
-		public Object getValueAt(int row, int column) {
-			int r = jobAssignmentList.size() - row - 1;
-<<<<<<< HEAD
-			JobAssignment ja = jobAssignmentList.get(r);
-			return switch(column) {
-				case 0 -> ja.getTimeSubmitted(); // MarsClock.getDateTimeStamp(ja.getTimeSubmitted());
-				case 1 -> ja.getJobType();
-				case 2 -> ja.getInitiator();
-				case 3 -> ja.getStatus();
-				case 4 -> ja.getAuthorizedBy();
-				default -> null;
-			};
-=======
-			ja = jobAssignmentList.get(r);
-			// System.out.println(" r is " + r);
-			if (column == 0)
-				return ja.getTimeSubmitted(); // MarsClock.getDateTimeStamp(ja.getTimeSubmitted());
-			else if (column == 1)
-				return ja.getType();
-			else if (column == 2)
-				return ja.getInitiator();
-			else if (column == 3)
-				return ja.getStatus();
-			else if (column == 4)
-				return ja.getAuthorizedBy();
-			else
-				return null;
->>>>>>> b40bc5b9
-		}
-
-		/**
-		 * Prepares the job history of the person.
-		 */
-		void update() {
-			if (origSize != jobAssignmentList.size()) {
-				origSize = jobAssignmentList.size();
-				fireTableDataChanged();
-			}
-		}
-	}
-}
+/*
+ * Mars Simulation Project
+ * TabPanelCareer.java
+ * @date 2023-06-17
+ * @author Manny KUng
+ */
+
+package org.mars_sim.msp.ui.swing.unit_window.person;
+
+import java.awt.BorderLayout;
+import java.awt.Color;
+import java.awt.Dimension;
+import java.awt.event.ActionEvent;
+import java.awt.event.ActionListener;
+import java.util.Collections;
+import java.util.List;
+import java.util.Vector;
+
+import javax.swing.JComboBox;
+import javax.swing.JLabel;
+import javax.swing.JOptionPane;
+import javax.swing.JPanel;
+import javax.swing.JScrollPane;
+import javax.swing.JTable;
+import javax.swing.SwingConstants;
+import javax.swing.table.AbstractTableModel;
+import javax.swing.table.TableColumnModel;
+
+import org.mars_sim.msp.core.Msg;
+import org.mars_sim.msp.core.Unit;
+import org.mars_sim.msp.core.data.History.HistoryItem;
+import org.mars_sim.msp.core.logging.SimLogger;
+import org.mars_sim.msp.core.person.Person;
+import org.mars_sim.msp.core.person.ai.Mind;
+import org.mars_sim.msp.core.person.ai.job.util.Assignment;
+import org.mars_sim.msp.core.person.ai.job.util.AssignmentType;
+import org.mars_sim.msp.core.person.ai.job.util.Job;
+import org.mars_sim.msp.core.person.ai.job.util.AssignmentHistory;
+import org.mars_sim.msp.core.person.ai.job.util.JobType;
+import org.mars_sim.msp.core.person.ai.job.util.JobUtil;
+import org.mars_sim.msp.core.person.ai.role.Role;
+import org.mars_sim.msp.core.person.ai.role.RoleType;
+import org.mars_sim.msp.core.person.ai.role.RoleUtil;
+import org.mars_sim.msp.core.person.health.DeathInfo;
+import org.mars_sim.msp.core.structure.ChainOfCommand;
+import org.mars_sim.msp.core.structure.Settlement;
+import org.mars_sim.msp.core.time.MarsTime;
+import org.mars_sim.msp.core.time.MarsTimeFormat;
+import org.mars_sim.msp.core.time.MasterClock;
+import org.mars_sim.msp.ui.swing.ImageLoader;
+import org.mars_sim.msp.ui.swing.MainDesktopPane;
+import org.mars_sim.msp.ui.swing.StyleManager;
+import org.mars_sim.msp.ui.swing.tool.StarRater;
+import org.mars_sim.msp.ui.swing.unit_window.TabPanel;
+import org.mars_sim.msp.ui.swing.utils.AttributePanel;
+
+/**
+ * The TabPanelCareer is a tab panel for viewing a person's career path and job
+ * history and current role.
+ */
+@SuppressWarnings("serial")
+public class TabPanelCareer extends TabPanel implements ActionListener {
+
+	/** default logger. */
+	private static SimLogger logger = SimLogger.getLogger(TabPanelCareer.class.getName());
+
+	private static final String CAREER_ICON = "career";
+
+	private static final int RATING_DAYS = 7;
+
+	/** data cache */
+	private int solCache = 1;
+	private int solRatingSubmitted = -1;
+
+	/** Is UI constructed. */
+	private boolean firstNotification = true;
+	private boolean printLog;
+	private boolean printLog2;
+
+	private JobType jobCache;
+	private RoleType roleCache;
+	private String dateTimeRatingSubmitted;
+
+	private AssignmentType statusCache = AssignmentType.APPROVED;// PENDING;
+
+	private JComboBox<String> jobComboBox;
+	private JComboBox<String> roleComboBox;
+
+	private JobHistoryTableModel jobHistoryTableModel;
+	private RoleHistoryTableModel roleHistoryTableModel;
+
+	private StarRater starRater;
+	private StarRater aveRater;
+
+	/** The Person instance. */
+	private Person person;
+	private Settlement settlement;
+
+	private MasterClock masterClock;
+
+	private JLabel changeNotice;
+
+
+	/**
+	 * Constructor.
+	 *
+	 * @param unit    {@link Unit} the unit to display.
+	 * @param desktop {@link MainDesktopPane} the main desktop.
+	 */
+	public TabPanelCareer(Person unit, MainDesktopPane desktop) {
+		// Use the TabPanel constructor
+		super(
+			null,	
+			ImageLoader.getIconByName(CAREER_ICON),
+			Msg.getString("TabPanelCareer.title"), //$NON-NLS-1$
+			desktop
+		);
+
+		person = unit;
+		masterClock = getSimulation().getMasterClock();
+
+		if (person.getAssociatedSettlement() != null) {
+			settlement = person.getAssociatedSettlement();
+		}
+		else {
+			if (person.isBuried()) {
+				settlement = person.getBuriedSettlement();
+			}
+			else
+				settlement = person.getLocationTag().findSettlementVicinity();
+		}
+	}
+
+	@Override
+	protected void buildUI(JPanel content) {
+
+		boolean dead = false;
+		DeathInfo deathInfo = null;
+
+		// Prepare label panel
+		JPanel northPanel = new JPanel(new BorderLayout());
+		content.add(northPanel, BorderLayout.NORTH);
+
+		Mind mind = person.getMind();
+		dead = person.getPhysicalCondition().isDead();
+		deathInfo = person.getPhysicalCondition().getDeathDetails();
+
+		AttributePanel attrPanel = new AttributePanel(4);
+		northPanel.add(attrPanel, BorderLayout.NORTH);
+
+		// Prepare job combo box
+		jobCache = mind.getJob();
+		Vector<String> jobNames = new Vector<>();
+		for (Job job : JobUtil.getJobs()) {
+			jobNames.add(job.getName(person.getGender()));
+		}
+		Collections.sort(jobNames);
+
+		// Prepare job combo box
+		jobComboBox = new JComboBox<>(jobNames);
+		jobComboBox.setSelectedItem(jobCache.getName());
+		jobComboBox.addActionListener(this);
+		jobComboBox.setToolTipText(Msg.getString("TabPanelCareer.jobType.tooltip"));
+		attrPanel.addLabelledItem(Msg.getString("TabPanelCareer.jobType"), jobComboBox);
+
+
+		// Prepare role selector
+		roleCache = person.getRole().getType();
+		List<String> roleNames = RoleUtil.getRoleNames(settlement.getNumCitizens());
+		roleComboBox = new JComboBox<>(roleNames.toArray(new String[0]));
+		roleComboBox.setSelectedItem(roleCache.getName());
+		roleComboBox.addActionListener(this);
+		roleComboBox.setToolTipText(Msg.getString("TabPanelCareer.roleType.tooltip"));
+		attrPanel.addLabelledItem(Msg.getString("TabPanelCareer.roleType"), roleComboBox);
+
+		// Create ratings
+		List<Assignment> list = person.getJobHistory().getJobAssignmentList();
+		aveRater = new StarRater(5, calculateAveRating(list));
+		aveRater.setEnabled(false);
+		aveRater.setToolTipText(Msg.getString("TabPanelCareer.aveRater.tooltip"));
+		attrPanel.addLabelledItem("Overall Performance", aveRater);
+
+		// Create Star rating
+		starRater = new StarRater(5, 0, 0);
+		starRater.setToolTipText(Msg.getString("TabPanelCareer.starRater.tooltip"));//$NON-NLS-1$
+		starRater.addStarListener(new StarRater.StarListener() {
+			public void handleSelection(int selection) {
+				if (starRater.isEnabled()) {
+
+					MarsTime mTime = masterClock.getMarsTime();
+					int sol = mTime.getMissionSol();
+					dateTimeRatingSubmitted = mTime.getTruncatedDateTimeStamp();
+					printLog = true;
+					displayNotice("Job Rating submitted on " + dateTimeRatingSubmitted, false);
+					starRater.setRating(selection);
+
+					int size = list.size();
+					// check if a new job reassignment has just been submitted
+					if (list.get(size - 1).getStatus() == AssignmentType.PENDING) {
+						list.get(size - 2).setJobRating(selection);
+						list.get(size - 2).setSolRatingSubmitted(sol);
+					} else {
+						list.get(size - 1).setJobRating(selection);
+						list.get(size - 1).setSolRatingSubmitted(sol);
+					}
+					solRatingSubmitted = sol;
+					// starRater.setSelection(0);
+					starRater.setEnabled(false);// disable();
+
+					aveRater.setRating(calculateAveRating(list));
+				}
+			}
+		});
+		attrPanel.addLabelledItem("Your Rating", starRater);
+
+		changeNotice = new JLabel("");
+		changeNotice.setHorizontalAlignment(SwingConstants.CENTER);
+		northPanel.add(changeNotice, BorderLayout.SOUTH);
+
+		// Check if user submitted a job rating
+		checkingJobRating(list);
+
+		dead = person.getPhysicalCondition().isDead();
+		deathInfo = person.getPhysicalCondition().getDeathDetails();
+
+		// Checked if the person is dead
+		if (dead) {
+			jobCache = deathInfo.getJob();
+			jobComboBox.setEnabled(false);
+			roleComboBox.setEnabled(false);
+			starRater.setSelection(0);
+			starRater.setEnabled(false);
+
+		} else
+			// Add checking for the status of Job Reassignment
+			checkJobReassignment(person, list);
+
+		// Prepare job title panel
+		JPanel historyPanel = new JPanel(new BorderLayout(0, 0));
+		content.add(historyPanel, BorderLayout.CENTER);
+
+		// Job history
+		JPanel jobHistoryPanel = new JPanel(new BorderLayout(0, 0));
+		historyPanel.add(jobHistoryPanel, BorderLayout.NORTH);
+		JLabel historyLabel = new JLabel(Msg.getString("TabPanelCareer.history"), JLabel.CENTER); //$NON-NLS-1$
+		StyleManager.applySubHeading(historyLabel);
+		jobHistoryPanel.add(historyLabel, BorderLayout.NORTH);
+		jobHistoryTableModel = new JobHistoryTableModel(person);
+		JScrollPane scrollPanel = new JScrollPane();
+		jobHistoryPanel.add(scrollPanel, BorderLayout.CENTER);
+		JTable table = new JTable(jobHistoryTableModel);
+		table.setPreferredScrollableViewportSize(new Dimension(225, 100));
+
+		TableColumnModel tc = table.getColumnModel();
+		tc.getColumn(0).setPreferredWidth(25);
+		tc.getColumn(1).setPreferredWidth(50);
+		tc.getColumn(2).setPreferredWidth(50);
+		tc.getColumn(3).setPreferredWidth(50);
+		tc.getColumn(4).setPreferredWidth(50);
+
+		scrollPanel.setViewportView(table);
+		
+		// Role history
+		JPanel roleHistoryPanel = new JPanel(new BorderLayout(0, 0));
+		historyPanel.add(roleHistoryPanel, BorderLayout.SOUTH);
+		JLabel roleLabel = new JLabel("Role History", JLabel.CENTER); //$NON-NLS-1$
+		StyleManager.applySubHeading(roleLabel);
+		roleHistoryPanel.add(roleLabel, BorderLayout.NORTH);
+		roleHistoryTableModel = new RoleHistoryTableModel(person);
+		JScrollPane rscrollPanel = new JScrollPane();
+		roleHistoryPanel.add(rscrollPanel, BorderLayout.CENTER);
+		JTable rtable = new JTable(roleHistoryTableModel);
+		rtable.setPreferredScrollableViewportSize(new Dimension(225, 100));
+		rscrollPanel.setViewportView(rtable);
+
+		update();
+	}
+
+	/*
+	 * Checks a job rating is submitted or a job reassignment is submitted and is
+	 * still not being reviewed.
+	 *
+	 * @param list
+	 */
+	public void checkingJobRating(List<Assignment> list) {
+		int size = list.size();
+		if (solRatingSubmitted == -1) {
+			// the TabPanelCareer was closed and retrieve the saved value of
+			// solRatingSubmitted from JobAssignment
+			if (list.get(size - 1).getStatus() == AssignmentType.PENDING) {
+				solRatingSubmitted = list.get(size - 2).getSolRatingSubmitted();
+			} else {
+				solRatingSubmitted = list.get(size - 1).getSolRatingSubmitted();
+			}
+		}
+
+		if (solRatingSubmitted == -1) {
+			// no rating has ever been submitted. Thus he/she has a new job assignment
+			starRater.setEnabled(true);
+			starRater.setSelection(0);
+			displayNotice("", false);
+		} else {
+			int solElapsed = masterClock.getMarsTime().getMissionSol();
+
+			if (solElapsed > solRatingSubmitted + RATING_DAYS) {
+				// if 7 days have passed since the rating submitted, re-enable the star rater
+				starRater.setEnabled(true);
+				starRater.setSelection(0);
+				displayNotice("", false);
+				dateTimeRatingSubmitted = null;
+				solRatingSubmitted = -1;
+				printLog = true;
+				String s = "";
+				if (printLog2) {
+					s = "Job Rating open for review again.";
+					logger.info(person, s);
+					printLog2 = false;
+				}
+			} else {
+				starRater.setSelection(0);
+				starRater.setEnabled(false);
+				String s = "";
+				if (dateTimeRatingSubmitted != null) {
+					s = "Job Rating last submitted on " + dateTimeRatingSubmitted;
+					displayNotice(s, false);
+					if (printLog) {
+						logger.info(person, s);
+						printLog = false;
+						printLog2 = true;
+					}
+				}
+			}
+
+			if (solCache != solElapsed) {
+				dateTimeRatingSubmitted = null;
+			}
+		}
+	}
+
+	private void displayNotice(String s, boolean error) {
+		changeNotice.setText(s);
+		changeNotice.setForeground((error ? Color.RED : Color.BLUE));
+	}
+	
+	/*
+	 * Calculates the cumulative career performance score of a person.
+	 */
+	public int calculateAveRating(List<Assignment> list) {
+		double score = 0;
+		int size = list.size();
+		for (int i = 0; i < size; i++) {
+			score += list.get(i).getJobRating();
+		}
+		score = score / size; // divided by 2 because job rating in JobAssignment is from 0 to 10
+		if (score > 5)
+			score = 5;
+		return (int) score;
+	}
+
+	/*
+	 * Checks for any role change or reassignment.
+	 * Note that change in population affects the list of role types.
+	 */
+	public void checkRoleChange() {
+		List<String> names = RoleUtil.getRoleNames(settlement.getNumCitizens());
+
+        int oldSize = roleComboBox.getModel().getSize();
+
+        if (oldSize != names.size()) {
+	        // Remove old data
+        	roleComboBox.removeAllItems();
+
+	        // Add new data
+        	for (String s: names) {
+        		roleComboBox.addItem(s);
+        	}
+        }
+
+		// Prepares role combo box
+		RoleType newRole = person.getRole().getType();
+
+		if (roleCache != newRole) {
+			roleCache = newRole;
+			roleComboBox.setSelectedItem(roleCache.getName());
+			changeNotice.setText("Role just changed to " + newRole);
+		}
+	}
+
+
+	/*
+	 * Checks for the status of job reassignment.
+	 */
+	public void checkJobReassignment(Person person, List<Assignment> list) {
+		int pop = settlement.getNumCitizens();
+
+		int last = list.size() - 1;
+
+		AssignmentType status = list.get(last).getStatus();
+
+		if (pop > ChainOfCommand.POPULATION_WITH_COMMANDER) {
+
+			if (status == AssignmentType.PENDING) {
+				statusCache = AssignmentType.PENDING;
+				jobComboBox.setEnabled(false);
+				
+				String s = "Job Reassignment submitted on " + list.get(last).getTimeSubmitted();
+				changeNotice.setText(s);
+				
+				if (firstNotification) 
+					logger.info(person, s);
+				
+				firstNotification = false;
+			}
+
+			// detects a change of status from pending to approved
+			else if (statusCache == AssignmentType.PENDING) {
+				if (status.equals(AssignmentType.APPROVED)) {
+					statusCache = AssignmentType.APPROVED;
+					logger.info(person, "Job reassignment reviewed and approved.");
+					
+					JobType selectedJob = JobType.getJobTypeByName(list.get(last).getType());
+
+					if (jobCache != selectedJob) {
+						jobCache = selectedJob;
+						// Note: must update the jobCache prior to calling setSelectedItem
+						// or else a new job reassignment will be submitted
+						jobComboBox.setSelectedItem(selectedJob.getName());
+						changeNotice.setText("Job just changed to " + selectedJob);
+					}
+
+					person.getMind().setJobLock(true);
+
+				} else if (status == AssignmentType.NOT_APPROVED) {
+					statusCache = AssignmentType.NOT_APPROVED;
+					logger.info(person, "Job reassignment reviewed and NOT approved.");
+
+					JobType selectedJob = JobType.getJobTypeByName(list.get(last - 1).getType());
+	
+					if (jobCache != selectedJob) {
+						jobCache = selectedJob;
+						// Note: must update the jobCache prior to calling setSelectedItem
+						// or else a new job reassignment will be submitted
+						jobComboBox.setSelectedItem(selectedJob.getName());
+						changeNotice.setText("Job just restored back to " + selectedJob);
+					}
+				}
+
+				jobComboBox.setEnabled(true);
+				changeNotice.setText("");
+
+				// Note: determine if new rating submission should be allowed immediately at the
+				// beginning of a new assignment
+				solRatingSubmitted = -1;
+				starRater.setSelection(0);
+				starRater.setEnabled(true);
+
+				// updates the jobHistoryList in jobHistoryTableModel
+				jobHistoryTableModel.update();
+
+				RoleType newRole = person.getRole().getType();
+				if (roleCache != newRole) {
+					roleCache = newRole;
+					roleComboBox.setSelectedItem(roleCache.getName());
+					changeNotice.setText("Role just changed to " + newRole);
+				}
+
+			}
+			else {
+				// do nothing. It's at the start of sim
+			}
+		}
+		else {
+			// Update the jobComboBox if pop is less than
+			// POPULATION_WITH_COMMANDER
+			JobType selectedJob = JobType.getJobTypeByName(list.get(last).getType());
+			
+			if (jobCache != selectedJob) {
+				jobCache = selectedJob;
+				// Note: must update the jobCache prior to calling setSelectedItem
+				// or else a new job reassignment will be submitted
+				jobComboBox.setSelectedItem(selectedJob.getName());
+				changeNotice.setText("Job just changed to " + selectedJob);
+			}
+		}
+	}
+
+	/**
+	 * Updates the info on this panel.
+	 */
+	@Override
+	public void update() {
+		boolean dead = false;
+
+		dead = person.getPhysicalCondition().isDead();
+
+		// Update job if necessary.
+		if (dead) {
+			DeathInfo deathInfo = person.getPhysicalCondition().getDeathDetails();
+
+			jobCache = deathInfo.getJob();
+			jobComboBox.setEnabled(false);
+			roleComboBox.setEnabled(false);
+			starRater.setSelection(0);
+			starRater.setEnabled(false);
+
+		} else {
+
+			// Check for the role change
+			checkRoleChange();
+
+			List<Assignment> list = person.getJobHistory().getJobAssignmentList();
+
+			// Added checking if user submitted a job rating
+			checkingJobRating(list);
+
+			// Check for the status of Job Reassignment
+			checkJobReassignment(person, list);
+
+			// check for the passing of each day
+			int solElapsed = masterClock.getMarsTime().getMissionSol();
+
+			// If the rating or job reassignment request is at least one day ago
+			if (solCache != solElapsed) {
+				solCache = solElapsed;
+			} // end of if (solElapsed != solCache)
+
+			jobHistoryTableModel.update();
+			roleHistoryTableModel.update();
+		} // end of else if not dead
+	}
+
+	/**
+	 * Action event occurs.
+	 *
+	 * @param event {@link ActionEvent} the action event
+	 */
+	@Override
+	public void actionPerformed(ActionEvent event) {
+		Object source = event.getSource();
+		MainDesktopPane desktop = getDesktop();
+		
+		if (source == roleComboBox) {
+			RoleType selectedRole = RoleType.getType((String) roleComboBox.getSelectedItem());
+			int box = -1;
+
+			if (selectedRole != roleCache) {
+				if ((selectedRole.isChief() || selectedRole.isCouncil())
+						&& (!roleCache.isChief() || !roleCache.isCouncil())) {
+					box = JOptionPane.showConfirmDialog(desktop.getMainWindow().getFrame(),
+							"Are you sure you want to promote the person's role from " 
+							 + roleCache + " to " + selectedRole.getName() + " ?");
+				}
+
+				else if ((roleCache.isChief() || roleCache.isCouncil())
+						&& (!selectedRole.isChief() || !selectedRole.isCouncil())) {
+					box = JOptionPane.showConfirmDialog(desktop.getMainWindow().getFrame(),
+							"Are you sure you want to demote the person's role from "
+							 + roleCache + " to "  + selectedRole.getName() + " ?");
+				}
+
+				else {
+					box = JOptionPane.showConfirmDialog(desktop.getMainWindow().getFrame(),
+							"Are you sure you want to change the person's role from "
+							 + roleCache + " to " + selectedRole.getName() + " ?");
+				}
+
+				if (box == JOptionPane.YES_OPTION) {
+	
+					person.getRole().changeRoleType(selectedRole);
+					
+					logger.info(person, "Player just changed his/her role from " 
+							+ roleCache.getName() + " to " + selectedRole.getName() + ".");
+					
+					roleCache = selectedRole;
+				}
+				else {
+					roleComboBox.setSelectedItem(roleCache.getName());
+				}
+			}
+		}
+
+		else if (source == jobComboBox) {
+
+			JobType selectedJob = JobType.getJobTypeByName((String) jobComboBox.getSelectedItem());
+//			JobType jobCache = person.getMind().getJob();
+
+			if (selectedJob != jobCache) {
+				int box = JOptionPane.showConfirmDialog(desktop.getMainWindow().getFrame(),
+						"Are you sure you want to change the person's job from "
+						 + jobCache + " to " + selectedJob.getName() + " ?");
+				
+				if (box == JOptionPane.YES_OPTION) {
+					considerJobChange(jobCache, selectedJob);
+				}
+				else {
+					jobComboBox.setSelectedItem(jobCache.getName());
+				}
+			}
+		}
+	}
+
+	/**
+	 * Determines if the job change request should be granted.
+	 *
+	 * @param jobStrCache
+	 * @param selectedJobStr
+	 */
+	public void considerJobChange(JobType jobCache, JobType selectedJob) {
+
+		// if job is Politician, loads and set to the previous job and quit;
+		if (jobCache == JobType.POLITICIAN) {
+			jobComboBox.setSelectedItem(jobCache.getName());
+			displayNotice("Mayor cannot switch job arbitrarily!", true);
+		}
+
+		else if (selectedJob == JobType.POLITICIAN) {
+			jobComboBox.setSelectedItem(jobCache.getName());
+			displayNotice("Politician job is reserved for Mayor only.", true);
+		}
+
+		else if (jobCache != selectedJob) {
+			// Use getAssociatedSettlement instead of getSettlement()
+			int pop = 0;
+
+			pop = settlement.getNumCitizens();
+
+			// if the population is beyond 4
+			if (pop > ChainOfCommand.POPULATION_WITH_COMMANDER) {
+				String s = "Job Reassignment submitted on " + MarsTimeFormat.getTruncatedDateTimeStamp(
+											masterClock.getMarsTime());
+				displayNotice(s, false);
+				logger.info(person, s);
+				firstNotification = true;
+
+				AssignmentHistory jh = person.getJobHistory();
+
+				statusCache = AssignmentType.PENDING;
+
+				jh.savePendingJob(selectedJob.getName(), JobUtil.USER, statusCache, null, true);
+				// Set the combobox selection back to its previous job type for the time being
+				// until the reassignment is approved
+				jobComboBox.setSelectedItem(jobCache.getName());
+				// disable the combobox so that user cannot submit job reassignment for a period
+				// of time
+				jobComboBox.setEnabled(false);
+				// updates the jobHistoryList in jobHistoryTableModel
+				jobHistoryTableModel.update();
+			}
+
+			else if (pop > 0 && pop <= ChainOfCommand.POPULATION_WITH_COMMANDER) {
+				displayNotice("", false);
+				jobComboBox.setSelectedItem(selectedJob.getName());
+				// pop is small, things need to be flexible. Thus automatic approval
+				statusCache = AssignmentType.APPROVED;
+				person.getMind().reassignJob(selectedJob, true, JobUtil.USER, statusCache,
+						JobUtil.USER);
+
+				// System.out.println("Yes they are diff");
+				jobCache = selectedJob;
+
+				// updates the jobHistoryList in jobHistoryTableModel
+				jobHistoryTableModel.update();
+			}
+		}
+		else
+			jobComboBox.setSelectedItem(jobCache);
+	}
+
+	@Override
+	public void destroy() {
+		super.destroy();
+		
+		jobComboBox = null;
+		roleComboBox = null;
+		jobHistoryTableModel = null;
+		starRater = null;
+	}
+
+	/**
+	 * Internal class used as model for the attribute table.
+	 */
+	private static class RoleHistoryTableModel extends AbstractTableModel {
+
+		private static final long serialVersionUID = 1L;
+
+		private Role role;
+		private int origSize;
+		private List<HistoryItem<RoleType>> roleChanges;
+
+		/**
+		 * hidden constructor.
+		 *
+		 * @param unit {@link Unit}
+		 */
+		RoleHistoryTableModel(Person p) {
+			role = p.getRole();
+			roleChanges = role.getChanges();
+			origSize = roleChanges.size();
+		}
+
+		@Override
+		public int getRowCount() {
+			return roleChanges.size();
+		}
+
+		@Override
+		public int getColumnCount() {
+			return 2;
+		}
+
+		@Override
+		public Class<?> getColumnClass(int columnIndex) {
+			return String.class;
+		}
+
+		@Override
+		public String getColumnName(int columnIndex) {
+			return switch(columnIndex) {
+				case 0 -> Msg.getString("TabPanelCareer.column.time"); //$NON-NLS-1$
+				case 1 -> "Role";
+				default -> null;
+			};
+		}
+
+		public Object getValueAt(int row, int column) {
+			HistoryItem<RoleType> ja = roleChanges.get(row);
+			return switch(column) {
+				case 0 -> ja.getWhen().getTruncatedDateTimeStamp(); 
+				case 1 -> ja.getWhat().getName();
+				default -> null;
+			};
+		}
+
+		/**
+		 * Prepares the job history of the person.
+		 */
+		void update() {
+			if (roleChanges.size() != origSize) {
+				origSize = roleChanges.size();
+				fireTableDataChanged();
+			}
+		}
+	}
+
+	/**
+	 * Internal class used as model for the attribute table.
+	 */
+	private static class JobHistoryTableModel extends AbstractTableModel {
+
+		private static final long serialVersionUID = 1L;
+
+		private AssignmentHistory jobHistory;
+		private List<Assignment> jobAssignmentList;
+		private int origSize;
+
+		/**
+		 * hidden constructor.
+		 *
+		 * @param unit {@link Unit}
+		 */
+		JobHistoryTableModel(Person p) {
+			jobHistory = p.getJobHistory();
+			jobAssignmentList = jobHistory.getJobAssignmentList();
+			origSize = jobAssignmentList.size();
+		}
+
+		@Override
+		public int getRowCount() {
+			if (jobAssignmentList != null)
+				return jobAssignmentList.size();
+			else
+				return 0;
+		}
+
+		@Override
+		public int getColumnCount() {
+			return 5;
+		}
+
+		@Override
+		public Class<?> getColumnClass(int columnIndex) {
+			return String.class;
+		}
+
+		@Override
+		public String getColumnName(int columnIndex) {
+			return switch(columnIndex) {
+				case 0 -> Msg.getString("TabPanelCareer.column.time"); //$NON-NLS-1$
+				case 1 -> Msg.getString("TabPanelCareer.column.jobType"); //$NON-NLS-1$
+				case 2 -> Msg.getString("TabPanelCareer.column.initiated"); //$NON-NLS-1$
+				case 3 -> Msg.getString("TabPanelCareer.column.status"); //$NON-NLS-1$
+				case 4 -> Msg.getString("TabPanelCareer.column.authorized"); //$NON-NLS-1$
+				default -> null;
+			};
+		}
+
+		public Object getValueAt(int row, int column) {
+			int r = jobAssignmentList.size() - row - 1;
+			Assignment ja = jobAssignmentList.get(r);
+			return switch(column) {
+				case 0 -> ja.getTimeSubmitted(); // MarsClock.getDateTimeStamp(ja.getTimeSubmitted());
+				case 1 -> ja.getType();
+				case 2 -> ja.getInitiator();
+				case 3 -> ja.getStatus();
+				case 4 -> ja.getAuthorizedBy();
+				default -> null;
+			};
+		}
+
+		/**
+		 * Prepares the job history of the person.
+		 */
+		void update() {
+			if (origSize != jobAssignmentList.size()) {
+				origSize = jobAssignmentList.size();
+				fireTableDataChanged();
+			}
+		}
+	}
+}