--- conflicted
+++ resolved
@@ -1,856 +1,832 @@
-/*
- * Mars Simulation Project
- * NavigatorWindow.java
- * @date 2023-04-28
- * @author Scott Davis
- */
-package org.mars_sim.msp.ui.swing.tool.navigator;
-
-import java.awt.BorderLayout;
-import java.awt.Color;
-import java.awt.Component;
-import java.awt.Cursor;
-import java.awt.Dimension;
-import java.awt.FlowLayout;
-import java.awt.Font;
-import java.awt.GridLayout;
-import java.awt.Image;
-import java.awt.event.ActionEvent;
-import java.awt.event.ActionListener;
-import java.awt.event.MouseAdapter;
-import java.awt.event.MouseEvent;
-import java.awt.event.MouseMotionAdapter;
-import java.awt.image.MemoryImageSource;
-import java.util.Arrays;
-import java.util.HashMap;
-import java.util.Iterator;
-import java.util.List;
-import java.util.Map;
-import java.util.Map.Entry;
-import java.util.Properties;
-import java.util.logging.Logger;
-
-import javax.swing.BorderFactory;
-import javax.swing.ButtonGroup;
-import javax.swing.Icon;
-import javax.swing.ImageIcon;
-import javax.swing.JButton;
-import javax.swing.JCheckBoxMenuItem;
-import javax.swing.JDialog;
-import javax.swing.JLabel;
-import javax.swing.JOptionPane;
-import javax.swing.JPanel;
-import javax.swing.JPopupMenu;
-import javax.swing.SwingUtilities;
-
-import org.mars_sim.mapdata.MapDataUtil;
-import org.mars_sim.mapdata.MapMetaData;
-import org.mars_sim.msp.core.Coordinates;
-import org.mars_sim.msp.core.Msg;
-import org.mars_sim.msp.core.Simulation;
-import org.mars_sim.msp.core.Unit;
-import org.mars_sim.msp.core.UnitManager;
-import org.mars_sim.msp.core.UnitType;
-import org.mars_sim.msp.core.environment.Landmark;
-import org.mars_sim.msp.core.environment.TerrainElevation;
-import org.mars_sim.msp.core.time.ClockPulse;
-import org.mars_sim.msp.core.vehicle.Vehicle;
-import org.mars_sim.msp.ui.swing.ConfigurableWindow;
-import org.mars_sim.msp.ui.swing.JComboBoxMW;
-import org.mars_sim.msp.ui.swing.MainDesktopPane;
-import org.mars_sim.msp.ui.swing.StyleManager;
-import org.mars_sim.msp.ui.swing.tool.JStatusBar;
-import org.mars_sim.msp.ui.swing.tool.map.ExploredSiteMapLayer;
-import org.mars_sim.msp.ui.swing.tool.map.LandmarkMapLayer;
-import org.mars_sim.msp.ui.swing.tool.map.MapLayer;
-import org.mars_sim.msp.ui.swing.tool.map.MapPanel;
-import org.mars_sim.msp.ui.swing.tool.map.MineralMapLayer;
-import org.mars_sim.msp.ui.swing.tool.map.NavpointMapLayer;
-import org.mars_sim.msp.ui.swing.tool.map.ShadingMapLayer;
-import org.mars_sim.msp.ui.swing.tool.map.UnitIconMapLayer;
-import org.mars_sim.msp.ui.swing.tool.map.UnitLabelMapLayer;
-import org.mars_sim.msp.ui.swing.tool.map.VehicleTrailMapLayer;
-import org.mars_sim.msp.ui.swing.toolwindow.ToolWindow;
-import org.mars_sim.msp.ui.swing.unit_display_info.UnitDisplayInfo;
-import org.mars_sim.msp.ui.swing.unit_display_info.UnitDisplayInfoFactory;
-
-/**
- * The NavigatorWindow is a tool window that displays a map and a globe showing
- * Mars, and various other elements. It is the primary interface component that
- * presents the simulation to the user.
- */
-@SuppressWarnings("serial")
-public class NavigatorWindow extends ToolWindow implements ActionListener, ConfigurableWindow {
-
-	private static class MapOrder {
-		int order;
-		MapLayer layer;
-
-		public MapOrder(int order, MapLayer layer) {
-			this.order = order;
-			this.layer = layer;
-		}
-	}
-	
-	private static final Logger logger = Logger.getLogger(NavigatorWindow.class.getName());
-
-	private static final String MAPTYPE_ACTION = "mapType";
-	private static final String MAPTYPE_UNLOAD_ACTION = "notloaded";
-	private static final String LAYER_ACTION = "layer";
-	private static final String GO_THERE_ACTION = "goThere";
-	private static final String MINERAL_ACTION = "mineralLayer";
-
-	private static final String MINERAL_LAYER = "minerals";
-	private static final String DAYLIGHT_LAYER = "daylightTracking";
-	private static final String EXPLORED_LAYER = "exploredSites";
-
-	private static final String LON_PROP = "longitude";
-	private static final String LAT_PROP = "latitude";
-
-	/** Tool name. */
-	public static final String NAME = Msg.getString("NavigatorWindow.title"); //$NON-NLS-1$
-	public static final String ICON = "mars";
-
-	private static final int GLOBAL_MAP_WIDTH = MapPanel.MAP_BOX_WIDTH;
-
-	private static final int HEIGHT_STATUS_BAR = 20;
-
-	private static final double RAD_PER_DEGREE = Math.PI / 180D;
-
-	private static final String WHITESPACE = " ";
-	private static final String COMMA = ", ";
-	private static final String THETA = "\u03B8: "; //"Theta: ";
-	private static final String PHI = "\u03C6: "; //"Phi: ";
-	private static final String CLOSE_P = ")";
-
-	private static final String RGB = "RGB (";
-
-	private static final String ELEVATION = " h: ";
-	private static final String KM = " km";
-
-	private static final String SURFACE_MAP = "surface";
-
-
-	// Data member
-	/** The latitude combox  */
-	private JComboBoxMW<?> latCB;
-	/** The longitude combox. */
-	private JComboBoxMW<?> longCB;
-	/** The map panel class for holding all the map layers. */
-	private MapPanel mapLayerPanel;
-	/** Globe navigation. */
-	private GlobeDisplay globeNav;
-
-	/** Latitude direction choice. */
-	private JComboBoxMW<?> latDir;
-	/** Longitude direction choice. */
-	private JComboBoxMW<?> longDir;
-	/** Minerals button. */
-	private JButton mineralsButton;
-	/** The info label on the status bar. */
-	private JLabel heightLabel;
-	private JLabel coordLabel;
-	private JLabel phiLabel;
-	private JLabel thetaLabel;
-	private JLabel rgbLabel;
-	
-	private MineralMapLayer mineralLayer;
-	private Map<String, MapOrder> mapLayers = new HashMap<>();
-
-	private List<Landmark> landmarks;
-	private UnitManager unitManager;
-
-	/**
-	 * Constructor.
-	 * 
-	 * @param desktop {@link MainDesktopPane} the desktop pane
-	 */
-	public NavigatorWindow(MainDesktopPane desktop) {
-		// use ToolWindow constructor
-		super(NAME, desktop);
-
-		Simulation sim = desktop.getSimulation();
-		this.landmarks = sim.getSurfaceFeatures().getLandmarks();
-		this.unitManager = sim.getUnitManager();
-	
-		// Prepare content pane		
-		JPanel contentPane = new JPanel(new BorderLayout(0, 0));
-		setContentPane(contentPane);
-		
-		// Prepare whole 
-		JPanel wholePane = new JPanel(new BorderLayout(0, 0));
-		wholePane.setBorder(BorderFactory.createCompoundBorder(BorderFactory.createEtchedBorder(),
-								BorderFactory.createEmptyBorder(1, 1, 1, 1)));
-		contentPane.add(wholePane, BorderLayout.CENTER);
-
-		JPanel mapPane = new JPanel(new GridLayout(1, 2));
-		wholePane.add(mapPane, BorderLayout.CENTER);
-	
-		// Build teh Map panel first as the globe is a slave
-		JPanel detailPane = new JPanel(new FlowLayout(FlowLayout.CENTER, 0, 0));
-		detailPane.setMaximumSize(new Dimension(GLOBAL_MAP_WIDTH, GLOBAL_MAP_WIDTH));
-		detailPane.setAlignmentX(Component.CENTER_ALIGNMENT);
-		detailPane.setAlignmentY(Component.TOP_ALIGNMENT);
-
-		mapLayerPanel = new MapPanel(desktop, 500L);
-		mapLayerPanel.setPreferredSize(new Dimension(GLOBAL_MAP_WIDTH, GLOBAL_MAP_WIDTH));
-		mapLayerPanel.setNavWin(this);
-		
-		mapLayerPanel.addMouseListener(new MouseListener());
-		mapLayerPanel.addMouseMotionListener(new MouseMotionListener());
-
-		// Create map layers.
-		createMapLayer(DAYLIGHT_LAYER, 0, new ShadingMapLayer(mapLayerPanel));
-		mineralLayer = new MineralMapLayer(mapLayerPanel);
-		createMapLayer(MINERAL_LAYER, 1, mineralLayer);
-		createMapLayer("unitIcon", 2, new UnitIconMapLayer(mapLayerPanel));
-		createMapLayer("unitLabels", 3, new UnitLabelMapLayer());
-		createMapLayer("navPoints", 4, new NavpointMapLayer(mapLayerPanel));
-		createMapLayer("vehicleTrails", 5, new VehicleTrailMapLayer());
-		createMapLayer("landmarks", 6, new LandmarkMapLayer());
-		createMapLayer(EXPLORED_LAYER, 7, new ExploredSiteMapLayer(mapLayerPanel));
-
-		mapLayerPanel.showMap(new Coordinates((Math.PI / 2D), 0D));
-		detailPane.add(mapLayerPanel);
-		
-		// Prepare globe display
-		globeNav = new GlobeDisplay(this);
-		globeNav.setMapType(mapLayerPanel.getMapType());
-		JPanel globePane = new JPanel(new FlowLayout(FlowLayout.CENTER, 0, 0));
-		globePane.setOpaque(true);
-		globePane.add(globeNav);
-		globePane.setMaximumSize(new Dimension(GLOBAL_MAP_WIDTH, GLOBAL_MAP_WIDTH));
-		globePane.setAlignmentX(Component.CENTER_ALIGNMENT);
-		globePane.setAlignmentY(Component.TOP_ALIGNMENT);
-
-		mapPane.add(globePane);
-		mapPane.add(detailPane);
-		///////////////////////////////////////////////////////////////////////////
-		JPanel controlPane = new JPanel();
-		wholePane.add(controlPane, BorderLayout.SOUTH);
-
-		// Prepare position coordination entry panel on the left pane
-		JPanel coordPane = new JPanel();
-		coordPane.setAlignmentY(Component.TOP_ALIGNMENT);
-
-		// Prepare latitude entry components
-		JLabel latLabel = new JLabel("Lat :", JLabel.RIGHT);
-		coordPane.add(latLabel);
-
-		Integer[] lon_degrees = new Integer[361];
-		Integer[] lat_degrees = new Integer[91];
-		
-		// Switch to using ComboBoxMW for latitude
-		int size = lon_degrees.length;
-		for (int i = 0; i < size; i++) {
-			lon_degrees[i] = i;
-		}
-
-		int lat_size = lat_degrees.length;
-		for (int i = 0; i < lat_size; i++) {
-			lat_degrees[i] = i;
-		}
-
-		latCB = new JComboBoxMW<Integer>(lat_degrees);
-		latCB.setSelectedItem(0);
-		coordPane.add(latCB);
-
-		String[] latStrings = { Msg.getString("direction.degreeSign") + Msg.getString("direction.northShort"), //$NON-NLS-1$ //$NON-NLS-2$
-				Msg.getString("direction.degreeSign") + Msg.getString("direction.southShort") //$NON-NLS-1$ //$NON-NLS-2$
-		};
-		latDir = new JComboBoxMW<Object>(latStrings);
-		latDir.setEditable(false);
-		coordPane.add(latDir);
-
-		// Prepare longitude entry components
-		JLabel longLabel = new JLabel("Lon :", JLabel.RIGHT);
-		coordPane.add(longLabel);
-
-		// Switch to using ComboBoxMW for longitude
-		longCB = new JComboBoxMW<Integer>(lon_degrees);
-		longCB.setSelectedItem(0);
-		coordPane.add(longCB);
-
-		String[] longStrings = { Msg.getString("direction.degreeSign") + Msg.getString("direction.eastShort"), //$NON-NLS-1$ //$NON-NLS-2$
-				Msg.getString("direction.degreeSign") + Msg.getString("direction.westShort") //$NON-NLS-1$ //$NON-NLS-2$
-		};
-		longDir = new JComboBoxMW<Object>(longStrings);
-		longDir.setEditable(false);
-		coordPane.add(longDir);
-
-		controlPane.add(coordPane);
-		///////////////////////////////////////////////////////////////////////////
-		
-		// Prepare options panel on the right pane
-		JPanel optionsPane = new JPanel();
-
-		controlPane.add(optionsPane);
-		optionsPane.setAlignmentY(Component.BOTTOM_ALIGNMENT);
-		
-		// Prepare location entry submit button
-		JButton goThere = new JButton(Msg.getString("NavigatorWindow.button.resetGo")); //$NON-NLS-1$
-		goThere.setToolTipText("Go to the location with your specified coordinates");
-		goThere.setActionCommand(GO_THERE_ACTION);
-		goThere.addActionListener(this);
-
-		optionsPane.add(goThere);
-
-		// Prepare options button.
-		JButton optionsButton = new JButton(Msg.getString("NavigatorWindow.button.mapOptions")); //$NON-NLS-1$
-		optionsButton.setToolTipText(Msg.getString("NavigatorWindow.tooltip.mapOptions")); //$NON-NLS-1$
-		optionsButton.addActionListener(new ActionListener() {
-			public void actionPerformed(ActionEvent event) {
-				SwingUtilities.invokeLater(() -> {
-					JPopupMenu optionsMenu = createOptionsMenu();
-					optionsMenu.show(optionsButton, 0, optionsButton.getHeight());
-				});
-			}
-		});
-		
-		optionsPane.add(optionsButton);
-
-		// Prepare minerals button.0
-		mineralsButton = new JButton(Msg.getString("NavigatorWindow.button.mineralOptions")); //$NON-NLS-1$
-		mineralsButton.setToolTipText(Msg.getString("NavigatorWindow.tooltip.mineralOptions")); //$NON-NLS-1$
-		mineralsButton.setEnabled(false);
-		mineralsButton.addActionListener(new ActionListener() {
-			public void actionPerformed(ActionEvent event) {
-				SwingUtilities.invokeLater(() -> {
-					JPopupMenu mineralsMenu = createMineralsMenu();
-					mineralsMenu.show(mineralsButton, 0, mineralsButton.getHeight());
-				});
-			}
-		});
-		optionsPane.add(mineralsButton);
-
-		// Create the status bar
-		JStatusBar statusBar = new JStatusBar(3, 3, HEIGHT_STATUS_BAR+2);
-		contentPane.add(statusBar, BorderLayout.SOUTH);
-		
-		Font font = StyleManager.getSmallFont();
-		
-		coordLabel = new JLabel();
-		coordLabel.setFont(font);
-		coordLabel.setPreferredSize(new Dimension(135, HEIGHT_STATUS_BAR));
-
-		phiLabel = new JLabel();
-		phiLabel.setFont(font);
-		phiLabel.setPreferredSize(new Dimension(45, HEIGHT_STATUS_BAR));
-
-		thetaLabel = new JLabel();
-		thetaLabel.setFont(font);
-		thetaLabel.setPreferredSize(new Dimension(45, HEIGHT_STATUS_BAR));
-
-		heightLabel = new JLabel();
-		heightLabel.setFont(font);
-		heightLabel.setPreferredSize(new Dimension(130, HEIGHT_STATUS_BAR));
-
-		rgbLabel = new JLabel();
-		rgbLabel.setFont(font);
-		rgbLabel.setPreferredSize(new Dimension(110, HEIGHT_STATUS_BAR));
-	    
-		statusBar.addLeftComponent(coordLabel, false);
-		statusBar.addLeftComponent(phiLabel, false);
-		statusBar.addLeftComponent(thetaLabel, false);
-		
-		statusBar.addCenterComponent(heightLabel, false);
-
-		statusBar.addRightComponent(rgbLabel, false);
-		
-		// Apply user choice
-		Properties userSettings = desktop.getMainWindow().getConfig().getInternalWindowProps(NAME);
-		if (userSettings != null) {
-			// Type of Map
-			setMapType(userSettings.getProperty(MAPTYPE_ACTION, SURFACE_MAP));
-
-			for (Object key : userSettings.keySet()) {
-				String prop = (String) key;
-				String propValue = userSettings.getProperty(prop);
-
-				if (prop.startsWith(LAYER_ACTION)) {
-					String layer = prop.substring(LAYER_ACTION.length());
-					setMapLayer(Boolean.parseBoolean(propValue), layer);
-					if (MINERAL_LAYER.equals(layer)) {
-						mineralsButton.setEnabled(true);
-					}
-				}
-				else if (prop.startsWith(MINERAL_ACTION)) {
-					String mineral = prop.substring(MINERAL_ACTION.length());
-					mineralLayer.setMineralDisplayed(mineral, Boolean.parseBoolean(propValue));
-				}
-			}
-
-			String latString = userSettings.getProperty(LAT_PROP);
-			String lonString = userSettings.getProperty(LON_PROP);
-			if ((latString != null) && (lonString != null)) {
-				Coordinates userCenter = new Coordinates(latString, lonString);
-				updateCoords(userCenter);
-			}
-		}
-		else {
-			// Add default map layers.
-			for(String layerName : mapLayers.keySet()) {
-				if (!layerName.equals(DAYLIGHT_LAYER) && !layerName.equals(MINERAL_LAYER)
-					&& !layerName.equals(EXPLORED_LAYER)) {
-					setMapLayer(true, layerName);
-				}
-			}
-		}
-		
-		setClosable(true);
-		setResizable(false);
-		setMaximizable(false);
-
-		setVisible(true);
-		// Pack window
-		pack();
-
-	}
-
-	private void createMapLayer(String name, int order, MapLayer layer) {
-		mapLayers.put(name, new MapOrder(order, layer));
-	}
-
-	/**
-	 * Updates the labels on the status bar.
-	 * 
-	 * @param height
-	 * @param coord
-	 * @param phi
-	 * @param theta
-	 * @param rgb
-	 */
-	private void updateStatusBarLabels(String height, String coord, double phi, double theta, String rgb) {
-		heightLabel.setText(height);
-		coordLabel.setText(WHITESPACE + coord);
-		phiLabel.setText(PHI + phi);
-		thetaLabel.setText(THETA + theta);
-		rgbLabel.setText(rgb);
-	}
-	
-	/**
-	 * Updates coordinates in map, buttons, and globe Redraw map and globe if
-	 * necessary.
-	 * 
-	 * @param newCoords the new center location
-	 */
-	public void updateCoords(Coordinates newCoords) {
-		mapLayerPanel.showMap(newCoords);
-		globeNav.showGlobe(newCoords);
-	}
-
-	/** ActionListener method overridden */
-	public void actionPerformed(ActionEvent event) {
-
-		Object source = event.getSource();
-		String command = event.getActionCommand();
-		switch (command) {
-			case GO_THERE_ACTION: {
-				// Read longitude and latitude from user input, translate to radians,
-				// and recenter globe and surface map on that location.
-				try {
-
-					double latitude = 0;
-					double longitude = 0;
-
-					latitude = (int) latCB.getSelectedItem();
-					longitude = (int) longCB.getSelectedItem();
-					
-					String latDirStr = (String) latDir.getSelectedItem();
-					String longDirStr = (String) longDir.getSelectedItem();
-
-					if ((latitude >= 0D) && (latitude <= 90D) && (longitude >= 0D) && (longitude <= 360)) {
-						String northString = Msg.getString("direction.degreeSign") + Msg.getString("direction.northShort");
-						if (latDirStr.equals(northString)) {
-							latitude = 90D - latitude; // $NON-NLS-1$
-						} else {
-							latitude += 90D;
-						}
-
-						String westString = Msg.getString("direction.degreeSign") + Msg.getString("direction.westShort");
-						if (longitude > 0D) {
-							if (longDirStr.equals(westString)) {
-								longitude = 360D - longitude; // $NON-NLS-1$
-							}
-						}
-
-						double phi = RAD_PER_DEGREE * latitude;
-						double theta = RAD_PER_DEGREE * longitude;
-						updateCoords(new Coordinates(phi, theta));
-					}
-				} catch (NumberFormatException e) {
-				}
-			} break;
-
-			default: // Grouped command
-				if (command.startsWith(MAPTYPE_ACTION)) {
-					String newMapType = command.substring(MAPTYPE_ACTION.length());
-					if (((JCheckBoxMenuItem) source).isSelected()) {
-						setMapType(newMapType);
-					}
-				}
-				else if (command.startsWith(MAPTYPE_UNLOAD_ACTION)) {
-					if (((JCheckBoxMenuItem) source).isSelected()) {
-						String newMapType = command.substring(MAPTYPE_UNLOAD_ACTION.length());
-						selectUnloadedMap(newMapType);
-					}
-				}
-				else if (command.startsWith(LAYER_ACTION)) {
-					String selectedLayer = command.substring(LAYER_ACTION.length());
-					boolean selected = ((JCheckBoxMenuItem) source).isSelected();
-					setMapLayer(selected, selectedLayer);
-					if (MINERAL_LAYER.equals(selectedLayer)) {
-						mineralsButton.setEnabled(selected);
-					}
-				}
-		}
-	}
-
-	/**
-	 * Select an unloaded map as the new choice but prompt user first
-	 * @param newMapType
-	 */
-	private void selectUnloadedMap(String newMapType) {
-		int reply = JOptionPane.showConfirmDialog(null,
-								"Download the map data?", "Download map",
-								JOptionPane.YES_NO_OPTION);
-		if (reply == JOptionPane.YES_OPTION) {
-			// This method will take a few seconds
-			setMapType(newMapType);
-		}
-	}
-
-	/**
-	 * Changes the MapType.
-	 * 
-	 * @param newMapType New map Type
-	 */
-	private void setMapType(String newMapType) {
-		mapLayerPanel.setMapType(newMapType);
-
-		MapMetaData metaType = mapLayerPanel.getMapType();
-		globeNav.setMapType(metaType);
-
-		if (metaType.isColourful()) {
-			// turn off day night layer
-			setMapLayer(false, DAYLIGHT_LAYER);
-			// turn off mineral layer
-			setMapLayer(false, MINERAL_LAYER);
-			mineralsButton.setEnabled(false);
-		}
-	}
-
-	/**
-	 * Sets a map layer on or off.
-	 * 
-	 * @param setMap   true if map is on and false if off.
-	 * @param layerName Name of the map layer to change
-	 */
-	private void setMapLayer(boolean setMap, String layerName) {
-		MapOrder selected = mapLayers.get(layerName);
-		if (setMap) {
-			mapLayerPanel.addMapLayer(selected.layer, selected.order);
-		} else {
-			mapLayerPanel.removeMapLayer(selected.layer);
-		}
-	}
-
-	/**
-	 * Create the map options menu.
-	 */
-	private JPopupMenu createOptionsMenu() {
-		// Create options menu.
-		JPopupMenu optionsMenu = new JPopupMenu();
-		optionsMenu.setToolTipText(Msg.getString("NavigatorWindow.menu.mapOptions")); //$NON-NLS-1$
-
-		// Create map type menu item.
-		ButtonGroup group = new ButtonGroup();
-		for (MapMetaData mapType : MapDataUtil.instance().getMapTypes()) {
-			boolean loaded = mapType.isLocallyAvailable();
-			JCheckBoxMenuItem mapItem = new JCheckBoxMenuItem(mapType.getName()
-															+ (!loaded ? " (not loaded)" : ""),
-															mapType.equals(mapLayerPanel.getMapType()));
-			// Different actino for unloaded maps
-			mapItem.setActionCommand((loaded ? MAPTYPE_ACTION : MAPTYPE_UNLOAD_ACTION)
-										+ mapType.getId());
-			mapItem.addActionListener(this);
-			optionsMenu.add(mapItem);
-			group.add(mapItem);
-		}
-		optionsMenu.addSeparator();
-
-		for (Entry<String, MapOrder> e : mapLayers.entrySet()) {
-			optionsMenu.add(createSelectable(LAYER_ACTION, e.getKey(),
-							mapLayerPanel.hasMapLayer(e.getValue().layer)));
-
-		}
-
-		optionsMenu.pack();
-
-		return optionsMenu;
-	}
-
-	private JCheckBoxMenuItem createSelectable(String actionPrefix, String action, boolean selected) {
-		JCheckBoxMenuItem item = new JCheckBoxMenuItem(Msg.getString("NavigatorWindow.menu.map." + action), //$NON-NLS-1$
-														selected);
-		item.setActionCommand(actionPrefix + action);
-		item.addActionListener(this);
-		return item;
-	}
-
-	/**
-	 * Creates the minerals menu.
-	 */
-	private JPopupMenu createMineralsMenu() {
-		// Create the mineral options menu.
-		JPopupMenu mineralsMenu = new JPopupMenu();
-
-		// Create each mineral check box item.
-		MineralMapLayer mineralMapLayer = (MineralMapLayer) mineralLayer;
-		java.util.Map<String, Color> mineralColors = mineralMapLayer.getMineralColors();
-		Iterator<String> i = mineralColors.keySet().iterator();
-		while (i.hasNext()) {
-			String mineralName = i.next();
-			Color mineralColor = mineralColors.get(mineralName);
-			boolean isMineralDisplayed = mineralMapLayer.isMineralDisplayed(mineralName);
-			JCheckBoxMenuItem mineralItem = new JCheckBoxMenuItem(mineralName, isMineralDisplayed);
-			mineralItem.setIcon(createColorLegendIcon(mineralColor, mineralItem));
-
-			// TODO Re-use existing Action listener with a prefix pattern
-			mineralItem.addActionListener(new ActionListener() {
-				public void actionPerformed(ActionEvent event) {
-					SwingUtilities.invokeLater(() -> {
-						JCheckBoxMenuItem checkboxItem = (JCheckBoxMenuItem) event.getSource();
-						((MineralMapLayer) mineralLayer).setMineralDisplayed(checkboxItem.getText(),
-								checkboxItem.isSelected());
-					});
-				}
-			});
-			mineralsMenu.add(mineralItem);
-		}
-
-		mineralsMenu.pack();
-		return mineralsMenu;
-	}
-
-	/**
-	 * Creates an icon representing a color.
-	 * 
-	 * @param color            the color for the icon.
-	 * @param displayComponent the component to display the icon on.
-	 * @return the color icon.
-	 */
-	private Icon createColorLegendIcon(Color color, Component displayComponent) {
-		int[] imageArray = new int[10 * 10];
-		Arrays.fill(imageArray, color.getRGB());
-		Image image = displayComponent.createImage(new MemoryImageSource(10, 10, imageArray, 0, 10));
-		return new ImageIcon(image);
-	}
-
-	private class MouseListener extends MouseAdapter {
-		public void mouseEntered(MouseEvent event) {
-			// checkHover(event);
-		}
-		public void mouseExited(MouseEvent event) {
-		}
-
-		public void mouseClicked(MouseEvent event) {
-			if (SwingUtilities.isRightMouseButton(event) && event.getClickCount() == 1) {
-				checkClick(event);
-            }
-		}
-	}
-
-	private class MouseMotionListener extends MouseMotionAdapter {
-		public void mouseMoved(MouseEvent event) {
-			checkHover(event);
-		}
-		public void mouseDragged(MouseEvent event) {
-		}
-	}
-
-	public void checkClick(MouseEvent event) {
-
-		if (mapLayerPanel.getCenterLocation() != null) {
-			Coordinates clickedPosition = mapLayerPanel.getMouseCoordinates(event.getX(), event.getY());
-
-			Iterator<Unit> i = unitManager.getDisplayUnits().iterator();
-
-			// Open window if unit is clicked on the map
-			while (i.hasNext()) {
-				Unit unit = i.next();
-				
-				if (unit.getUnitType() == UnitType.VEHICLE) {
-					if (((Vehicle)unit).isOutsideOnMarsMission()) {
-						// Proceed to below to set cursor;
-					}
-					else 
-						continue;
-				}
-				
-				UnitDisplayInfo displayInfo = UnitDisplayInfoFactory.getUnitDisplayInfo(unit);
-				if (displayInfo != null && displayInfo.isMapDisplayed(unit)) {
-					Coordinates unitCoords = unit.getCoordinates();
-					double clickRange = unitCoords.getDistance(clickedPosition);
-					double unitClickRange = displayInfo.getMapClickRange();
-					if (clickRange < unitClickRange) {
-						mapLayerPanel.setCursor(new Cursor(Cursor.CROSSHAIR_CURSOR));
-						desktop.openUnitWindow(unit, false);
-					} else
-						mapLayerPanel.setCursor(new Cursor(Cursor.DEFAULT_CURSOR));
-				}
-			}
-		}
-	}
-
-	/**
-	 * Checks if the mouse is hovering over a map
-	 * 
-	 * @param event
-	 */
-	public void checkHover(MouseEvent event) {
-
-		Coordinates mapCenter = mapLayerPanel.getCenterLocation();
-		if (mapCenter != null) {
-			Coordinates pos = mapLayerPanel.getMouseCoordinates(event.getX(), event.getY());
-
-			StringBuilder coordSB = new StringBuilder();			
-			StringBuilder rgbSB = new StringBuilder();
-			StringBuilder elevSB = new StringBuilder();
-			
-			double phi = pos.getPhi();
-			double theta = pos.getTheta();			
-			double h0 = TerrainElevation.getMOLAElevation(phi, theta);
-<<<<<<< HEAD
-			//double h1 = TerrainElevation.getPatchedElevation(pos);
-=======
-//			double h1 = TerrainElevation.getPatchedElevation(pos);
->>>>>>> 5492e408
-			
-			phi = Math.round(phi*1000.0)/1000.0;
-			theta = Math.round(theta*1000.0)/1000.0;
-
-			elevSB.append(ELEVATION)
-				.append(Math.round(h0*1000.0)/1000.0)
-<<<<<<< HEAD
-				//.append(" / " + Math.round(h1*1000.0)/1000.0)
-=======
-//				.append(" / " + Math.round(h1*1000.0)/1000.0)
->>>>>>> 5492e408
-				.append(KM);
-			
-			coordSB.append(pos.getCoordinateString());
-			
-			updateStatusBarLabels(elevSB.toString(), coordSB.toString(), phi, theta, rgbSB.toString());
-
-			boolean onTarget = false;
-
-			Iterator<Unit> i = unitManager.getDisplayUnits().iterator();
-
-			// Change mouse cursor if hovering over an unit on the map
-			while (i.hasNext()) {
-				Unit unit = i.next();
-
-				if (unit.getUnitType() == UnitType.VEHICLE) {
-					if (((Vehicle)unit).isOutsideOnMarsMission()) {
-						// Proceed to below to set cursor;
-					}
-					else 
-						continue;
-				}
-				
-				UnitDisplayInfo displayInfo = UnitDisplayInfoFactory.getUnitDisplayInfo(unit);
-				if (displayInfo != null && displayInfo.isMapDisplayed(unit)) {
-					Coordinates unitCoords = unit.getCoordinates();
-					double clickRange = Coordinates.computeDistance(unitCoords, pos);
-					double unitClickRange = displayInfo.getMapClickRange();
-					if (clickRange < unitClickRange) {
-						// System.out.println("you're on a settlement or vehicle");
-						mapLayerPanel.setCursor(new Cursor(Cursor.CROSSHAIR_CURSOR));
-						onTarget = true;
-					}
-				}
-			}
-
-			// TODO: how to avoid overlapping labels ?
-			
-			// Change mouse cursor if hovering over a landmark on the map
-			Iterator<Landmark> j = landmarks.iterator();
-			while (j.hasNext()) {
-				Landmark landmark = (Landmark) j.next();
-
-				Coordinates unitCoords = landmark.getLandmarkCoord();
-				double clickRange = Coordinates.computeDistance(unitCoords, pos);
-				double unitClickRange = 40D;
-
-				if (clickRange < unitClickRange) {
-					onTarget = true;
-				}
-			}
-
-			if (!onTarget) {
-				mapLayerPanel.setCursor(new Cursor(Cursor.DEFAULT_CURSOR));
-			}
-		}
-	}
-
-	/**
-	 * Updates the layers with time pulse.
-	 * 
-	 * @param pulse The Change to the clock
-	 */
-	@Override
-	public void update(ClockPulse pulse) {
-		if (mapLayerPanel != null) {
-			mapLayerPanel.update(pulse);
-		}
-	}
-
-	 	
-	/** 
-	 * Gets the map panel class.
-	 */
-	public MapPanel getMapPanel() {
-		return mapLayerPanel;
-	}
-	
-	
-	@Override
-	public void destroy() {
-		if (mapLayerPanel != null)
-			mapLayerPanel.destroy();
-		if (globeNav != null)
-			globeNav.destroy();
-
-		latCB = null;
-		longCB = null;
-		mapLayerPanel = null;
-		globeNav = null;
-
-		latDir = null;
-		longDir = null;
-	}
-
-	@Override
-	public Properties getUIProps() {
-		Properties results = new Properties();
-
-		// Type of Map
-		results.setProperty(MAPTYPE_ACTION, mapLayerPanel.getMapType().getId());
-		Coordinates center = globeNav.getCoordinates();
-		results.setProperty(LON_PROP, center.getFormattedLongitudeString());
-		results.setProperty(LAT_PROP, center.getFormattedLatitudeString());
-
-		// Additional layers
-		for( Entry<String, MapOrder> e : mapLayers.entrySet()) {
-			results.setProperty(LAYER_ACTION + e.getKey(),
-							Boolean.toString(mapLayerPanel.hasMapLayer(e.getValue().layer)));
-		}
-
-		// Mineral Layers
-		for(String mineralName : mineralLayer.getMineralColors().keySet()) {
-			results.setProperty(MINERAL_ACTION + mineralName, Boolean.toString(mineralLayer.isMineralDisplayed(mineralName)));
-		}
-		return results;
-	}
-}
+/*
+ * Mars Simulation Project
+ * NavigatorWindow.java
+ * @date 2023-04-28
+ * @author Scott Davis
+ */
+package org.mars_sim.msp.ui.swing.tool.navigator;
+
+import java.awt.BorderLayout;
+import java.awt.Color;
+import java.awt.Component;
+import java.awt.Cursor;
+import java.awt.Dimension;
+import java.awt.FlowLayout;
+import java.awt.Font;
+import java.awt.GridLayout;
+import java.awt.Image;
+import java.awt.event.ActionEvent;
+import java.awt.event.ActionListener;
+import java.awt.event.MouseAdapter;
+import java.awt.event.MouseEvent;
+import java.awt.event.MouseMotionAdapter;
+import java.awt.image.MemoryImageSource;
+import java.util.Arrays;
+import java.util.HashMap;
+import java.util.Iterator;
+import java.util.List;
+import java.util.Map;
+import java.util.Map.Entry;
+import java.util.Properties;
+import java.util.logging.Logger;
+
+import javax.swing.BorderFactory;
+import javax.swing.ButtonGroup;
+import javax.swing.Icon;
+import javax.swing.ImageIcon;
+import javax.swing.JButton;
+import javax.swing.JCheckBoxMenuItem;
+import javax.swing.JLabel;
+import javax.swing.JOptionPane;
+import javax.swing.JPanel;
+import javax.swing.JPopupMenu;
+import javax.swing.SwingUtilities;
+
+import org.mars_sim.mapdata.MapDataUtil;
+import org.mars_sim.mapdata.MapMetaData;
+import org.mars_sim.msp.core.Coordinates;
+import org.mars_sim.msp.core.Msg;
+import org.mars_sim.msp.core.Simulation;
+import org.mars_sim.msp.core.Unit;
+import org.mars_sim.msp.core.UnitManager;
+import org.mars_sim.msp.core.UnitType;
+import org.mars_sim.msp.core.environment.Landmark;
+import org.mars_sim.msp.core.environment.TerrainElevation;
+import org.mars_sim.msp.core.time.ClockPulse;
+import org.mars_sim.msp.core.vehicle.Vehicle;
+import org.mars_sim.msp.ui.swing.ConfigurableWindow;
+import org.mars_sim.msp.ui.swing.JComboBoxMW;
+import org.mars_sim.msp.ui.swing.MainDesktopPane;
+import org.mars_sim.msp.ui.swing.StyleManager;
+import org.mars_sim.msp.ui.swing.tool.JStatusBar;
+import org.mars_sim.msp.ui.swing.tool.map.ExploredSiteMapLayer;
+import org.mars_sim.msp.ui.swing.tool.map.LandmarkMapLayer;
+import org.mars_sim.msp.ui.swing.tool.map.MapLayer;
+import org.mars_sim.msp.ui.swing.tool.map.MapPanel;
+import org.mars_sim.msp.ui.swing.tool.map.MineralMapLayer;
+import org.mars_sim.msp.ui.swing.tool.map.NavpointMapLayer;
+import org.mars_sim.msp.ui.swing.tool.map.ShadingMapLayer;
+import org.mars_sim.msp.ui.swing.tool.map.UnitIconMapLayer;
+import org.mars_sim.msp.ui.swing.tool.map.UnitLabelMapLayer;
+import org.mars_sim.msp.ui.swing.tool.map.VehicleTrailMapLayer;
+import org.mars_sim.msp.ui.swing.toolwindow.ToolWindow;
+import org.mars_sim.msp.ui.swing.unit_display_info.UnitDisplayInfo;
+import org.mars_sim.msp.ui.swing.unit_display_info.UnitDisplayInfoFactory;
+
+/**
+ * The NavigatorWindow is a tool window that displays a map and a globe showing
+ * Mars, and various other elements. It is the primary interface component that
+ * presents the simulation to the user.
+ */
+@SuppressWarnings("serial")
+public class NavigatorWindow extends ToolWindow implements ActionListener, ConfigurableWindow {
+
+	private static class MapOrder {
+		int order;
+		MapLayer layer;
+
+		public MapOrder(int order, MapLayer layer) {
+			this.order = order;
+			this.layer = layer;
+		}
+	}
+	
+	private static final Logger logger = Logger.getLogger(NavigatorWindow.class.getName());
+
+	private static final String MAPTYPE_ACTION = "mapType";
+	private static final String MAPTYPE_UNLOAD_ACTION = "notloaded";
+	private static final String LAYER_ACTION = "layer";
+	private static final String GO_THERE_ACTION = "goThere";
+	private static final String MINERAL_ACTION = "mineralLayer";
+
+	private static final String MINERAL_LAYER = "minerals";
+	private static final String DAYLIGHT_LAYER = "daylightTracking";
+	private static final String EXPLORED_LAYER = "exploredSites";
+
+	private static final String LON_PROP = "longitude";
+	private static final String LAT_PROP = "latitude";
+
+	/** Tool name. */
+	public static final String NAME = Msg.getString("NavigatorWindow.title"); //$NON-NLS-1$
+	public static final String ICON = "mars";
+
+	private static final int GLOBAL_MAP_WIDTH = MapPanel.MAP_BOX_WIDTH;
+
+	private static final int HEIGHT_STATUS_BAR = 20;
+
+	private static final double RAD_PER_DEGREE = Math.PI / 180D;
+
+	private static final String WHITESPACE = " ";
+	private static final String THETA = "\u03B8: "; //"Theta: ";
+	private static final String PHI = "\u03C6: "; //"Phi: ";
+
+	private static final String ELEVATION = " h: ";
+	private static final String KM = " km";
+
+	private static final String SURFACE_MAP = "surface";
+
+
+	// Data member
+	/** The latitude combox  */
+	private JComboBoxMW<?> latCB;
+	/** The longitude combox. */
+	private JComboBoxMW<?> longCB;
+	/** The map panel class for holding all the map layers. */
+	private MapPanel mapLayerPanel;
+	/** Globe navigation. */
+	private GlobeDisplay globeNav;
+
+	/** Latitude direction choice. */
+	private JComboBoxMW<?> latDir;
+	/** Longitude direction choice. */
+	private JComboBoxMW<?> longDir;
+	/** Minerals button. */
+	private JButton mineralsButton;
+	/** The info label on the status bar. */
+	private JLabel heightLabel;
+	private JLabel coordLabel;
+	private JLabel phiLabel;
+	private JLabel thetaLabel;
+	
+	private MineralMapLayer mineralLayer;
+	private Map<String, MapOrder> mapLayers = new HashMap<>();
+
+	private List<Landmark> landmarks;
+	private UnitManager unitManager;
+
+	/**
+	 * Constructor.
+	 * 
+	 * @param desktop {@link MainDesktopPane} the desktop pane
+	 */
+	public NavigatorWindow(MainDesktopPane desktop) {
+		// use ToolWindow constructor
+		super(NAME, desktop);
+
+		Simulation sim = desktop.getSimulation();
+		this.landmarks = sim.getSurfaceFeatures().getLandmarks();
+		this.unitManager = sim.getUnitManager();
+	
+		// Prepare content pane		
+		JPanel contentPane = new JPanel(new BorderLayout(0, 0));
+		setContentPane(contentPane);
+		
+		// Prepare whole 
+		JPanel wholePane = new JPanel(new BorderLayout(0, 0));
+		wholePane.setBorder(BorderFactory.createCompoundBorder(BorderFactory.createEtchedBorder(),
+								BorderFactory.createEmptyBorder(1, 1, 1, 1)));
+		contentPane.add(wholePane, BorderLayout.CENTER);
+
+		JPanel mapPane = new JPanel(new GridLayout(1, 2));
+		wholePane.add(mapPane, BorderLayout.CENTER);
+	
+		// Build teh Map panel first as the globe is a slave
+		JPanel detailPane = new JPanel(new FlowLayout(FlowLayout.CENTER, 0, 0));
+		detailPane.setMaximumSize(new Dimension(GLOBAL_MAP_WIDTH, GLOBAL_MAP_WIDTH));
+		detailPane.setAlignmentX(Component.CENTER_ALIGNMENT);
+		detailPane.setAlignmentY(Component.TOP_ALIGNMENT);
+
+		mapLayerPanel = new MapPanel(desktop, 500L);
+		mapLayerPanel.setPreferredSize(new Dimension(GLOBAL_MAP_WIDTH, GLOBAL_MAP_WIDTH));
+		mapLayerPanel.setNavWin(this);
+		
+		mapLayerPanel.addMouseListener(new MouseListener());
+		mapLayerPanel.addMouseMotionListener(new MouseMotionListener());
+
+		// Create map layers.
+		createMapLayer(DAYLIGHT_LAYER, 0, new ShadingMapLayer(mapLayerPanel));
+		mineralLayer = new MineralMapLayer(mapLayerPanel);
+		createMapLayer(MINERAL_LAYER, 1, mineralLayer);
+		createMapLayer("unitIcon", 2, new UnitIconMapLayer(mapLayerPanel));
+		createMapLayer("unitLabels", 3, new UnitLabelMapLayer());
+		createMapLayer("navPoints", 4, new NavpointMapLayer(mapLayerPanel));
+		createMapLayer("vehicleTrails", 5, new VehicleTrailMapLayer());
+		createMapLayer("landmarks", 6, new LandmarkMapLayer());
+		createMapLayer(EXPLORED_LAYER, 7, new ExploredSiteMapLayer(mapLayerPanel));
+
+		mapLayerPanel.showMap(new Coordinates((Math.PI / 2D), 0D));
+		detailPane.add(mapLayerPanel);
+		
+		// Prepare globe display
+		globeNav = new GlobeDisplay(this);
+		globeNav.setMapType(mapLayerPanel.getMapType());
+		JPanel globePane = new JPanel(new FlowLayout(FlowLayout.CENTER, 0, 0));
+		globePane.setOpaque(true);
+		globePane.add(globeNav);
+		globePane.setMaximumSize(new Dimension(GLOBAL_MAP_WIDTH, GLOBAL_MAP_WIDTH));
+		globePane.setAlignmentX(Component.CENTER_ALIGNMENT);
+		globePane.setAlignmentY(Component.TOP_ALIGNMENT);
+
+		mapPane.add(globePane);
+		mapPane.add(detailPane);
+		///////////////////////////////////////////////////////////////////////////
+		JPanel controlPane = new JPanel();
+		wholePane.add(controlPane, BorderLayout.SOUTH);
+
+		// Prepare position coordination entry panel on the left pane
+		JPanel coordPane = new JPanel();
+		coordPane.setAlignmentY(Component.TOP_ALIGNMENT);
+
+		// Prepare latitude entry components
+		JLabel latLabel = new JLabel("Lat :", JLabel.RIGHT);
+		coordPane.add(latLabel);
+
+		Integer[] lon_degrees = new Integer[361];
+		Integer[] lat_degrees = new Integer[91];
+		
+		// Switch to using ComboBoxMW for latitude
+		int size = lon_degrees.length;
+		for (int i = 0; i < size; i++) {
+			lon_degrees[i] = i;
+		}
+
+		int lat_size = lat_degrees.length;
+		for (int i = 0; i < lat_size; i++) {
+			lat_degrees[i] = i;
+		}
+
+		latCB = new JComboBoxMW<Integer>(lat_degrees);
+		latCB.setSelectedItem(0);
+		coordPane.add(latCB);
+
+		String[] latStrings = { Msg.getString("direction.degreeSign") + Msg.getString("direction.northShort"), //$NON-NLS-1$ //$NON-NLS-2$
+				Msg.getString("direction.degreeSign") + Msg.getString("direction.southShort") //$NON-NLS-1$ //$NON-NLS-2$
+		};
+		latDir = new JComboBoxMW<Object>(latStrings);
+		latDir.setEditable(false);
+		coordPane.add(latDir);
+
+		// Prepare longitude entry components
+		JLabel longLabel = new JLabel("Lon :", JLabel.RIGHT);
+		coordPane.add(longLabel);
+
+		// Switch to using ComboBoxMW for longitude
+		longCB = new JComboBoxMW<Integer>(lon_degrees);
+		longCB.setSelectedItem(0);
+		coordPane.add(longCB);
+
+		String[] longStrings = { Msg.getString("direction.degreeSign") + Msg.getString("direction.eastShort"), //$NON-NLS-1$ //$NON-NLS-2$
+				Msg.getString("direction.degreeSign") + Msg.getString("direction.westShort") //$NON-NLS-1$ //$NON-NLS-2$
+		};
+		longDir = new JComboBoxMW<Object>(longStrings);
+		longDir.setEditable(false);
+		coordPane.add(longDir);
+
+		controlPane.add(coordPane);
+		///////////////////////////////////////////////////////////////////////////
+		
+		// Prepare options panel on the right pane
+		JPanel optionsPane = new JPanel();
+
+		controlPane.add(optionsPane);
+		optionsPane.setAlignmentY(Component.BOTTOM_ALIGNMENT);
+		
+		// Prepare location entry submit button
+		JButton goThere = new JButton(Msg.getString("NavigatorWindow.button.resetGo")); //$NON-NLS-1$
+		goThere.setToolTipText("Go to the location with your specified coordinates");
+		goThere.setActionCommand(GO_THERE_ACTION);
+		goThere.addActionListener(this);
+
+		optionsPane.add(goThere);
+
+		// Prepare options button.
+		JButton optionsButton = new JButton(Msg.getString("NavigatorWindow.button.mapOptions")); //$NON-NLS-1$
+		optionsButton.setToolTipText(Msg.getString("NavigatorWindow.tooltip.mapOptions")); //$NON-NLS-1$
+		optionsButton.addActionListener(new ActionListener() {
+			public void actionPerformed(ActionEvent event) {
+				SwingUtilities.invokeLater(() -> {
+					JPopupMenu optionsMenu = createOptionsMenu();
+					optionsMenu.show(optionsButton, 0, optionsButton.getHeight());
+				});
+			}
+		});
+		
+		optionsPane.add(optionsButton);
+
+		// Prepare minerals button.0
+		mineralsButton = new JButton(Msg.getString("NavigatorWindow.button.mineralOptions")); //$NON-NLS-1$
+		mineralsButton.setToolTipText(Msg.getString("NavigatorWindow.tooltip.mineralOptions")); //$NON-NLS-1$
+		mineralsButton.setEnabled(false);
+		mineralsButton.addActionListener(new ActionListener() {
+			public void actionPerformed(ActionEvent event) {
+				SwingUtilities.invokeLater(() -> {
+					JPopupMenu mineralsMenu = createMineralsMenu();
+					mineralsMenu.show(mineralsButton, 0, mineralsButton.getHeight());
+				});
+			}
+		});
+		optionsPane.add(mineralsButton);
+
+		// Create the status bar
+		JStatusBar statusBar = new JStatusBar(3, 3, HEIGHT_STATUS_BAR+2);
+		contentPane.add(statusBar, BorderLayout.SOUTH);
+		
+		Font font = StyleManager.getSmallFont();
+		
+		coordLabel = new JLabel();
+		coordLabel.setFont(font);
+		coordLabel.setPreferredSize(new Dimension(135, HEIGHT_STATUS_BAR));
+
+		phiLabel = new JLabel();
+		phiLabel.setFont(font);
+		phiLabel.setPreferredSize(new Dimension(45, HEIGHT_STATUS_BAR));
+
+		thetaLabel = new JLabel();
+		thetaLabel.setFont(font);
+		thetaLabel.setPreferredSize(new Dimension(45, HEIGHT_STATUS_BAR));
+
+		heightLabel = new JLabel();
+		heightLabel.setFont(font);
+		heightLabel.setPreferredSize(new Dimension(130, HEIGHT_STATUS_BAR));
+	    
+		statusBar.addLeftComponent(phiLabel, false);
+		statusBar.addLeftComponent(thetaLabel, false);
+		
+		statusBar.addCenterComponent(heightLabel, false);
+
+		statusBar.addRightComponent(coordLabel, false);
+		
+		// Apply user choice
+		Properties userSettings = desktop.getMainWindow().getConfig().getInternalWindowProps(NAME);
+		if (userSettings != null) {
+			// Type of Map
+			setMapType(userSettings.getProperty(MAPTYPE_ACTION, SURFACE_MAP));
+
+			for (Object key : userSettings.keySet()) {
+				String prop = (String) key;
+				String propValue = userSettings.getProperty(prop);
+
+				if (prop.startsWith(LAYER_ACTION)) {
+					String layer = prop.substring(LAYER_ACTION.length());
+					setMapLayer(Boolean.parseBoolean(propValue), layer);
+					if (MINERAL_LAYER.equals(layer)) {
+						mineralsButton.setEnabled(true);
+					}
+				}
+				else if (prop.startsWith(MINERAL_ACTION)) {
+					String mineral = prop.substring(MINERAL_ACTION.length());
+					mineralLayer.setMineralDisplayed(mineral, Boolean.parseBoolean(propValue));
+				}
+			}
+
+			String latString = userSettings.getProperty(LAT_PROP);
+			String lonString = userSettings.getProperty(LON_PROP);
+			if ((latString != null) && (lonString != null)) {
+				Coordinates userCenter = new Coordinates(latString, lonString);
+				updateCoords(userCenter);
+			}
+		}
+		else {
+			// Add default map layers.
+			for(String layerName : mapLayers.keySet()) {
+				if (!layerName.equals(DAYLIGHT_LAYER) && !layerName.equals(MINERAL_LAYER)
+					&& !layerName.equals(EXPLORED_LAYER)) {
+					setMapLayer(true, layerName);
+				}
+			}
+		}
+		
+		setClosable(true);
+		setResizable(false);
+		setMaximizable(false);
+
+		setVisible(true);
+		// Pack window
+		pack();
+
+	}
+
+	private void createMapLayer(String name, int order, MapLayer layer) {
+		mapLayers.put(name, new MapOrder(order, layer));
+	}
+
+	/**
+	 * Updates the labels on the status bar.
+	 * 
+	 * @param height
+	 * @param coord
+	 * @param phi
+	 * @param theta
+	 */
+	private void updateStatusBarLabels(String height, String coord, double phi, double theta) {
+		heightLabel.setText(height);
+		coordLabel.setText(WHITESPACE + coord);
+		phiLabel.setText(PHI + phi);
+		thetaLabel.setText(THETA + theta);
+	}
+	
+	/**
+	 * Updates coordinates in map, buttons, and globe Redraw map and globe if
+	 * necessary.
+	 * 
+	 * @param newCoords the new center location
+	 */
+	public void updateCoords(Coordinates newCoords) {
+		mapLayerPanel.showMap(newCoords);
+		globeNav.showGlobe(newCoords);
+	}
+
+	/** ActionListener method overridden */
+	public void actionPerformed(ActionEvent event) {
+
+		Object source = event.getSource();
+		String command = event.getActionCommand();
+		switch (command) {
+			case GO_THERE_ACTION: {
+				// Read longitude and latitude from user input, translate to radians,
+				// and recenter globe and surface map on that location.
+				try {
+
+					double latitude = 0;
+					double longitude = 0;
+
+					latitude = (int) latCB.getSelectedItem();
+					longitude = (int) longCB.getSelectedItem();
+					
+					String latDirStr = (String) latDir.getSelectedItem();
+					String longDirStr = (String) longDir.getSelectedItem();
+
+					if ((latitude >= 0D) && (latitude <= 90D) && (longitude >= 0D) && (longitude <= 360)) {
+						String northString = Msg.getString("direction.degreeSign") + Msg.getString("direction.northShort");
+						if (latDirStr.equals(northString)) {
+							latitude = 90D - latitude; // $NON-NLS-1$
+						} else {
+							latitude += 90D;
+						}
+
+						String westString = Msg.getString("direction.degreeSign") + Msg.getString("direction.westShort");
+						if (longitude > 0D) {
+							if (longDirStr.equals(westString)) {
+								longitude = 360D - longitude; // $NON-NLS-1$
+							}
+						}
+
+						double phi = RAD_PER_DEGREE * latitude;
+						double theta = RAD_PER_DEGREE * longitude;
+						updateCoords(new Coordinates(phi, theta));
+					}
+				} catch (NumberFormatException e) {
+				}
+			} break;
+
+			default: // Grouped command
+				if (command.startsWith(MAPTYPE_ACTION)) {
+					String newMapType = command.substring(MAPTYPE_ACTION.length());
+					if (((JCheckBoxMenuItem) source).isSelected()) {
+						setMapType(newMapType);
+					}
+				}
+				else if (command.startsWith(MAPTYPE_UNLOAD_ACTION)) {
+					if (((JCheckBoxMenuItem) source).isSelected()) {
+						String newMapType = command.substring(MAPTYPE_UNLOAD_ACTION.length());
+						selectUnloadedMap(newMapType);
+					}
+				}
+				else if (command.startsWith(LAYER_ACTION)) {
+					String selectedLayer = command.substring(LAYER_ACTION.length());
+					boolean selected = ((JCheckBoxMenuItem) source).isSelected();
+					setMapLayer(selected, selectedLayer);
+					if (MINERAL_LAYER.equals(selectedLayer)) {
+						mineralsButton.setEnabled(selected);
+					}
+				}
+		}
+	}
+
+	/**
+	 * Select an unloaded map as the new choice but prompt user first
+	 * @param newMapType
+	 */
+	private void selectUnloadedMap(String newMapType) {
+		int reply = JOptionPane.showConfirmDialog(null,
+								"Download the map data?", "Download map",
+								JOptionPane.YES_NO_OPTION);
+		if (reply == JOptionPane.YES_OPTION) {
+			// This method will take a few seconds
+			setMapType(newMapType);
+		}
+	}
+
+	/**
+	 * Changes the MapType.
+	 * 
+	 * @param newMapType New map Type
+	 */
+	private void setMapType(String newMapType) {
+		mapLayerPanel.setMapType(newMapType);
+
+		MapMetaData metaType = mapLayerPanel.getMapType();
+		globeNav.setMapType(metaType);
+
+		if (metaType.isColourful()) {
+			// turn off day night layer
+			setMapLayer(false, DAYLIGHT_LAYER);
+			// turn off mineral layer
+			setMapLayer(false, MINERAL_LAYER);
+			mineralsButton.setEnabled(false);
+		}
+	}
+
+	/**
+	 * Sets a map layer on or off.
+	 * 
+	 * @param setMap   true if map is on and false if off.
+	 * @param layerName Name of the map layer to change
+	 */
+	private void setMapLayer(boolean setMap, String layerName) {
+		MapOrder selected = mapLayers.get(layerName);
+		if (setMap) {
+			mapLayerPanel.addMapLayer(selected.layer, selected.order);
+		} else {
+			mapLayerPanel.removeMapLayer(selected.layer);
+		}
+	}
+
+	/**
+	 * Create the map options menu.
+	 */
+	private JPopupMenu createOptionsMenu() {
+		// Create options menu.
+		JPopupMenu optionsMenu = new JPopupMenu();
+		optionsMenu.setToolTipText(Msg.getString("NavigatorWindow.menu.mapOptions")); //$NON-NLS-1$
+
+		// Create map type menu item.
+		ButtonGroup group = new ButtonGroup();
+		for (MapMetaData mapType : MapDataUtil.instance().getMapTypes()) {
+			boolean loaded = mapType.isLocallyAvailable();
+			JCheckBoxMenuItem mapItem = new JCheckBoxMenuItem(mapType.getName()
+															+ (!loaded ? " (not loaded)" : ""),
+															mapType.equals(mapLayerPanel.getMapType()));
+			// Different actino for unloaded maps
+			mapItem.setActionCommand((loaded ? MAPTYPE_ACTION : MAPTYPE_UNLOAD_ACTION)
+										+ mapType.getId());
+			mapItem.addActionListener(this);
+			optionsMenu.add(mapItem);
+			group.add(mapItem);
+		}
+		optionsMenu.addSeparator();
+
+		for (Entry<String, MapOrder> e : mapLayers.entrySet()) {
+			optionsMenu.add(createSelectable(LAYER_ACTION, e.getKey(),
+							mapLayerPanel.hasMapLayer(e.getValue().layer)));
+
+		}
+
+		optionsMenu.pack();
+
+		return optionsMenu;
+	}
+
+	private JCheckBoxMenuItem createSelectable(String actionPrefix, String action, boolean selected) {
+		JCheckBoxMenuItem item = new JCheckBoxMenuItem(Msg.getString("NavigatorWindow.menu.map." + action), //$NON-NLS-1$
+														selected);
+		item.setActionCommand(actionPrefix + action);
+		item.addActionListener(this);
+		return item;
+	}
+
+	/**
+	 * Creates the minerals menu.
+	 */
+	private JPopupMenu createMineralsMenu() {
+		// Create the mineral options menu.
+		JPopupMenu mineralsMenu = new JPopupMenu();
+
+		// Create each mineral check box item.
+		MineralMapLayer mineralMapLayer = (MineralMapLayer) mineralLayer;
+		java.util.Map<String, Color> mineralColors = mineralMapLayer.getMineralColors();
+		Iterator<String> i = mineralColors.keySet().iterator();
+		while (i.hasNext()) {
+			String mineralName = i.next();
+			Color mineralColor = mineralColors.get(mineralName);
+			boolean isMineralDisplayed = mineralMapLayer.isMineralDisplayed(mineralName);
+			JCheckBoxMenuItem mineralItem = new JCheckBoxMenuItem(mineralName, isMineralDisplayed);
+			mineralItem.setIcon(createColorLegendIcon(mineralColor, mineralItem));
+
+			// TODO Re-use existing Action listener with a prefix pattern
+			mineralItem.addActionListener(new ActionListener() {
+				public void actionPerformed(ActionEvent event) {
+					SwingUtilities.invokeLater(() -> {
+						JCheckBoxMenuItem checkboxItem = (JCheckBoxMenuItem) event.getSource();
+						((MineralMapLayer) mineralLayer).setMineralDisplayed(checkboxItem.getText(),
+								checkboxItem.isSelected());
+					});
+				}
+			});
+			mineralsMenu.add(mineralItem);
+		}
+
+		mineralsMenu.pack();
+		return mineralsMenu;
+	}
+
+	/**
+	 * Creates an icon representing a color.
+	 * 
+	 * @param color            the color for the icon.
+	 * @param displayComponent the component to display the icon on.
+	 * @return the color icon.
+	 */
+	private Icon createColorLegendIcon(Color color, Component displayComponent) {
+		int[] imageArray = new int[10 * 10];
+		Arrays.fill(imageArray, color.getRGB());
+		Image image = displayComponent.createImage(new MemoryImageSource(10, 10, imageArray, 0, 10));
+		return new ImageIcon(image);
+	}
+
+	private class MouseListener extends MouseAdapter {
+		public void mouseEntered(MouseEvent event) {
+			// checkHover(event);
+		}
+		public void mouseExited(MouseEvent event) {
+		}
+
+		public void mouseClicked(MouseEvent event) {
+			if (SwingUtilities.isRightMouseButton(event) && event.getClickCount() == 1) {
+				checkClick(event);
+            }
+		}
+	}
+
+	private class MouseMotionListener extends MouseMotionAdapter {
+		public void mouseMoved(MouseEvent event) {
+			checkHover(event);
+		}
+		public void mouseDragged(MouseEvent event) {
+		}
+	}
+
+	public void checkClick(MouseEvent event) {
+
+		if (mapLayerPanel.getCenterLocation() != null) {
+			Coordinates clickedPosition = mapLayerPanel.getMouseCoordinates(event.getX(), event.getY());
+
+			Iterator<Unit> i = unitManager.getDisplayUnits().iterator();
+
+			// Open window if unit is clicked on the map
+			while (i.hasNext()) {
+				Unit unit = i.next();
+				
+				if (unit.getUnitType() == UnitType.VEHICLE) {
+					if (((Vehicle)unit).isOutsideOnMarsMission()) {
+						// Proceed to below to set cursor;
+					}
+					else 
+						continue;
+				}
+				
+				UnitDisplayInfo displayInfo = UnitDisplayInfoFactory.getUnitDisplayInfo(unit);
+				if (displayInfo != null && displayInfo.isMapDisplayed(unit)) {
+					Coordinates unitCoords = unit.getCoordinates();
+					double clickRange = unitCoords.getDistance(clickedPosition);
+					double unitClickRange = displayInfo.getMapClickRange();
+					if (clickRange < unitClickRange) {
+						mapLayerPanel.setCursor(new Cursor(Cursor.CROSSHAIR_CURSOR));
+						desktop.openUnitWindow(unit, false);
+					} else
+						mapLayerPanel.setCursor(new Cursor(Cursor.DEFAULT_CURSOR));
+				}
+			}
+		}
+	}
+
+	/**
+	 * Checks if the mouse is hovering over a map
+	 * 
+	 * @param event
+	 */
+	public void checkHover(MouseEvent event) {
+
+		Coordinates mapCenter = mapLayerPanel.getCenterLocation();
+		if (mapCenter != null) {
+			Coordinates pos = mapLayerPanel.getMouseCoordinates(event.getX(), event.getY());
+
+			StringBuilder coordSB = new StringBuilder();			
+			StringBuilder elevSB = new StringBuilder();
+			
+			double phi = pos.getPhi();
+			double theta = pos.getTheta();			
+			double h0 = TerrainElevation.getMOLAElevation(phi, theta);
+			
+			phi = Math.round(phi*1000.0)/1000.0;
+			theta = Math.round(theta*1000.0)/1000.0;
+
+			elevSB.append(ELEVATION)
+				.append(Math.round(h0*1000.0)/1000.0)
+				.append(KM);
+			
+			coordSB.append(pos.getCoordinateString());
+			
+			updateStatusBarLabels(elevSB.toString(), coordSB.toString(), phi, theta);
+
+			boolean onTarget = false;
+
+			Iterator<Unit> i = unitManager.getDisplayUnits().iterator();
+
+			// Change mouse cursor if hovering over an unit on the map
+			while (i.hasNext()) {
+				Unit unit = i.next();
+
+				if (unit.getUnitType() == UnitType.VEHICLE) {
+					if (((Vehicle)unit).isOutsideOnMarsMission()) {
+						// Proceed to below to set cursor;
+					}
+					else 
+						continue;
+				}
+				
+				UnitDisplayInfo displayInfo = UnitDisplayInfoFactory.getUnitDisplayInfo(unit);
+				if (displayInfo != null && displayInfo.isMapDisplayed(unit)) {
+					Coordinates unitCoords = unit.getCoordinates();
+					double clickRange = Coordinates.computeDistance(unitCoords, pos);
+					double unitClickRange = displayInfo.getMapClickRange();
+					if (clickRange < unitClickRange) {
+						// System.out.println("you're on a settlement or vehicle");
+						mapLayerPanel.setCursor(new Cursor(Cursor.CROSSHAIR_CURSOR));
+						onTarget = true;
+					}
+				}
+			}
+
+			// TODO: how to avoid overlapping labels ?
+			
+			// Change mouse cursor if hovering over a landmark on the map
+			Iterator<Landmark> j = landmarks.iterator();
+			while (j.hasNext()) {
+				Landmark landmark = (Landmark) j.next();
+
+				Coordinates unitCoords = landmark.getLandmarkCoord();
+				double clickRange = Coordinates.computeDistance(unitCoords, pos);
+				double unitClickRange = 40D;
+
+				if (clickRange < unitClickRange) {
+					onTarget = true;
+				}
+			}
+
+			if (!onTarget) {
+				mapLayerPanel.setCursor(new Cursor(Cursor.DEFAULT_CURSOR));
+			}
+		}
+	}
+
+	/**
+	 * Updates the layers with time pulse.
+	 * 
+	 * @param pulse The Change to the clock
+	 */
+	@Override
+	public void update(ClockPulse pulse) {
+		if (mapLayerPanel != null) {
+			mapLayerPanel.update(pulse);
+		}
+	}
+
+	 	
+	/** 
+	 * Gets the map panel class.
+	 */
+	public MapPanel getMapPanel() {
+		return mapLayerPanel;
+	}
+	
+	
+	@Override
+	public void destroy() {
+		if (mapLayerPanel != null)
+			mapLayerPanel.destroy();
+		if (globeNav != null)
+			globeNav.destroy();
+
+		latCB = null;
+		longCB = null;
+		mapLayerPanel = null;
+		globeNav = null;
+
+		latDir = null;
+		longDir = null;
+	}
+
+	@Override
+	public Properties getUIProps() {
+		Properties results = new Properties();
+
+		// Type of Map
+		results.setProperty(MAPTYPE_ACTION, mapLayerPanel.getMapType().getId());
+		Coordinates center = globeNav.getCoordinates();
+		results.setProperty(LON_PROP, center.getFormattedLongitudeString());
+		results.setProperty(LAT_PROP, center.getFormattedLatitudeString());
+
+		// Additional layers
+		for( Entry<String, MapOrder> e : mapLayers.entrySet()) {
+			results.setProperty(LAYER_ACTION + e.getKey(),
+							Boolean.toString(mapLayerPanel.hasMapLayer(e.getValue().layer)));
+		}
+
+		// Mineral Layers
+		for(String mineralName : mineralLayer.getMineralColors().keySet()) {
+			results.setProperty(MINERAL_ACTION + mineralName, Boolean.toString(mineralLayer.isMineralDisplayed(mineralName)));
+		}
+		return results;
+	}
+}