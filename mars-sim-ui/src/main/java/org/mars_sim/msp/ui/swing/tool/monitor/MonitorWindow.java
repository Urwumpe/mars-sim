--- conflicted
+++ resolved
@@ -1,918 +1,823 @@
-/*
- * Mars Simulation Project
- * MonitorWindow.java
- * @date 2022-07-02
- * @author Barry Evans
- */
-
-package org.mars_sim.msp.ui.swing.tool.monitor;
-
-import java.awt.BorderLayout;
-import java.awt.Color;
-import java.awt.Component;
-import java.awt.Dimension;
-import java.awt.FlowLayout;
-import java.awt.Font;
-import java.awt.GridLayout;
-import java.awt.event.ActionEvent;
-import java.awt.event.ActionListener;
-import java.util.ArrayList;
-import java.util.Collection;
-import java.util.Collections;
-import java.util.Iterator;
-import java.util.List;
-
-import javax.swing.BorderFactory;
-import javax.swing.DefaultListCellRenderer;
-import javax.swing.JList;
-import javax.swing.JPanel;
-import javax.swing.JTabbedPane;
-import javax.swing.JTable;
-import javax.swing.JViewport;
-import javax.swing.SwingConstants;
-import javax.swing.event.TableModelEvent;
-import javax.swing.event.TableModelListener;
-
-import org.mars_sim.msp.core.GameManager;
-import org.mars_sim.msp.core.GameManager.GameMode;
-import org.mars_sim.msp.core.Msg;
-import org.mars_sim.msp.core.Unit;
-import org.mars_sim.msp.core.UnitEvent;
-import org.mars_sim.msp.core.UnitEventType;
-import org.mars_sim.msp.core.UnitListener;
-import org.mars_sim.msp.core.UnitManager;
-<<<<<<< HEAD
-=======
-import org.mars_sim.msp.core.UnitManagerEvent;
->>>>>>> c6e17a18
-import org.mars_sim.msp.core.UnitManagerEventType;
-import org.mars_sim.msp.core.UnitManagerListener;
-import org.mars_sim.msp.core.UnitType;
-import org.mars_sim.msp.core.logging.SimLogger;
-import org.mars_sim.msp.core.person.ai.mission.Mission;
-import org.mars_sim.msp.core.structure.Settlement;
-import org.mars_sim.msp.ui.swing.ImageLoader;
-import org.mars_sim.msp.ui.swing.MainDesktopPane;
-import org.mars_sim.msp.ui.swing.MarsPanelBorder;
-import org.mars_sim.msp.ui.swing.tool.RowNumberTable;
-import org.mars_sim.msp.ui.swing.tool.TableStyle;
-import org.mars_sim.msp.ui.swing.toolwindow.ToolWindow;
-import org.mars_sim.msp.ui.swing.unit_window.UnitWindow;
-
-import com.alee.laf.button.WebButton;
-import com.alee.laf.combobox.WebComboBox;
-import com.alee.laf.label.WebLabel;
-import com.alee.laf.panel.WebPanel;
-import com.alee.laf.tabbedpane.WebTabbedPane;
-import com.alee.managers.style.StyleId;
-import com.alee.managers.tooltip.TooltipManager;
-import com.alee.managers.tooltip.TooltipWay;
-
-/**
- * The MonitorWindow is a tool window that displays a selection of tables each
- * of which monitor a set of Units.
- */
-@SuppressWarnings("serial")
-public class MonitorWindow extends ToolWindow implements TableModelListener, ActionListener, UnitManagerListener {
-
-	/** default logger. */
-	private static SimLogger logger = SimLogger.getLogger(MonitorWindow.class.getName());
-
-	private static final int STATUS_HEIGHT = 25;
-	private static final int WIDTH = 1366;
-	private static final int HEIGHT = 640;
-
-	public static final String TITLE = Msg.getString("MonitorWindow.title"); //$NON-NLS-1$
-
-	// Added an custom icon for each tab
-	public static final String COLONY_ICON = Msg.getString("icon.colony"); //$NON-NLS-1$
-	public static final String MARS_ICON = Msg.getString("icon.mars"); //$NON-NLS-1$
-	public static final String BOT_ICON = Msg.getString("icon.bot"); //$NON-NLS-1$
-	public static final String MISSION_ICON = Msg.getString("icon.mission"); //$NON-NLS-1$
-	public static final String VEHICLE_ICON = Msg.getString("icon.vehicle"); //$NON-NLS-1$
-	public static final String CROP_ICON = Msg.getString("icon.crop"); //$NON-NLS-1$
-	public static final String EVENT_ICON = Msg.getString("icon.event"); //$NON-NLS-1$
-	public static final String FOOD_ICON = Msg.getString("icon.food"); //$NON-NLS-1$
-	public static final String PEOPLE_ICON = Msg.getString("icon.people"); //$NON-NLS-1$
-	public static final String ANALYTICS_ICON = Msg.getString("icon.analytics"); //$NON-NLS-1$
-	public static final String TRADE_ICON = Msg.getString("icon.trade"); //$NON-NLS-1$
-	public static final String BUILDING_ICON = Msg.getString("icon.building"); //$NON-NLS-1$
-
-	public static final String TRASH_ICON = Msg.getString("icon.trash"); //$NON-NLS-1$
-	public static final String CENTERMAP_ICON = Msg.getString("icon.centermap"); //$NON-NLS-1$
-	public static final String FIND_ICON = Msg.getString("icon.find"); //$NON-NLS-1$
-	public static final String COLUMN_ICON = Msg.getString("icon.column"); //$NON-NLS-1$
-	public static final String FILTER_ICON = Msg.getString("icon.filter"); //$NON-NLS-1$
-
-	public static final String BAR_ICON = Msg.getString("icon.bar"); //$NON-NLS-1$
-	public static final String PIE_ICON = Msg.getString("icon.pie"); //$NON-NLS-1$
-
-	// Data members
-	private WebTabbedPane tabsSection;
-	// Note: may use JideTabbedPane instead
-	private WebLabel rowCount;
-	/** The Tab showing historical events. */
-	private EventTab eventsTab;
-	/** The Tab for displaying goods. */
-	private TradeTab tradeTab;
-
-	private WebButton buttonPie;
-	private WebButton buttonBar;
-	private WebButton buttonRemoveTab;
-	private WebButton buttonMap;
-	private WebButton buttonDetails;
-	private WebButton buttonMissions;
-	private WebButton buttonFilter;
-	private WebButton buttonProps;
-
-	/** Settlement Combo box */
-	private WebComboBox settlementComboBox;
-	private WebPanel statusPanel;
-
-	private JTable table;
-	private JTable rowTable;
-
-	private Settlement selectedSettlement;
-	private List<Settlement> settlementList;
-
-	private UnitManager unitManager;
-
-	private UnitManagerListener umListener;
-
-	/**
-	 * Constructor.
-	 *
-	 * @param desktop the desktop pane
-	 */
-	public MonitorWindow(MainDesktopPane desktop) {
-		// Use TableWindow constructor
-		super(TITLE, desktop);
-
-		unitManager = desktop.getSimulation().getUnitManager();
-		
-		// Get content pane
-		WebPanel mainPane = new WebPanel(new BorderLayout(5, 5));
-		mainPane.setBorder(new MarsPanelBorder());
-		setContentPane(mainPane);
-		// Create top pane
-		WebPanel topPane = new WebPanel(new GridLayout(1, 5));
-		topPane.setPreferredHeight(30);
-		mainPane.add(topPane, BorderLayout.NORTH);
-
-		// Set up settlements
-		setupSettlements();
-		
-		// Create the settlement combo box
-        buildSettlementNameComboBox();
-
-		// Create settlement pane
-		WebPanel settlementPane = new WebPanel(new BorderLayout(5, 5));
-        settlementPane.setSize(getNameLength() * 14, 30);
-		settlementPane.add(settlementComboBox, BorderLayout.CENTER);
-		topPane.add(new JPanel());
-		topPane.add(new JPanel());
-		topPane.add(settlementPane);
-		topPane.add(new JPanel());
-		topPane.add(new JPanel());
-
-		// Create tabbed pane for the table
-		tabsSection = new WebTabbedPane(StyleId.tabbedpane, SwingConstants.LEFT, JTabbedPane.SCROLL_TAB_LAYOUT);
-		// May choose WRAP_TAB_LAYOUT
-		tabsSection.setForeground(Color.DARK_GRAY);
-		
-		// Add all the tabs
-		addAllTabs();
-		
-		// Hide settlement box at startup since the all settlement tab is being selected by default
-		setSettlementBox(true);
-		
-		// Use lambda to add a listener for the tab changes
-		// Invoked when player clicks on another tab
-		tabsSection.addChangeListener(e -> updateTab());
-		
-		mainPane.add(tabsSection, BorderLayout.CENTER);
-		
-		// Open the Events tab at the start of the sim
-//		May call tabsSection.setSelectedIndex(2)
-//		May call table.repaint()
-
-		// Create a status panel
-		statusPanel = new WebPanel();
-		statusPanel.setLayout(new FlowLayout(FlowLayout.LEFT, 1, 1));
-		mainPane.add(statusPanel, BorderLayout.SOUTH);
-	
-		// Add the buttons and row count label at the bottom
-		addBottomBar();	
-	
-		// May use NotificationWindow notifyBox = new NotificationWindow(desktop)
-		setResizable(true);
-		setMaximizable(true);
-		setVisible(true);
-
-		setSize(new Dimension(WIDTH, HEIGHT));	
-		setMinimumSize(new Dimension(640, 256));
-		Dimension desktopSize = desktop.getMainWindow().getFrame().getSize();
-		Dimension windowSize = getSize();
-
-		int width = (desktopSize.width - windowSize.width) / 2;
-		int height = (desktopSize.height - windowSize.height - 100) / 2;
-		setLocation(width, height);
-		
-		// Update the row count label with new numbers
-		rowCount.setText(getSelectedTab().getCountString());
-	}
-
-	/**
-	 * Adds all the tabs.
-	 */
-	public void addAllTabs() {
-		// Add tabs into the table
-		try {
-			if (!settlementList.isEmpty())
-				this.selectedSettlement = settlementList.get(0);
-			
-			if (getSettlements().size() > 1) {
-				addTab(new UnitTab(this, new SettlementTableModel(), true, MARS_ICON));
-			}
-			
-			addTab(new UnitTab(this, new SettlementTableModel(selectedSettlement), true, COLONY_ICON));
-			addTab(new UnitTab(this, new PersonTableModel(selectedSettlement, true), true, PEOPLE_ICON));
-			addTab(new UnitTab(this, new RobotTableModel(selectedSettlement, true), true, BOT_ICON));
-			addTab(new UnitTab(this, new BuildingTableModel(selectedSettlement), true, BUILDING_ICON));
-			addTab(new UnitTab(this, new CropTableModel(selectedSettlement), true, CROP_ICON));
-			
-			addTab(new FoodInventoryTab(selectedSettlement, this));
-			
-			tradeTab = new TradeTab(selectedSettlement, this);
-			addTab(tradeTab);
-			
-			eventsTab = new EventTab(this, desktop);
-			addTab(eventsTab);
-			
-			addTab(new MissionTab(this));
-			addTab(new UnitTab(this, new VehicleTableModel(selectedSettlement), true, VEHICLE_ICON));
-
-		} catch (Exception e) {
-			// Note: May add calling e.printStackTrace() when debugging which tab has the exception.
-			logger.severe("Problems in adding tabs in MonitorWindow - " + e.getMessage());
-		}
-	}
-
-	/**
-	 * Adds the bottom bar.
-	 */
-	public void addBottomBar() {
-		// Prepare row count label
-		rowCount = new WebLabel("  ");
-		rowCount.setPreferredSize(new Dimension(120, STATUS_HEIGHT));
-		rowCount.setHorizontalAlignment(SwingConstants.LEFT);
-		rowCount.setBorder(BorderFactory.createLoweredBevelBorder());
-		statusPanel.add(rowCount);
-
-		// Create graph button
-		buttonPie = new WebButton(ImageLoader.getNewIcon(PIE_ICON));
-		TooltipManager.setTooltip(buttonPie, Msg.getString("MonitorWindow.tooltip.singleColumnPieChart"), //$NON-NLS-1$
-				TooltipWay.up);
-		buttonPie.addActionListener(this);
-		statusPanel.add(buttonPie);
-
-		buttonBar = new WebButton(ImageLoader.getNewIcon(BAR_ICON));
-		TooltipManager.setTooltip(buttonBar, Msg.getString("MonitorWindow.tooltip.multipleColumnBarChart"), //$NON-NLS-1$
-				TooltipWay.up);
-		buttonBar.addActionListener(this);
-		statusPanel.add(buttonBar);
-
-		buttonRemoveTab = new WebButton(ImageLoader.getNewIcon(TRASH_ICON)); // $NON-NLS-1$
-		TooltipManager.setTooltip(buttonRemoveTab, Msg.getString("MonitorWindow.tooltip.tabRemove"), //$NON-NLS-1$
-				TooltipWay.up);
-		buttonRemoveTab.addActionListener(this);
-		statusPanel.add(buttonRemoveTab);
-
-		// Create buttons based on selection
-		buttonMap = new WebButton(ImageLoader.getNewIcon(CENTERMAP_ICON)); // $NON-NLS-1$
-		TooltipManager.setTooltip(buttonMap, Msg.getString("MonitorWindow.tooltip.centerMap"), TooltipWay.up); //$NON-NLS-1$
-		buttonMap.addActionListener(this);
-		statusPanel.add(buttonMap);
-
-		buttonDetails = new WebButton(ImageLoader.getNewIcon(FIND_ICON)); // $NON-NLS-1$
-		TooltipManager.setTooltip(buttonDetails, Msg.getString("MonitorWindow.tooltip.showDetails"), TooltipWay.up); //$NON-NLS-1$
-		buttonDetails.addActionListener(this);
-		statusPanel.add(buttonDetails);
-
-		buttonMissions = new WebButton(ImageLoader.getNewIcon(MISSION_ICON)); // $NON-NLS-1$
-		TooltipManager.setTooltip(buttonMissions, Msg.getString("MonitorWindow.tooltip.mission"), TooltipWay.up); //$NON-NLS-1$
-		buttonMissions.addActionListener(this);
-		statusPanel.add(buttonMissions);
-
-		buttonProps = new WebButton(ImageLoader.getNewIcon(COLUMN_ICON)); // $NON-NLS-1$
-		TooltipManager.setTooltip(buttonProps, Msg.getString("MonitorWindow.tooltip.preferences"), TooltipWay.up); //$NON-NLS-1$
-		buttonProps.addActionListener(this);
-		statusPanel.add(buttonProps);
-
-		buttonFilter = new WebButton(ImageLoader.getNewIcon(FILTER_ICON));
-		TooltipManager.setTooltip(buttonFilter, Msg.getString("MonitorWindow.tooltip.categoryFilter"), TooltipWay.up); //$NON-NLS-1$
-		buttonFilter.addActionListener(this);
-		statusPanel.add(buttonFilter);
-
-	}
-
-	/**
-	 * This method adds the specified Unit table as a new tab in the Monitor. The
-	 * model is displayed as a table by default. The name of the tab is that of the
-	 * Model.
-	 *
-	 * @param model The new model to display.
-	 */
-	public void displayModel(UnitTableModel model) {
-		int index = getModelIndex(model);
-		if (index != -1)
-			tabsSection.setSelectedIndex(index);
-		else {
-			logger.severe(model + " not found.");
-			try {
-				addTab(new UnitTab(this, model, false, UnitWindow.USER));
-			} catch (Exception e) {
-				logger.severe(model + " cannot be added.");
-			}
-		}
-	}
-
-	/**
-	 * Sets up a list of settlements.
-	 *
-	 * @return List<Settlement>
-	 */
-	public void setupSettlements() {
-		if (settlementList == null) {
-			List<Settlement> settlements = new ArrayList<>();
-
-			if (GameManager.getGameMode() == GameMode.COMMAND) {
-				settlements = unitManager.getCommanderSettlements();
-			}
-
-			else if (GameManager.getGameMode() == GameMode.SANDBOX) {
-				settlements.addAll(unitManager.getSettlements());
-			}
-
-			Collections.sort(settlements);
-			settlementList = settlements;
-		}
-		
-		if (!settlementList.isEmpty())
-			this.selectedSettlement = settlementList.get(0);
-	}
-
-	/**
-	 * Gets a list of settlements.
-	 *
-	 * @return List<Settlement>
-	 */
-	public List<Settlement> getSettlements() {
-		return settlementList;
-	}
-	
-	/**
-	 * Adds a settlement.
-	 * 
-	 * @param settlement
-	 */
-	public void addSettlement(Settlement settlement) {
-		settlementList.add(settlement);
-		settlementComboBox.addItem(settlement);
-	}
-	
-	/**
-	 * Removes a settlement.
-	 * 
-	 * @param settlement
-	 */
-	public void removeSettlement(Settlement settlement) {
-		settlementList.remove(settlement);
-		settlementComboBox.removeItem(settlement);
-	}
-	
-	/**
-	 * Builds the settlement combo box/
-	 */
-	@SuppressWarnings("unchecked")
-	public void buildSettlementNameComboBox() {
-
-		settlementComboBox = new WebComboBox(StyleId.comboboxHover, getSettlements());
-		settlementComboBox.setWidePopup(true);
-		settlementComboBox.setSize(getNameLength() * 12, 30);
-		settlementComboBox.setOpaque(false);
-		settlementComboBox.setFont(new Font(Font.SANS_SERIF, Font.BOLD, 16));
-		settlementComboBox.setForeground(Color.ORANGE.darker());
-		settlementComboBox.setToolTipText(Msg.getString("SettlementWindow.tooltip.selectSettlement")); //$NON-NLS-1$
-		settlementComboBox.setRenderer(new PromptComboBoxRenderer());
-
-		// Set the item listener only after the setup is done
-		settlementComboBox.addItemListener(event -> {
-			Settlement newSettlement = (Settlement) event.getItem();
-			// Change to the selected settlement in SettlementMapPanel
-			if (newSettlement != selectedSettlement) {
-				setSettlement(newSettlement);
-				// Need to update the existing tab
-				updateTab();
-			}
-		});
-
-		// Listen for new Settlements
-		umListener = event -> {
-			if (event.getEventType() == UnitManagerEventType.ADD_UNIT) {
-				settlementComboBox.addItem(event.getUnit());
-			}
-		};
-		unitManager.addUnitManagerListener(UnitType.SETTLEMENT, umListener);
-	}
-
-	/**
-	 * Changes the map display to the selected settlement.
-	 *
-	 * @param s
-	 */
-	private void setSettlement(Settlement s) {
-		// Set the selected settlement
-		selectedSettlement = s;
-		// Set the box opaque
-		settlementComboBox.setOpaque(false);
-	}
-
-	/**
-	 * Sets the opaqueness of the settlement box.
-	 * 
-	 * @param isOpaque
-	 */
-	private void setSettlementBox(boolean isOpaque) {
-		// Set the box opaque
-		settlementComboBox.setOpaque(isOpaque);
-		settlementComboBox.setEnabled(!isOpaque);
-		settlementComboBox.setVisible(!isOpaque);
-	}
-	
-    /**
-     * Gets the length of the most lengthy settlement name/
-     *
-     * @return
-     */
-    private int getNameLength() {
-    	Collection<Settlement> list = unitManager.getSettlements();
-    	int max = 12;
-    	for (Settlement s: list) {
-    		int size = s.getName().length();
-    		if (max < size)
-    			max = size;
-    	}
-    	return max;
-    }
-
-	/**
-	 * Checks if a monitor tab contains this model.
-	 *
-	 * @param model the model to check for.
-	 * @return true if a tab contains the model.
-	 */
-	public boolean containsModel(UnitTableModel model) {
-		for (Component c: tabsSection.getComponents()) {
-			MonitorTab tab = (MonitorTab)c;
-			if (tab.getModel().equals(model)) {
-				return true;
-			}
-		}
-		return false;
-	}
-
-	/**
-	 * Gets the index of the monitor tab with the model.
-	 *
-	 * @param model the model to check for.
-	 * @return tab index or -1 if none.
-	 */
-	public int getModelIndex(UnitTableModel model) {
-		for (Component c: tabsSection.getComponents()) {
-			MonitorTab tab = (MonitorTab)c;
-			if (tab.getModel().equals(model)) {
-				return tabsSection.indexOfComponent(c);
-			}
-		}
-		return -1;
-	}
-
-	/**
-	 * Creates a bar chart and adds it as a new separate tab.
-	 */
-	private void createBarChart() {
-		MonitorModel model = getSelectedTab().getModel();
-		int columns[] = ColumnSelector.createBarSelector(desktop, model);
-
-		if (columns != null && columns.length > 0) {
-			MonitorTab bar = new BarChartTab(model, columns);
-			addTab(bar);
-			selectNewTab(bar);
-		}
-	}
-
-	/**
-	 * Creates a pie chart and adds it as a new separate tab.
-	 */
-	private void createPieChart() {
-		MonitorModel model = getSelectedTab().getModel();
-		if (model != null) {
-			int column = ColumnSelector.createPieSelector(desktop, model);
-			if (column >= 0) {
-				MonitorTab pie = new PieChartTab(model, column);
-				addTab(pie);
-				selectNewTab(pie);
-			}
-		}
-	}
-
-	/**
-	 * Returns the currently selected tab.
-	 *
-	 * @return Monitor tab being displayed.
-	 */
-	public MonitorTab getSelectedTab() {
-		Component c = tabsSection.getSelectedComponent();
-		if (c != null) {
-			return (MonitorTab)c;
-		}
-		else {
-			logger.severe("No tab selected.");
-			return null;
-		}
-	}
-
-	/**
-	 * Gets the selected tab.
-	 * 
-	 * @return
-	 */
-	public int getSelectedTabIndex() {
-		return tabsSection.getSelectedIndex();
-	}
-
-	/**
-	 * Updates the tab content.
-	 */
-	public void updateTab() {
-		
-		MonitorTab selectedTab = getSelectedTab();
-		if (selectedTab == null)
-			return;
-		
-		int index = tabsSection.indexOfComponent(selectedTab);
-		
-		if (settlementList.size() == 1) {
-			this.selectedSettlement = settlementList.get(0);
-			
-			if (selectedTab instanceof TradeTab) {
-				// Enable these buttons
-				buttonBar.setEnabled(true);
-				buttonMap.setEnabled(true);
-				buttonDetails.setEnabled(true);
-				buttonFilter.setEnabled(true);
-
-				int rowIndex = ((TableTab)selectedTab).getTable().getSelectedRow();
-
-				scrollToVisible(tradeTab.getTable(), rowIndex, 0);
-			}
-			
-			// Update the row count label with new numbers
-			rowCount.setText(selectedTab.getCountString());
-			
-			return;
-		}
-			
-		// if "Mars" tab is being selected 
-		else if (index == 0) {
-			// Hide the settlement boxPieChart
-			setSettlementBox(true);
-			// Update the row count label with new numbers
-			rowCount.setText(selectedTab.getCountString());
-			
-			return;
-		}
-		
-		// Continue and recreate a new tab
-		selectNewTab(selectedTab);
-	}
-	
-	/**
-	 * Selects a new tab.
-	 * 
-	 * @param selectedTab
-	 */
-	private void selectNewTab(MonitorTab selectedTab) {
-		
-		// Disable all buttons
-		boolean enableMap = false;
-		boolean enableDetails = false;
-		boolean enableMission = false;
-		boolean enableFilter = false;
-		boolean enableSettlement = true;
-		
-		try {
-			TableTab tableTab = null;
-
-			if (selectedTab instanceof UnitTab) {
-				// Enable these buttons
-				UnitTableModel unitTableModel = (UnitTableModel)selectedTab.getModel();
-				enableDetails = true;
-				enableMap = true;
-				unitTableModel.setSettlementFilter(selectedSettlement);
-				
-			}
-			else if (selectedTab instanceof MissionTab) {
-				// Enable these buttons
-				enableDetails = true;
-				enableMission = true;
-
-				// Hide the settlement box
-				enableSettlement = false;
-
-			}
-			else if (selectedTab instanceof EventTab) {
-				// Enable these buttons
-				enableDetails = true;
-				enableFilter = true;
-
-				// Hide the settlement box
-				enableSettlement = false;
-			}
-			else if (selectedTab instanceof FoodInventoryTab) {
-				FoodInventoryTableModel foodModel = (FoodInventoryTableModel) selectedTab.getModel();
-				foodModel.setSettlementFilter(selectedSettlement);
-
-			} else if (selectedTab instanceof TradeTab) {
-				// Enable these buttons
-				enableFilter = true;
-				
-				TradeTableModel tradeModel = (TradeTableModel)selectedTab.getModel();
-				int rowIndex = ((TableTab)selectedTab).getTable().getSelectedRow();
-				tradeModel.setSettlementFilter(selectedSettlement);
-
-				scrollToVisible(((TableTab)selectedTab).getTable(), rowIndex, 0);
-			}
-			else {
-				// Hide the settlement box
-				enableSettlement = false;
-			}
-
-			boolean enableBar = false;
-			boolean enablePie = false;
-			if (selectedTab instanceof TableTab) {
-				tableTab = (TableTab)selectedTab;
-				table = tableTab.getTable();
-				enableBar = true;
-				enablePie = true;
-			}
-
-
-			// Update the row count label with new numbers
-			rowCount.setText(selectedTab.getCountString());
-			
-			// Set the opaqueness of the settlement box
-			setSettlementBox(!enableSettlement);
-
-			buttonBar.setEnabled(enableBar);
-			buttonPie.setEnabled(enablePie);
-			buttonMap.setEnabled(enableMap);
-			buttonDetails.setEnabled(enableDetails);
-			buttonMissions.setEnabled(enableMission);
-			buttonFilter.setEnabled(enableFilter);
-			
-		} catch (Exception e) {
-			logger.severe("Problems in re-creating tabs in MonitorWindow: " + e.getMessage(), e);
-		}
-		
-	}
-
-	/**
-	 * Scrolls the mouse cursor to a particular row and column.
-	 * 
-	 * @param table
-	 * @param rowIndex
-	 * @param vColIndex
-	 */
-	public static void scrollToVisible(JTable table, int rowIndex, int vColIndex) {
-        if (!(table.getParent() instanceof JViewport)) {
-            return;
-        }
-        
-        table.scrollRectToVisible(table.getCellRect(rowIndex, vColIndex, true));
-    }
-
-	@Override
-	public void tableChanged(TableModelEvent e) {
-		if (e.getType() != TableModelEvent.UPDATE) {
-			refreshTableStyle();
-		}
-	}
-
-	/**
-	 * Adds a new tab to Monitor Tool.
-	 *
-	 * @param newTab
-	 */
-	private void addTab(MonitorTab newTab) {
-		tabsSection.addTab("", newTab.getIcon(), newTab, newTab.getName());
-	}
-
-	/**
-	 * Retires a tab from Monitor Tool.
-	 *
-	 * @param tab
-	 */
-	private void retireTab(MonitorTab tab) {
-		tabsSection.remove(tab);
-		tab.removeTab();
-	}
-
-	/**
-	 * Removes a tab from Monitor Tool.
-	 *
-	 * @param oldTab
-	 */
-	private void removeTab(MonitorTab oldTab) {
-		retireTab(oldTab);
-		if (getSelectedTab() == oldTab) {
-			tabsSection.setSelectedIndex(0);
-			// Update the row count label
-			rowCount.setText("");
-		}
-	}
-
-	private void centerMap() {
-		MonitorTab selected = getSelectedTab();
-		if (selected != null) {
-			selected.centerMap(desktop);
-		}
-	}
-
-	public void displayDetails() {
-		MonitorTab selected = getSelectedTab();
-		if (selected != null) {
-			selected.displayDetails(desktop);
-		}
-	}
-
-	/**
-	 * Finds and highlights the mission in Mission Tool.
-	 */
-	private void displayMission() {
-		MonitorTab selected = getSelectedTab();
-		if (selected instanceof MissionTab) {
-			List<?> rows = selected.getSelection();
-			Iterator<?> it = rows.iterator();
-			while (it.hasNext()) {
-				Object row = it.next();
-				if (row instanceof Mission) {
-					((MissionTab) selected).displayMission(desktop, (Mission) row);
-				}
-			}
-		}
-	}
-
-	private void displayProps() {
-		MonitorTab selected = getSelectedTab();
-		if (selected != null) {
-			selected.displayProps(desktop);
-		}
-	}
-
-	private void filterCategories() {
-		EventTab events = eventsTab;
-		if (events != null) {
-			events.filterCategories(desktop);
-		}
-	}
-
-	/*
-	 * Refreshes the table theme style and row count.
-	 */
-	public void refreshTableStyle() {
-		if (table != null) {
-			TableStyle.setTableStyle(table);
-			rowTable = new RowNumberTable(table);
-			TableStyle.setTableStyle(rowTable);
-			MonitorTab selected = getSelectedTab();
-			if (selected == eventsTab) {
-				// Update the row count label with new numbers
-				rowCount.setText(selected.getCountString());
-			}
-		}
-	}
-
-	/**
-	 * Gets the trade tab instance.
-	 * 
-	 * @return
-	 */
-	public TradeTab getTradeTab() {
-		return tradeTab;
-	}
-	
-	@Override
-	public void actionPerformed(ActionEvent e) {
-		Object source = e.getSource();
-		if (source == this.buttonPie) {
-			createPieChart();
-		} else if (source == this.buttonBar) {
-			createBarChart();
-		} else if (source == this.buttonRemoveTab) {
-			MonitorTab selected = getSelectedTab();
-			if (selected != null && !selected.getMandatory()) {
-				removeTab(getSelectedTab());
-			}
-		} else if (source == this.buttonDetails) {
-			displayDetails();
-		} else if (source == this.buttonMap) {
-			centerMap();
-		} else if (source == this.buttonMissions) {
-			displayMission();
-		} else if (source == this.buttonProps) {
-			displayProps();
-		} else if (source == this.buttonFilter) {
-			filterCategories();
-		}
-	}
-
-	/**
-	 * Catches unit manager update event.
-	 * 
-	 * @param event the unit manager event.
-	 */
-	@Override
-	public void unitManagerUpdate(UnitManagerEvent event) {
-		Unit unit = event.getUnit();
-		UnitManagerEventType eventType = event.getEventType();
-
-		if (unit.getUnitType() == UnitType.SETTLEMENT) {
-			if (eventType == UnitManagerEventType.ADD_UNIT && !getSettlements().contains(unit)) {
-				addSettlement((Settlement)unit);
-			} else if (eventType == UnitManagerEventType.REMOVE_UNIT && getSettlements().contains(unit)) {
-				removeSettlement((Settlement)unit);
-			}
-		}
-	}
-	
-
-//	public void unitUpdate(UnitEvent event) {
-//		Unit unit = (Unit) event.getSource();
-//		Object source = event.getTarget();
-//		UnitEventType eventType = event.getType();
-//
-//		if (eventType == UnitEventType.INVENTORY_STORING_UNIT_EVENT
-//			&& unit.getUnitType() == UnitType.SETTLEMENT 
-//			) {
-//			
-//		}
-//				
-//	}
-	
-	/**
-	 * Prepares tool window for deletion.
-	 */
-	@Override
-	public void destroy() {
-		super.destroy();
-
-		unitManager.removeUnitManagerListener(UnitType.SETTLEMENT, umListener);
-	}
-
-	class PromptComboBoxRenderer extends DefaultListCellRenderer {
-
-		private static final long serialVersionUID = 1L;
-		private String prompt;
-
-		public PromptComboBoxRenderer(){
-		    setHorizontalAlignment(CENTER);
-		}
-
-		public PromptComboBoxRenderer(String prompt){
-				this.prompt = prompt;
-		}
-
-		@Override
-		public Component getListCellRendererComponent(JList<?> list, Object value,
-	            int index, boolean isSelected, boolean cellHasFocus) {
-			Component c = super.getListCellRendererComponent(list, value, index, isSelected, cellHasFocus);
-
-			if (value == null) {
-				setText(prompt);
-				return this;
-			}
-
-			if (isSelected) {
-	        	  c.setForeground(Color.black);
-	        	  c.setBackground(new Color(255,229,204,50)); // pale orange
-	          } else {
-					c.setForeground(Color.black);
-			        c.setBackground(new Color(184,134,11,50)); // mud orange
-	          }
-
-	        return c;
-	    }
-	}
-}
+/*
+ * Mars Simulation Project
+ * MonitorWindow.java
+ * @date 2022-07-02
+ * @author Barry Evans
+ */
+
+package org.mars_sim.msp.ui.swing.tool.monitor;
+
+import java.awt.BorderLayout;
+import java.awt.Color;
+import java.awt.Component;
+import java.awt.Dimension;
+import java.awt.FlowLayout;
+import java.awt.Font;
+import java.awt.GridLayout;
+import java.awt.event.ActionEvent;
+import java.awt.event.ActionListener;
+import java.util.ArrayList;
+import java.util.Collection;
+import java.util.Collections;
+import java.util.Iterator;
+import java.util.List;
+
+import javax.swing.BorderFactory;
+import javax.swing.DefaultListCellRenderer;
+import javax.swing.JList;
+import javax.swing.JPanel;
+import javax.swing.JTabbedPane;
+import javax.swing.JTable;
+import javax.swing.JViewport;
+import javax.swing.SwingConstants;
+import javax.swing.event.TableModelEvent;
+import javax.swing.event.TableModelListener;
+
+import org.mars_sim.msp.core.GameManager;
+import org.mars_sim.msp.core.GameManager.GameMode;
+import org.mars_sim.msp.core.Msg;
+import org.mars_sim.msp.core.UnitManager;
+import org.mars_sim.msp.core.UnitManagerEventType;
+import org.mars_sim.msp.core.UnitManagerListener;
+import org.mars_sim.msp.core.UnitType;
+import org.mars_sim.msp.core.logging.SimLogger;
+import org.mars_sim.msp.core.person.ai.mission.Mission;
+import org.mars_sim.msp.core.structure.Settlement;
+import org.mars_sim.msp.ui.swing.ImageLoader;
+import org.mars_sim.msp.ui.swing.MainDesktopPane;
+import org.mars_sim.msp.ui.swing.MarsPanelBorder;
+import org.mars_sim.msp.ui.swing.tool.RowNumberTable;
+import org.mars_sim.msp.ui.swing.tool.TableStyle;
+import org.mars_sim.msp.ui.swing.toolwindow.ToolWindow;
+import org.mars_sim.msp.ui.swing.unit_window.UnitWindow;
+
+import com.alee.laf.button.WebButton;
+import com.alee.laf.combobox.WebComboBox;
+import com.alee.laf.label.WebLabel;
+import com.alee.laf.panel.WebPanel;
+import com.alee.laf.tabbedpane.WebTabbedPane;
+import com.alee.managers.style.StyleId;
+import com.alee.managers.tooltip.TooltipManager;
+import com.alee.managers.tooltip.TooltipWay;
+
+/**
+ * The MonitorWindow is a tool window that displays a selection of tables each
+ * of which monitor a set of Units.
+ */
+@SuppressWarnings("serial")
+public class MonitorWindow extends ToolWindow implements TableModelListener, ActionListener{
+
+	/** default logger. */
+	private static SimLogger logger = SimLogger.getLogger(MonitorWindow.class.getName());
+
+	private static final int STATUS_HEIGHT = 25;
+	private static final int WIDTH = 1366;
+	private static final int HEIGHT = 640;
+
+	public static final String TITLE = Msg.getString("MonitorWindow.title"); //$NON-NLS-1$
+
+	// Added an custom icon for each tab
+	public static final String COLONY_ICON = Msg.getString("icon.colony"); //$NON-NLS-1$
+	public static final String MARS_ICON = Msg.getString("icon.mars"); //$NON-NLS-1$
+	public static final String BOT_ICON = Msg.getString("icon.bot"); //$NON-NLS-1$
+	public static final String MISSION_ICON = Msg.getString("icon.mission"); //$NON-NLS-1$
+	public static final String VEHICLE_ICON = Msg.getString("icon.vehicle"); //$NON-NLS-1$
+	public static final String CROP_ICON = Msg.getString("icon.crop"); //$NON-NLS-1$
+	public static final String EVENT_ICON = Msg.getString("icon.event"); //$NON-NLS-1$
+	public static final String FOOD_ICON = Msg.getString("icon.food"); //$NON-NLS-1$
+	public static final String PEOPLE_ICON = Msg.getString("icon.people"); //$NON-NLS-1$
+	public static final String ANALYTICS_ICON = Msg.getString("icon.analytics"); //$NON-NLS-1$
+	public static final String TRADE_ICON = Msg.getString("icon.trade"); //$NON-NLS-1$
+	public static final String BUILDING_ICON = Msg.getString("icon.building"); //$NON-NLS-1$
+
+	public static final String TRASH_ICON = Msg.getString("icon.trash"); //$NON-NLS-1$
+	public static final String CENTERMAP_ICON = Msg.getString("icon.centermap"); //$NON-NLS-1$
+	public static final String FIND_ICON = Msg.getString("icon.find"); //$NON-NLS-1$
+	public static final String COLUMN_ICON = Msg.getString("icon.column"); //$NON-NLS-1$
+	public static final String FILTER_ICON = Msg.getString("icon.filter"); //$NON-NLS-1$
+
+	public static final String BAR_ICON = Msg.getString("icon.bar"); //$NON-NLS-1$
+	public static final String PIE_ICON = Msg.getString("icon.pie"); //$NON-NLS-1$
+
+	// Data members
+	private WebTabbedPane tabsSection;
+	// Note: may use JideTabbedPane instead
+	private WebLabel rowCount;
+	/** The Tab showing historical events. */
+	private EventTab eventsTab;
+	/** The Tab for displaying goods. */
+	private TradeTab tradeTab;
+
+	private WebButton buttonPie;
+	private WebButton buttonBar;
+	private WebButton buttonRemoveTab;
+	private WebButton buttonMap;
+	private WebButton buttonDetails;
+	private WebButton buttonMissions;
+	private WebButton buttonFilter;
+	private WebButton buttonProps;
+
+	/** Settlement Combo box */
+	private WebComboBox settlementComboBox;
+	private WebPanel statusPanel;
+
+	private JTable table;
+	private JTable rowTable;
+
+	private Settlement selectedSettlement;
+
+	private UnitManager unitManager;
+
+	private UnitManagerListener umListener;
+
+	/**
+	 * Constructor.
+	 *
+	 * @param desktop the desktop pane
+	 */
+	public MonitorWindow(MainDesktopPane desktop) {
+		// Use TableWindow constructor
+		super(TITLE, desktop);
+
+		unitManager = desktop.getSimulation().getUnitManager();
+		
+		// Get content pane
+		WebPanel mainPane = new WebPanel(new BorderLayout(5, 5));
+		mainPane.setBorder(new MarsPanelBorder());
+		setContentPane(mainPane);
+		// Create top pane
+		WebPanel topPane = new WebPanel(new GridLayout(1, 5));
+		topPane.setPreferredHeight(30);
+		mainPane.add(topPane, BorderLayout.NORTH);
+
+		// Set up settlements
+		List<Settlement> initialSettlements = setupSettlements();
+		
+		// Create the settlement combo box
+        buildSettlementNameComboBox(initialSettlements);
+
+		// Create settlement pane
+		WebPanel settlementPane = new WebPanel(new BorderLayout(5, 5));
+        settlementPane.setSize(getNameLength() * 14, 30);
+		settlementPane.add(settlementComboBox, BorderLayout.CENTER);
+		topPane.add(new JPanel());
+		topPane.add(new JPanel());
+		topPane.add(settlementPane);
+		topPane.add(new JPanel());
+		topPane.add(new JPanel());
+
+		// Create tabbed pane for the table
+		tabsSection = new WebTabbedPane(StyleId.tabbedpane, SwingConstants.LEFT, JTabbedPane.SCROLL_TAB_LAYOUT);
+		// May choose WRAP_TAB_LAYOUT
+		tabsSection.setForeground(Color.DARK_GRAY);
+		
+		// Add all the tabs
+		addAllTabs(initialSettlements);
+		
+		// Hide settlement box at startup since the all settlement tab is being selected by default
+		setSettlementBox(true);
+		
+		// Use lambda to add a listener for the tab changes
+		// Invoked when player clicks on another tab
+		tabsSection.addChangeListener(e -> updateTab());
+		
+		mainPane.add(tabsSection, BorderLayout.CENTER);
+		
+		// Open the Events tab at the start of the sim
+//		May call tabsSection.setSelectedIndex(2)
+//		May call table.repaint()
+
+		// Create a status panel
+		statusPanel = new WebPanel();
+		statusPanel.setLayout(new FlowLayout(FlowLayout.LEFT, 1, 1));
+		mainPane.add(statusPanel, BorderLayout.SOUTH);
+	
+		// Add the buttons and row count label at the bottom
+		addBottomBar();	
+	
+		// May use NotificationWindow notifyBox = new NotificationWindow(desktop)
+		setResizable(true);
+		setMaximizable(true);
+		setVisible(true);
+
+		setSize(new Dimension(WIDTH, HEIGHT));	
+		setMinimumSize(new Dimension(640, 256));
+		Dimension desktopSize = desktop.getMainWindow().getFrame().getSize();
+		Dimension windowSize = getSize();
+
+		int width = (desktopSize.width - windowSize.width) / 2;
+		int height = (desktopSize.height - windowSize.height - 100) / 2;
+		setLocation(width, height);
+		
+		// Update the row count label with new numbers
+		rowCount.setText(getSelectedTab().getCountString());
+	}
+
+	/**
+	 * Adds all the tabs.
+	 */
+	private void addAllTabs(List<Settlement> initialSettlements) {
+		// Add tabs into the table
+		try {
+			if (!initialSettlements.isEmpty())
+				this.selectedSettlement = initialSettlements.get(0);
+			
+			if (initialSettlements.size() > 1) {
+				addTab(new UnitTab(this, new SettlementTableModel(), true, MARS_ICON));
+			}
+			
+			addTab(new UnitTab(this, new SettlementTableModel(selectedSettlement), true, COLONY_ICON));
+			addTab(new UnitTab(this, new PersonTableModel(selectedSettlement, true), true, PEOPLE_ICON));
+			addTab(new UnitTab(this, new RobotTableModel(selectedSettlement, true), true, BOT_ICON));
+			addTab(new UnitTab(this, new BuildingTableModel(selectedSettlement), true, BUILDING_ICON));
+			addTab(new UnitTab(this, new CropTableModel(selectedSettlement), true, CROP_ICON));
+			
+			addTab(new FoodInventoryTab(selectedSettlement, this));
+			
+			tradeTab = new TradeTab(selectedSettlement, this);
+			addTab(tradeTab);
+			
+			eventsTab = new EventTab(this, desktop);
+			addTab(eventsTab);
+			
+			addTab(new MissionTab(this));
+			addTab(new UnitTab(this, new VehicleTableModel(selectedSettlement), true, VEHICLE_ICON));
+
+		} catch (Exception e) {
+			// Note: May add calling e.printStackTrace() when debugging which tab has the exception.
+			logger.severe("Problems in adding tabs in MonitorWindow - " + e.getMessage());
+		}
+	}
+
+	/**
+	 * Adds the bottom bar.
+	 */
+	public void addBottomBar() {
+		// Prepare row count label
+		rowCount = new WebLabel("  ");
+		rowCount.setPreferredSize(new Dimension(120, STATUS_HEIGHT));
+		rowCount.setHorizontalAlignment(SwingConstants.LEFT);
+		rowCount.setBorder(BorderFactory.createLoweredBevelBorder());
+		statusPanel.add(rowCount);
+
+		// Create graph button
+		buttonPie = new WebButton(ImageLoader.getNewIcon(PIE_ICON));
+		TooltipManager.setTooltip(buttonPie, Msg.getString("MonitorWindow.tooltip.singleColumnPieChart"), //$NON-NLS-1$
+				TooltipWay.up);
+		buttonPie.addActionListener(this);
+		statusPanel.add(buttonPie);
+
+		buttonBar = new WebButton(ImageLoader.getNewIcon(BAR_ICON));
+		TooltipManager.setTooltip(buttonBar, Msg.getString("MonitorWindow.tooltip.multipleColumnBarChart"), //$NON-NLS-1$
+				TooltipWay.up);
+		buttonBar.addActionListener(this);
+		statusPanel.add(buttonBar);
+
+		buttonRemoveTab = new WebButton(ImageLoader.getNewIcon(TRASH_ICON)); // $NON-NLS-1$
+		TooltipManager.setTooltip(buttonRemoveTab, Msg.getString("MonitorWindow.tooltip.tabRemove"), //$NON-NLS-1$
+				TooltipWay.up);
+		buttonRemoveTab.addActionListener(this);
+		statusPanel.add(buttonRemoveTab);
+
+		// Create buttons based on selection
+		buttonMap = new WebButton(ImageLoader.getNewIcon(CENTERMAP_ICON)); // $NON-NLS-1$
+		TooltipManager.setTooltip(buttonMap, Msg.getString("MonitorWindow.tooltip.centerMap"), TooltipWay.up); //$NON-NLS-1$
+		buttonMap.addActionListener(this);
+		statusPanel.add(buttonMap);
+
+		buttonDetails = new WebButton(ImageLoader.getNewIcon(FIND_ICON)); // $NON-NLS-1$
+		TooltipManager.setTooltip(buttonDetails, Msg.getString("MonitorWindow.tooltip.showDetails"), TooltipWay.up); //$NON-NLS-1$
+		buttonDetails.addActionListener(this);
+		statusPanel.add(buttonDetails);
+
+		buttonMissions = new WebButton(ImageLoader.getNewIcon(MISSION_ICON)); // $NON-NLS-1$
+		TooltipManager.setTooltip(buttonMissions, Msg.getString("MonitorWindow.tooltip.mission"), TooltipWay.up); //$NON-NLS-1$
+		buttonMissions.addActionListener(this);
+		statusPanel.add(buttonMissions);
+
+		buttonProps = new WebButton(ImageLoader.getNewIcon(COLUMN_ICON)); // $NON-NLS-1$
+		TooltipManager.setTooltip(buttonProps, Msg.getString("MonitorWindow.tooltip.preferences"), TooltipWay.up); //$NON-NLS-1$
+		buttonProps.addActionListener(this);
+		statusPanel.add(buttonProps);
+
+		buttonFilter = new WebButton(ImageLoader.getNewIcon(FILTER_ICON));
+		TooltipManager.setTooltip(buttonFilter, Msg.getString("MonitorWindow.tooltip.categoryFilter"), TooltipWay.up); //$NON-NLS-1$
+		buttonFilter.addActionListener(this);
+		statusPanel.add(buttonFilter);
+
+	}
+
+	/**
+	 * This method adds the specified Unit table as a new tab in the Monitor. The
+	 * model is displayed as a table by default. The name of the tab is that of the
+	 * Model.
+	 *
+	 * @param model The new model to display.
+	 */
+	public void displayModel(UnitTableModel model) {
+		int index = getModelIndex(model);
+		if (index != -1)
+			tabsSection.setSelectedIndex(index);
+		else {
+			logger.severe(model + " not found.");
+			try {
+				addTab(new UnitTab(this, model, false, UnitWindow.USER));
+			} catch (Exception e) {
+				logger.severe(model + " cannot be added.");
+			}
+		}
+	}
+
+	/**
+	 * Sets up a list of settlements.
+	 *
+	 * @return List<Settlement>
+	 */
+	private List<Settlement> setupSettlements() {
+		List<Settlement> settlements = new ArrayList<>();
+
+		if (GameManager.getGameMode() == GameMode.COMMAND) {
+			settlements = unitManager.getCommanderSettlements();
+		}
+
+		else if (GameManager.getGameMode() == GameMode.SANDBOX) {
+			settlements.addAll(unitManager.getSettlements());
+		}
+
+		Collections.sort(settlements);
+		
+		return settlements;
+	}
+
+	/**
+	 * Builds the settlement combo box/
+	 */
+	@SuppressWarnings("unchecked")
+	private void buildSettlementNameComboBox(List<Settlement> startingSettlements) {
+
+		settlementComboBox = new WebComboBox(StyleId.comboboxHover, startingSettlements);
+		settlementComboBox.setWidePopup(true);
+		settlementComboBox.setSize(getNameLength() * 12, 30);
+		settlementComboBox.setOpaque(false);
+		settlementComboBox.setFont(new Font(Font.SANS_SERIF, Font.BOLD, 16));
+		settlementComboBox.setForeground(Color.ORANGE.darker());
+		settlementComboBox.setToolTipText(Msg.getString("SettlementWindow.tooltip.selectSettlement")); //$NON-NLS-1$
+		settlementComboBox.setRenderer(new PromptComboBoxRenderer());
+
+		// Set the item listener only after the setup is done
+		settlementComboBox.addItemListener(event -> {
+			Settlement newSettlement = (Settlement) event.getItem();
+			// Change to the selected settlement in SettlementMapPanel
+			if (newSettlement != selectedSettlement) {
+				setSettlement(newSettlement);
+				// Need to update the existing tab
+				updateTab();
+			}
+		});
+
+		// Listen for new Settlements
+		umListener = event -> {
+			if (event.getEventType() == UnitManagerEventType.ADD_UNIT) {
+				settlementComboBox.addItem(event.getUnit());
+			}
+		};
+		unitManager.addUnitManagerListener(UnitType.SETTLEMENT, umListener);
+	}
+
+	/**
+	 * Changes the map display to the selected settlement.
+	 *
+	 * @param s
+	 */
+	private void setSettlement(Settlement s) {
+		// Set the selected settlement
+		selectedSettlement = s;
+		// Set the box opaque
+		settlementComboBox.setOpaque(false);
+	}
+
+	/**
+	 * Sets the opaqueness of the settlement box.
+	 * 
+	 * @param isOpaque
+	 */
+	private void setSettlementBox(boolean isOpaque) {
+		// Set the box opaque
+		settlementComboBox.setOpaque(isOpaque);
+		settlementComboBox.setEnabled(!isOpaque);
+		settlementComboBox.setVisible(!isOpaque);
+	}
+	
+    /**
+     * Gets the length of the most lengthy settlement name/
+     *
+     * @return
+     */
+    private int getNameLength() {
+    	Collection<Settlement> list = unitManager.getSettlements();
+    	int max = 12;
+    	for (Settlement s: list) {
+    		int size = s.getName().length();
+    		if (max < size)
+    			max = size;
+    	}
+    	return max;
+    }
+
+	/**
+	 * Checks if a monitor tab contains this model.
+	 *
+	 * @param model the model to check for.
+	 * @return true if a tab contains the model.
+	 */
+	public boolean containsModel(UnitTableModel model) {
+		for (Component c: tabsSection.getComponents()) {
+			MonitorTab tab = (MonitorTab)c;
+			if (tab.getModel().equals(model)) {
+				return true;
+			}
+		}
+		return false;
+	}
+
+	/**
+	 * Gets the index of the monitor tab with the model.
+	 *
+	 * @param model the model to check for.
+	 * @return tab index or -1 if none.
+	 */
+	public int getModelIndex(UnitTableModel model) {
+		for (Component c: tabsSection.getComponents()) {
+			MonitorTab tab = (MonitorTab)c;
+			if (tab.getModel().equals(model)) {
+				return tabsSection.indexOfComponent(c);
+			}
+		}
+		return -1;
+	}
+
+	/**
+	 * Creates a bar chart and adds it as a new separate tab.
+	 */
+	private void createBarChart() {
+		MonitorModel model = getSelectedTab().getModel();
+		int columns[] = ColumnSelector.createBarSelector(desktop, model);
+
+		if (columns != null && columns.length > 0) {
+			MonitorTab bar = new BarChartTab(model, columns);
+			addTab(bar);
+			selectNewTab(bar);
+		}
+	}
+
+	/**
+	 * Creates a pie chart and adds it as a new separate tab.
+	 */
+	private void createPieChart() {
+		MonitorModel model = getSelectedTab().getModel();
+		if (model != null) {
+			int column = ColumnSelector.createPieSelector(desktop, model);
+			if (column >= 0) {
+				MonitorTab pie = new PieChartTab(model, column);
+				addTab(pie);
+				selectNewTab(pie);
+			}
+		}
+	}
+
+	/**
+	 * Returns the currently selected tab.
+	 *
+	 * @return Monitor tab being displayed.
+	 */
+	public MonitorTab getSelectedTab() {
+		Component c = tabsSection.getSelectedComponent();
+		if (c != null) {
+			return (MonitorTab)c;
+		}
+		else {
+			logger.severe("No tab selected.");
+			return null;
+		}
+	}
+
+	/**
+	 * Gets the selected tab.
+	 * 
+	 * @return
+	 */
+	public int getSelectedTabIndex() {
+		return tabsSection.getSelectedIndex();
+	}
+
+	/**
+	 * Updates the tab content.
+	 */
+	public void updateTab() {
+		
+		MonitorTab selectedTab = getSelectedTab();
+		if (selectedTab == null)
+			return;
+		
+		int index = tabsSection.indexOfComponent(selectedTab);
+
+		// if "Mars" tab is being selected 
+		if (index == 0) {
+			// Hide the settlement boxPieChart
+			setSettlementBox(true);
+			// Update the row count label with new numbers
+			rowCount.setText(selectedTab.getCountString());
+			
+			return;
+		}
+		
+		// Continue and recreate a new tab
+		selectNewTab(selectedTab);
+	}
+	
+	/**
+	 * Selects a new tab.
+	 * 
+	 * @param selectedTab
+	 */
+	private void selectNewTab(MonitorTab selectedTab) {
+		
+		// Disable all buttons
+		boolean enableMap = false;
+		boolean enableDetails = false;
+		boolean enableMission = false;
+		boolean enableFilter = false;
+		boolean enableSettlement = true;
+		
+		try {
+			TableTab tableTab = null;
+
+			if (selectedTab instanceof UnitTab) {
+				// Enable these buttons
+				UnitTableModel unitTableModel = (UnitTableModel)selectedTab.getModel();
+				enableDetails = true;
+				enableMap = true;
+				unitTableModel.setSettlementFilter(selectedSettlement);
+				
+			}
+			else if (selectedTab instanceof MissionTab) {
+				// Enable these buttons
+				enableDetails = true;
+				enableMission = true;
+
+				// Hide the settlement box
+				enableSettlement = false;
+
+			}
+			else if (selectedTab instanceof EventTab) {
+				// Enable these buttons
+				enableDetails = true;
+				enableFilter = true;
+
+				// Hide the settlement box
+				enableSettlement = false;
+			}
+			else if (selectedTab instanceof FoodInventoryTab) {
+				FoodInventoryTableModel foodModel = (FoodInventoryTableModel) selectedTab.getModel();
+				foodModel.setSettlementFilter(selectedSettlement);
+
+			} else if (selectedTab instanceof TradeTab) {
+				// Enable these buttons
+				enableFilter = true;
+				
+				TradeTableModel tradeModel = (TradeTableModel)selectedTab.getModel();
+				int rowIndex = ((TableTab)selectedTab).getTable().getSelectedRow();
+				tradeModel.setSettlementFilter(selectedSettlement);
+
+				scrollToVisible(((TableTab)selectedTab).getTable(), rowIndex, 0);
+			}
+			else {
+				// Hide the settlement box
+				enableSettlement = false;
+			}
+
+			boolean enableBar = false;
+			boolean enablePie = false;
+			if (selectedTab instanceof TableTab) {
+				tableTab = (TableTab)selectedTab;
+				table = tableTab.getTable();
+				enableBar = true;
+				enablePie = true;
+			}
+
+
+			// Update the row count label with new numbers
+			rowCount.setText(selectedTab.getCountString());
+			
+			// Set the opaqueness of the settlement box
+			setSettlementBox(!enableSettlement);
+
+			buttonBar.setEnabled(enableBar);
+			buttonPie.setEnabled(enablePie);
+			buttonMap.setEnabled(enableMap);
+			buttonDetails.setEnabled(enableDetails);
+			buttonMissions.setEnabled(enableMission);
+			buttonFilter.setEnabled(enableFilter);
+			
+		} catch (Exception e) {
+			logger.severe("Problems in re-creating tabs in MonitorWindow: " + e.getMessage(), e);
+		}
+		
+	}
+
+	/**
+	 * Scrolls the mouse cursor to a particular row and column.
+	 * 
+	 * @param table
+	 * @param rowIndex
+	 * @param vColIndex
+	 */
+	public static void scrollToVisible(JTable table, int rowIndex, int vColIndex) {
+        if (!(table.getParent() instanceof JViewport)) {
+            return;
+        }
+        
+        table.scrollRectToVisible(table.getCellRect(rowIndex, vColIndex, true));
+    }
+
+	@Override
+	public void tableChanged(TableModelEvent e) {
+		if (e.getType() != TableModelEvent.UPDATE) {
+			refreshTableStyle();
+		}
+	}
+
+	/**
+	 * Adds a new tab to Monitor Tool.
+	 *
+	 * @param newTab
+	 */
+	private void addTab(MonitorTab newTab) {
+		tabsSection.addTab("", newTab.getIcon(), newTab, newTab.getName());
+	}
+
+	/**
+	 * Retires a tab from Monitor Tool.
+	 *
+	 * @param tab
+	 */
+	private void retireTab(MonitorTab tab) {
+		tabsSection.remove(tab);
+		tab.removeTab();
+	}
+
+	/**
+	 * Removes a tab from Monitor Tool.
+	 *
+	 * @param oldTab
+	 */
+	private void removeTab(MonitorTab oldTab) {
+		retireTab(oldTab);
+		if (getSelectedTab() == oldTab) {
+			tabsSection.setSelectedIndex(0);
+			// Update the row count label
+			rowCount.setText("");
+		}
+	}
+
+	private void centerMap() {
+		MonitorTab selected = getSelectedTab();
+		if (selected != null) {
+			selected.centerMap(desktop);
+		}
+	}
+
+	public void displayDetails() {
+		MonitorTab selected = getSelectedTab();
+		if (selected != null) {
+			selected.displayDetails(desktop);
+		}
+	}
+
+	/**
+	 * Finds and highlights the mission in Mission Tool.
+	 */
+	private void displayMission() {
+		MonitorTab selected = getSelectedTab();
+		if (selected instanceof MissionTab) {
+			List<?> rows = selected.getSelection();
+			Iterator<?> it = rows.iterator();
+			while (it.hasNext()) {
+				Object row = it.next();
+				if (row instanceof Mission) {
+					((MissionTab) selected).displayMission(desktop, (Mission) row);
+				}
+			}
+		}
+	}
+
+	private void displayProps() {
+		MonitorTab selected = getSelectedTab();
+		if (selected != null) {
+			selected.displayProps(desktop);
+		}
+	}
+
+	private void filterCategories() {
+		EventTab events = eventsTab;
+		if (events != null) {
+			events.filterCategories(desktop);
+		}
+	}
+
+	/*
+	 * Refreshes the table theme style and row count.
+	 */
+	public void refreshTableStyle() {
+		if (table != null) {
+			TableStyle.setTableStyle(table);
+			rowTable = new RowNumberTable(table);
+			TableStyle.setTableStyle(rowTable);
+			MonitorTab selected = getSelectedTab();
+			if (selected == eventsTab) {
+				// Update the row count label with new numbers
+				rowCount.setText(selected.getCountString());
+			}
+		}
+	}
+
+	/**
+	 * Gets the trade tab instance.
+	 * 
+	 * @return
+	 */
+	public TradeTab getTradeTab() {
+		return tradeTab;
+	}
+	
+	@Override
+	public void actionPerformed(ActionEvent e) {
+		Object source = e.getSource();
+		if (source == this.buttonPie) {
+			createPieChart();
+		} else if (source == this.buttonBar) {
+			createBarChart();
+		} else if (source == this.buttonRemoveTab) {
+			MonitorTab selected = getSelectedTab();
+			if (selected != null && !selected.getMandatory()) {
+				removeTab(getSelectedTab());
+			}
+		} else if (source == this.buttonDetails) {
+			displayDetails();
+		} else if (source == this.buttonMap) {
+			centerMap();
+		} else if (source == this.buttonMissions) {
+			displayMission();
+		} else if (source == this.buttonProps) {
+			displayProps();
+		} else if (source == this.buttonFilter) {
+			filterCategories();
+		}
+	}
+
+
+	/**
+	 * Prepares tool window for deletion.
+	 */
+	@Override
+	public void destroy() {
+		super.destroy();
+
+		unitManager.removeUnitManagerListener(UnitType.SETTLEMENT, umListener);
+	}
+
+	class PromptComboBoxRenderer extends DefaultListCellRenderer {
+
+		private static final long serialVersionUID = 1L;
+		private String prompt;
+
+		public PromptComboBoxRenderer(){
+		    setHorizontalAlignment(CENTER);
+		}
+
+		public PromptComboBoxRenderer(String prompt){
+				this.prompt = prompt;
+		}
+
+		@Override
+		public Component getListCellRendererComponent(JList<?> list, Object value,
+	            int index, boolean isSelected, boolean cellHasFocus) {
+			Component c = super.getListCellRendererComponent(list, value, index, isSelected, cellHasFocus);
+
+			if (value == null) {
+				setText(prompt);
+				return this;
+			}
+
+			if (isSelected) {
+	        	  c.setForeground(Color.black);
+	        	  c.setBackground(new Color(255,229,204,50)); // pale orange
+	          } else {
+					c.setForeground(Color.black);
+			        c.setBackground(new Color(184,134,11,50)); // mud orange
+	          }
+
+	        return c;
+	    }
+	}
+}