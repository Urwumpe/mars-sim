/*
 * Mars Simulation Project
 * GuideWindow.java
 * @date 2021-12-14
 * @author Lars Naesbye Christensen
 */

package com.mars_sim.ui.swing.tool.guide;

import java.awt.BorderLayout;
import java.awt.Color;
import java.awt.Dimension;
import java.awt.FlowLayout;
import java.awt.Font;
import java.awt.event.ActionEvent;
import java.awt.event.ActionListener;
import java.net.MalformedURLException;
import java.net.URI;

import javax.swing.Icon;
import javax.swing.JButton;
import javax.swing.JLabel;
import javax.swing.JPanel;
import javax.swing.JScrollPane;
import javax.swing.JViewport;
import javax.swing.border.EmptyBorder;
import javax.swing.event.HyperlinkEvent;
import javax.swing.event.HyperlinkListener;

import com.mars_sim.core.tool.Msg;
import com.mars_sim.tools.helpgenerator.HelpLibrary;
import com.mars_sim.ui.swing.ImageLoader;
import com.mars_sim.ui.swing.MainDesktopPane;
import com.mars_sim.ui.swing.tool.JStatusBar;
import com.mars_sim.ui.swing.tool_window.ToolWindow;
import com.mars_sim.ui.swing.utils.SwingHelper;

/**
 * The GuideWindow is a tool window that displays built-in html pages such as User Guide, Quick Tutorial, Keyboard Shortcuts, etc.
 */
@SuppressWarnings("serial")
public class GuideWindow extends ToolWindow implements ActionListener, HyperlinkListener {

	/** Tool name. */
<<<<<<< HEAD
	public static final String NAME = "guide";
	public static final String HELP_ICON = "action/help";
=======
	public static final String NAME = Msg.getString("GuideWindow.title"); //$NON-NLS-1$
	public static final String GUIDE_ICON = "action/guide";
	public static final String TUTORIAL_ICON = "action/tutorial";
>>>>>>> b1940ab6
	public static final String HOME_ICON = "action/home";
	
	public static final String WIKI_ICON = "action/wiki";
	public static final String WIKI_URL = Msg.getString("GuideWindow.githubwiki.url"); //$NON-NLS-1$
	public static final String WIKI_TEXT = Msg.getString("GuideWindow.githubwiki.title"); //$NON-NLS-1$
    	
	
	public static final Icon idCardIcon = ImageLoader.getIconByName("action/about");
	public static final Icon wikiIcon = ImageLoader.getIconByName(WIKI_ICON);
	public static final Icon guideIcon = ImageLoader.getIconByName(GUIDE_ICON);
	
	private JLabel urlLabel;
	
	/** Data members. */
	/** our HTML content pane. */
	private HTMLContentPane htmlPane;
	/** The view port for the text pane. */
	private JViewport viewPort;
	
	private Icon homeIcon = ImageLoader.getIconByName(HOME_ICON);

	
	private JButton homeButton = new JButton(homeIcon);
	private JButton backButton = new JButton("<");
	private JButton forwardButton = new JButton(">");
	private JButton wikiButton = new JButton(wikiIcon);
	
	/**
	 * Constructor.
	 * 
	 * @param desktop
	 *            the desktop pane
	 */
	public GuideWindow(MainDesktopPane desktop) {
		super(NAME, Msg.getString("GuideWindow.title"), desktop);
		
       	init();            
	}

	public void init() {
			
		homeButton.setToolTipText(Msg.getString("GuideWindow.tooltip.home")); //$NON-NLS-1$
		homeButton.setSize(16, 16);
		homeButton.addActionListener(this);

		backButton.setToolTipText(Msg.getString("GuideWindow.tooltip.back")); //$NON-NLS-1$
		backButton.setSize(16, 16);
		backButton.addActionListener(this);

		forwardButton.setToolTipText(Msg.getString("GuideWindow.tooltip.forward")); //$NON-NLS-1$
		forwardButton.setSize(16, 16);
		forwardButton.addActionListener(this);

		// Create the main panel
		JPanel mainPane = new JPanel(new BorderLayout());
		setContentPane(mainPane);

		JPanel topPanel = new JPanel(new BorderLayout());
		mainPane.add(topPanel, BorderLayout.NORTH);
		
		// A toolbar to hold all our buttons
		JPanel homePanel = new JPanel(new FlowLayout(3, 3, FlowLayout.CENTER));
		topPanel.add(homePanel, BorderLayout.CENTER);
		
		homePanel.add(backButton);
		homePanel.add(homeButton);
		homePanel.add(forwardButton);
		
		JPanel linkPanel = new JPanel(new FlowLayout(2, 2, FlowLayout.LEFT));
		topPanel.add(linkPanel, BorderLayout.EAST);
		
		wikiButton.setToolTipText("Open mars-sim wiki in GitHub");
		linkPanel.add(wikiButton);
		wikiButton.addActionListener(e -> SwingHelper.openBrowser(WIKI_URL));

		// Initialize the status bar
		mainPane.add(initializeStatusBar(),  BorderLayout.SOUTH);

		htmlPane = new HTMLContentPane();
		htmlPane.addHyperlinkListener(this);
		htmlPane.setContentType("text/html");
		htmlPane.setBackground(Color.lightGray);
		htmlPane.setBorder(new EmptyBorder(2, 2, 2, 2));

		JScrollPane scrollPane = new JScrollPane(htmlPane);
		viewPort = scrollPane.getViewport();
		viewPort.setScrollMode(JViewport.BACKINGSTORE_SCROLL_MODE);
		mainPane.add(scrollPane,  BorderLayout.CENTER);
		
		updateButtons();
	
		setResizable(true);
		setMaximizable(true);
		setVisible(true);
	
		setSize(new Dimension(800, 600));		
		Dimension desktopSize = desktop.getMainWindow().getFrame().getSize();
		Dimension windowSize = getSize();

		int width = (desktopSize.width - windowSize.width) / 2;
		int height = (desktopSize.height - windowSize.height - 100) / 2;
		setLocation(width, height);
		
		// Pack window.
		// WARNING: using pack() here will shrink the window to one line tall in swing mode
		displayHelpByName(Msg.getString("doc.whatsnew"));
	}

	/**
	 * Take the logical name and uses the HelpLibrary to convert it to a URI
	 * @param name
	 */
	private void displayHelpByName(String name) {
		displayURI(desktop.getMainWindow().getHelp().getPage(name)); 
	}

    /**
     * Initializes status bar and its content.
     */
    private JStatusBar initializeStatusBar() {
    	JStatusBar statusBar = new JStatusBar(1, 1, 20);

        urlLabel = new JLabel();
        urlLabel.setFont(new Font("Times New Roman", Font.ITALIC, 10));
        urlLabel.setForeground(Color.DARK_GRAY);
		statusBar.addLeftComponent(urlLabel, false);

        return statusBar;
    }
    
    private void updateHoveringURL(String value) {
    	urlLabel.setText(value);
    }
    
	/**
	 * Set a URL String for display.
	 */
	public void displayURI(URI pageAddress) {
		if (pageAddress != null) {
			try {
				htmlPane.goToURL(pageAddress.toURL());
			} catch (MalformedURLException e) {
				// SHoud never reach this
			}
		}
	}

	/** Implementing ActionListener method. */
	@Override
	public void actionPerformed(ActionEvent event) {
		Object source = event.getSource();
		if (source == this.homeButton) {
			displayHelpByName(HelpLibrary.STARTING_PAGE);
			updateButtons();
		} else if (source == this.backButton) {
			htmlPane.back();
			updateButtons();
		} else if (source == this.forwardButton) {
			htmlPane.forward();
			updateButtons();
		}
	}

	/**
	 * Handles a click on a link.
	 * @param event the HyperlinkEvent
	 */
	@Override
	public void hyperlinkUpdate(HyperlinkEvent event) {
		if (event.getEventType() == HyperlinkEvent.EventType.ENTERED) {
			updateHoveringURL(event.getURL().toString());
		}
		else if (event.getEventType() == HyperlinkEvent.EventType.EXITED) {
			updateHoveringURL("");
		}
		else if (event.getEventType() == HyperlinkEvent.EventType.ACTIVATED) {
			htmlPane.goToURL(event.getURL());
			updateButtons();
		}	
	}
	
	/**
	 * Updates navigation buttons.
	 */
	public void updateButtons() {
		homeButton.setEnabled(true);
		backButton.setEnabled(!htmlPane.isFirst());
		forwardButton.setEnabled(!htmlPane.isLast());
	}
	
	/** 
	 * Prepare tool window for deletion. 
	 */
	@Override
	public void destroy() {
		htmlPane = null;
		viewPort = null;
		homeButton = null;
		backButton = null;
		forwardButton = null;
	}
}
<|MERGE_RESOLUTION|>--- conflicted
+++ resolved
@@ -1,254 +1,249 @@
-/*
- * Mars Simulation Project
- * GuideWindow.java
- * @date 2021-12-14
- * @author Lars Naesbye Christensen
- */
-
-package com.mars_sim.ui.swing.tool.guide;
-
-import java.awt.BorderLayout;
-import java.awt.Color;
-import java.awt.Dimension;
-import java.awt.FlowLayout;
-import java.awt.Font;
-import java.awt.event.ActionEvent;
-import java.awt.event.ActionListener;
-import java.net.MalformedURLException;
-import java.net.URI;
-
-import javax.swing.Icon;
-import javax.swing.JButton;
-import javax.swing.JLabel;
-import javax.swing.JPanel;
-import javax.swing.JScrollPane;
-import javax.swing.JViewport;
-import javax.swing.border.EmptyBorder;
-import javax.swing.event.HyperlinkEvent;
-import javax.swing.event.HyperlinkListener;
-
-import com.mars_sim.core.tool.Msg;
-import com.mars_sim.tools.helpgenerator.HelpLibrary;
-import com.mars_sim.ui.swing.ImageLoader;
-import com.mars_sim.ui.swing.MainDesktopPane;
-import com.mars_sim.ui.swing.tool.JStatusBar;
-import com.mars_sim.ui.swing.tool_window.ToolWindow;
-import com.mars_sim.ui.swing.utils.SwingHelper;
-
-/**
- * The GuideWindow is a tool window that displays built-in html pages such as User Guide, Quick Tutorial, Keyboard Shortcuts, etc.
- */
-@SuppressWarnings("serial")
-public class GuideWindow extends ToolWindow implements ActionListener, HyperlinkListener {
-
-	/** Tool name. */
-<<<<<<< HEAD
-	public static final String NAME = "guide";
-	public static final String HELP_ICON = "action/help";
-=======
-	public static final String NAME = Msg.getString("GuideWindow.title"); //$NON-NLS-1$
-	public static final String GUIDE_ICON = "action/guide";
-	public static final String TUTORIAL_ICON = "action/tutorial";
->>>>>>> b1940ab6
-	public static final String HOME_ICON = "action/home";
-	
-	public static final String WIKI_ICON = "action/wiki";
-	public static final String WIKI_URL = Msg.getString("GuideWindow.githubwiki.url"); //$NON-NLS-1$
-	public static final String WIKI_TEXT = Msg.getString("GuideWindow.githubwiki.title"); //$NON-NLS-1$
-    	
-	
-	public static final Icon idCardIcon = ImageLoader.getIconByName("action/about");
-	public static final Icon wikiIcon = ImageLoader.getIconByName(WIKI_ICON);
-	public static final Icon guideIcon = ImageLoader.getIconByName(GUIDE_ICON);
-	
-	private JLabel urlLabel;
-	
-	/** Data members. */
-	/** our HTML content pane. */
-	private HTMLContentPane htmlPane;
-	/** The view port for the text pane. */
-	private JViewport viewPort;
-	
-	private Icon homeIcon = ImageLoader.getIconByName(HOME_ICON);
-
-	
-	private JButton homeButton = new JButton(homeIcon);
-	private JButton backButton = new JButton("<");
-	private JButton forwardButton = new JButton(">");
-	private JButton wikiButton = new JButton(wikiIcon);
-	
-	/**
-	 * Constructor.
-	 * 
-	 * @param desktop
-	 *            the desktop pane
-	 */
-	public GuideWindow(MainDesktopPane desktop) {
-		super(NAME, Msg.getString("GuideWindow.title"), desktop);
-		
-       	init();            
-	}
-
-	public void init() {
-			
-		homeButton.setToolTipText(Msg.getString("GuideWindow.tooltip.home")); //$NON-NLS-1$
-		homeButton.setSize(16, 16);
-		homeButton.addActionListener(this);
-
-		backButton.setToolTipText(Msg.getString("GuideWindow.tooltip.back")); //$NON-NLS-1$
-		backButton.setSize(16, 16);
-		backButton.addActionListener(this);
-
-		forwardButton.setToolTipText(Msg.getString("GuideWindow.tooltip.forward")); //$NON-NLS-1$
-		forwardButton.setSize(16, 16);
-		forwardButton.addActionListener(this);
-
-		// Create the main panel
-		JPanel mainPane = new JPanel(new BorderLayout());
-		setContentPane(mainPane);
-
-		JPanel topPanel = new JPanel(new BorderLayout());
-		mainPane.add(topPanel, BorderLayout.NORTH);
-		
-		// A toolbar to hold all our buttons
-		JPanel homePanel = new JPanel(new FlowLayout(3, 3, FlowLayout.CENTER));
-		topPanel.add(homePanel, BorderLayout.CENTER);
-		
-		homePanel.add(backButton);
-		homePanel.add(homeButton);
-		homePanel.add(forwardButton);
-		
-		JPanel linkPanel = new JPanel(new FlowLayout(2, 2, FlowLayout.LEFT));
-		topPanel.add(linkPanel, BorderLayout.EAST);
-		
-		wikiButton.setToolTipText("Open mars-sim wiki in GitHub");
-		linkPanel.add(wikiButton);
-		wikiButton.addActionListener(e -> SwingHelper.openBrowser(WIKI_URL));
-
-		// Initialize the status bar
-		mainPane.add(initializeStatusBar(),  BorderLayout.SOUTH);
-
-		htmlPane = new HTMLContentPane();
-		htmlPane.addHyperlinkListener(this);
-		htmlPane.setContentType("text/html");
-		htmlPane.setBackground(Color.lightGray);
-		htmlPane.setBorder(new EmptyBorder(2, 2, 2, 2));
-
-		JScrollPane scrollPane = new JScrollPane(htmlPane);
-		viewPort = scrollPane.getViewport();
-		viewPort.setScrollMode(JViewport.BACKINGSTORE_SCROLL_MODE);
-		mainPane.add(scrollPane,  BorderLayout.CENTER);
-		
-		updateButtons();
-	
-		setResizable(true);
-		setMaximizable(true);
-		setVisible(true);
-	
-		setSize(new Dimension(800, 600));		
-		Dimension desktopSize = desktop.getMainWindow().getFrame().getSize();
-		Dimension windowSize = getSize();
-
-		int width = (desktopSize.width - windowSize.width) / 2;
-		int height = (desktopSize.height - windowSize.height - 100) / 2;
-		setLocation(width, height);
-		
-		// Pack window.
-		// WARNING: using pack() here will shrink the window to one line tall in swing mode
-		displayHelpByName(Msg.getString("doc.whatsnew"));
-	}
-
-	/**
-	 * Take the logical name and uses the HelpLibrary to convert it to a URI
-	 * @param name
-	 */
-	private void displayHelpByName(String name) {
-		displayURI(desktop.getMainWindow().getHelp().getPage(name)); 
-	}
-
-    /**
-     * Initializes status bar and its content.
-     */
-    private JStatusBar initializeStatusBar() {
-    	JStatusBar statusBar = new JStatusBar(1, 1, 20);
-
-        urlLabel = new JLabel();
-        urlLabel.setFont(new Font("Times New Roman", Font.ITALIC, 10));
-        urlLabel.setForeground(Color.DARK_GRAY);
-		statusBar.addLeftComponent(urlLabel, false);
-
-        return statusBar;
-    }
-    
-    private void updateHoveringURL(String value) {
-    	urlLabel.setText(value);
-    }
-    
-	/**
-	 * Set a URL String for display.
-	 */
-	public void displayURI(URI pageAddress) {
-		if (pageAddress != null) {
-			try {
-				htmlPane.goToURL(pageAddress.toURL());
-			} catch (MalformedURLException e) {
-				// SHoud never reach this
-			}
-		}
-	}
-
-	/** Implementing ActionListener method. */
-	@Override
-	public void actionPerformed(ActionEvent event) {
-		Object source = event.getSource();
-		if (source == this.homeButton) {
-			displayHelpByName(HelpLibrary.STARTING_PAGE);
-			updateButtons();
-		} else if (source == this.backButton) {
-			htmlPane.back();
-			updateButtons();
-		} else if (source == this.forwardButton) {
-			htmlPane.forward();
-			updateButtons();
-		}
-	}
-
-	/**
-	 * Handles a click on a link.
-	 * @param event the HyperlinkEvent
-	 */
-	@Override
-	public void hyperlinkUpdate(HyperlinkEvent event) {
-		if (event.getEventType() == HyperlinkEvent.EventType.ENTERED) {
-			updateHoveringURL(event.getURL().toString());
-		}
-		else if (event.getEventType() == HyperlinkEvent.EventType.EXITED) {
-			updateHoveringURL("");
-		}
-		else if (event.getEventType() == HyperlinkEvent.EventType.ACTIVATED) {
-			htmlPane.goToURL(event.getURL());
-			updateButtons();
-		}	
-	}
-	
-	/**
-	 * Updates navigation buttons.
-	 */
-	public void updateButtons() {
-		homeButton.setEnabled(true);
-		backButton.setEnabled(!htmlPane.isFirst());
-		forwardButton.setEnabled(!htmlPane.isLast());
-	}
-	
-	/** 
-	 * Prepare tool window for deletion. 
-	 */
-	@Override
-	public void destroy() {
-		htmlPane = null;
-		viewPort = null;
-		homeButton = null;
-		backButton = null;
-		forwardButton = null;
-	}
-}
+/*
+ * Mars Simulation Project
+ * GuideWindow.java
+ * @date 2021-12-14
+ * @author Lars Naesbye Christensen
+ */
+
+package com.mars_sim.ui.swing.tool.guide;
+
+import java.awt.BorderLayout;
+import java.awt.Color;
+import java.awt.Dimension;
+import java.awt.FlowLayout;
+import java.awt.Font;
+import java.awt.event.ActionEvent;
+import java.awt.event.ActionListener;
+import java.net.MalformedURLException;
+import java.net.URI;
+
+import javax.swing.Icon;
+import javax.swing.JButton;
+import javax.swing.JLabel;
+import javax.swing.JPanel;
+import javax.swing.JScrollPane;
+import javax.swing.JViewport;
+import javax.swing.border.EmptyBorder;
+import javax.swing.event.HyperlinkEvent;
+import javax.swing.event.HyperlinkListener;
+
+import com.mars_sim.core.tool.Msg;
+import com.mars_sim.tools.helpgenerator.HelpLibrary;
+import com.mars_sim.ui.swing.ImageLoader;
+import com.mars_sim.ui.swing.MainDesktopPane;
+import com.mars_sim.ui.swing.tool.JStatusBar;
+import com.mars_sim.ui.swing.tool_window.ToolWindow;
+import com.mars_sim.ui.swing.utils.SwingHelper;
+
+/**
+ * The GuideWindow is a tool window that displays built-in html pages such as User Guide, Quick Tutorial, Keyboard Shortcuts, etc.
+ */
+@SuppressWarnings("serial")
+public class GuideWindow extends ToolWindow implements ActionListener, HyperlinkListener {
+
+	/** Tool name. */
+	public static final String NAME = "guide";
+	public static final String HELP_ICON = "action/guide";
+	public static final String TUTORIAL_ICON = "action/tutorial";
+	public static final String HOME_ICON = "action/home";
+	
+	public static final String WIKI_ICON = "action/wiki";
+	public static final String WIKI_URL = Msg.getString("GuideWindow.githubwiki.url"); //$NON-NLS-1$
+	public static final String WIKI_TEXT = Msg.getString("GuideWindow.githubwiki.title"); //$NON-NLS-1$
+    	
+	
+	public static final Icon idCardIcon = ImageLoader.getIconByName("action/about");
+	public static final Icon wikiIcon = ImageLoader.getIconByName(WIKI_ICON);
+	public static final Icon guideIcon = ImageLoader.getIconByName(HELP_ICON);
+	
+	private JLabel urlLabel;
+	
+	/** Data members. */
+	/** our HTML content pane. */
+	private HTMLContentPane htmlPane;
+	/** The view port for the text pane. */
+	private JViewport viewPort;
+	
+	private Icon homeIcon = ImageLoader.getIconByName(HOME_ICON);
+
+	
+	private JButton homeButton = new JButton(homeIcon);
+	private JButton backButton = new JButton("<");
+	private JButton forwardButton = new JButton(">");
+	private JButton wikiButton = new JButton(wikiIcon);
+	
+	/**
+	 * Constructor.
+	 * 
+	 * @param desktop
+	 *            the desktop pane
+	 */
+	public GuideWindow(MainDesktopPane desktop) {
+		super(NAME, Msg.getString("GuideWindow.title"), desktop);
+		
+       	init();            
+	}
+
+	public void init() {
+			
+		homeButton.setToolTipText(Msg.getString("GuideWindow.tooltip.home")); //$NON-NLS-1$
+		homeButton.setSize(16, 16);
+		homeButton.addActionListener(this);
+
+		backButton.setToolTipText(Msg.getString("GuideWindow.tooltip.back")); //$NON-NLS-1$
+		backButton.setSize(16, 16);
+		backButton.addActionListener(this);
+
+		forwardButton.setToolTipText(Msg.getString("GuideWindow.tooltip.forward")); //$NON-NLS-1$
+		forwardButton.setSize(16, 16);
+		forwardButton.addActionListener(this);
+
+		// Create the main panel
+		JPanel mainPane = new JPanel(new BorderLayout());
+		setContentPane(mainPane);
+
+		JPanel topPanel = new JPanel(new BorderLayout());
+		mainPane.add(topPanel, BorderLayout.NORTH);
+		
+		// A toolbar to hold all our buttons
+		JPanel homePanel = new JPanel(new FlowLayout(3, 3, FlowLayout.CENTER));
+		topPanel.add(homePanel, BorderLayout.CENTER);
+		
+		homePanel.add(backButton);
+		homePanel.add(homeButton);
+		homePanel.add(forwardButton);
+		
+		JPanel linkPanel = new JPanel(new FlowLayout(2, 2, FlowLayout.LEFT));
+		topPanel.add(linkPanel, BorderLayout.EAST);
+		
+		wikiButton.setToolTipText("Open mars-sim wiki in GitHub");
+		linkPanel.add(wikiButton);
+		wikiButton.addActionListener(e -> SwingHelper.openBrowser(WIKI_URL));
+
+		// Initialize the status bar
+		mainPane.add(initializeStatusBar(),  BorderLayout.SOUTH);
+
+		htmlPane = new HTMLContentPane();
+		htmlPane.addHyperlinkListener(this);
+		htmlPane.setContentType("text/html");
+		htmlPane.setBackground(Color.lightGray);
+		htmlPane.setBorder(new EmptyBorder(2, 2, 2, 2));
+
+		JScrollPane scrollPane = new JScrollPane(htmlPane);
+		viewPort = scrollPane.getViewport();
+		viewPort.setScrollMode(JViewport.BACKINGSTORE_SCROLL_MODE);
+		mainPane.add(scrollPane,  BorderLayout.CENTER);
+		
+		updateButtons();
+	
+		setResizable(true);
+		setMaximizable(true);
+		setVisible(true);
+	
+		setSize(new Dimension(800, 600));		
+		Dimension desktopSize = desktop.getMainWindow().getFrame().getSize();
+		Dimension windowSize = getSize();
+
+		int width = (desktopSize.width - windowSize.width) / 2;
+		int height = (desktopSize.height - windowSize.height - 100) / 2;
+		setLocation(width, height);
+		
+		// Pack window.
+		// WARNING: using pack() here will shrink the window to one line tall in swing mode
+		displayHelpByName(Msg.getString("doc.whatsnew"));
+	}
+
+	/**
+	 * Take the logical name and uses the HelpLibrary to convert it to a URI
+	 * @param name
+	 */
+	private void displayHelpByName(String name) {
+		displayURI(desktop.getMainWindow().getHelp().getPage(name)); 
+	}
+
+    /**
+     * Initializes status bar and its content.
+     */
+    private JStatusBar initializeStatusBar() {
+    	JStatusBar statusBar = new JStatusBar(1, 1, 20);
+
+        urlLabel = new JLabel();
+        urlLabel.setFont(new Font("Times New Roman", Font.ITALIC, 10));
+        urlLabel.setForeground(Color.DARK_GRAY);
+		statusBar.addLeftComponent(urlLabel, false);
+
+        return statusBar;
+    }
+    
+    private void updateHoveringURL(String value) {
+    	urlLabel.setText(value);
+    }
+    
+	/**
+	 * Set a URL String for display.
+	 */
+	public void displayURI(URI pageAddress) {
+		if (pageAddress != null) {
+			try {
+				htmlPane.goToURL(pageAddress.toURL());
+			} catch (MalformedURLException e) {
+				// SHoud never reach this
+			}
+		}
+	}
+
+	/** Implementing ActionListener method. */
+	@Override
+	public void actionPerformed(ActionEvent event) {
+		Object source = event.getSource();
+		if (source == this.homeButton) {
+			displayHelpByName(HelpLibrary.STARTING_PAGE);
+			updateButtons();
+		} else if (source == this.backButton) {
+			htmlPane.back();
+			updateButtons();
+		} else if (source == this.forwardButton) {
+			htmlPane.forward();
+			updateButtons();
+		}
+	}
+
+	/**
+	 * Handles a click on a link.
+	 * @param event the HyperlinkEvent
+	 */
+	@Override
+	public void hyperlinkUpdate(HyperlinkEvent event) {
+		if (event.getEventType() == HyperlinkEvent.EventType.ENTERED) {
+			updateHoveringURL(event.getURL().toString());
+		}
+		else if (event.getEventType() == HyperlinkEvent.EventType.EXITED) {
+			updateHoveringURL("");
+		}
+		else if (event.getEventType() == HyperlinkEvent.EventType.ACTIVATED) {
+			htmlPane.goToURL(event.getURL());
+			updateButtons();
+		}	
+	}
+	
+	/**
+	 * Updates navigation buttons.
+	 */
+	public void updateButtons() {
+		homeButton.setEnabled(true);
+		backButton.setEnabled(!htmlPane.isFirst());
+		forwardButton.setEnabled(!htmlPane.isLast());
+	}
+	
+	/** 
+	 * Prepare tool window for deletion. 
+	 */
+	@Override
+	public void destroy() {
+		htmlPane = null;
+		viewPort = null;
+		homeButton = null;
+		backButton = null;
+		forwardButton = null;
+	}
+}