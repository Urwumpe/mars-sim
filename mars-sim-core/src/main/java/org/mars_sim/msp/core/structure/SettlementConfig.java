/**
 * Mars Simulation Project
 * SettlementConfig.java
 * @version 3.2.0 2021-06-20
 * @author Scott Davis
 */
package org.mars_sim.msp.core.structure;

import java.io.Serializable;
import java.util.ArrayList;
import java.util.HashMap;
import java.util.HashSet;
import java.util.Iterator;
import java.util.List;
import java.util.Map;
import java.util.Set;
import java.util.logging.Logger;

import org.jdom2.Document;
import org.jdom2.Element;
import org.mars_sim.msp.core.interplanetary.transport.resupply.ResupplyMissionTemplate;
import org.mars_sim.msp.core.resource.AmountResource;
import org.mars_sim.msp.core.resource.ItemResourceUtil;
import org.mars_sim.msp.core.resource.Part;
import org.mars_sim.msp.core.resource.PartPackageConfig;
import org.mars_sim.msp.core.resource.ResourceUtil;
import org.mars_sim.msp.core.structure.BuildingTemplate.BuildingConnectionTemplate;

/**
 * Provides configuration information about settlements templates. Uses a DOM document to
 * get the information.
 */
public class SettlementConfig implements Serializable {

	/** default serial id. */
	private static final long serialVersionUID = 2L;

	private static final Logger logger = Logger.getLogger(SettlementConfig.class.getName());

	private static int templateID = 0;
	
	// Element names
	private static final String ROVER_LIFE_SUPPORT_RANGE_ERROR_MARGIN = "rover-life-support-range-error-margin";
	private static final String ROVER_FUEL_RANGE_ERROR_MARGIN = "rover-fuel-range-error-margin";
	private static final String MISSION_CONTROL = "mission-control";
	private static final String LIFE_SUPPORT_REQUIREMENTS = "life-support-requirements";
	private static final String TOTAL_PRESSURE = "total-pressure";// low="99.9" high="102.7" />
	private static final String PARTIAL_PRESSURE_OF_O2 = "partial-pressure-of-oxygen"; // low="19.5" high="23.1" />
	private static final String PARTIAL_PRESSURE_OF_N2 = "partial-pressure-of-nitrogen";// low="79" high="79"/>
	private static final String PARTIAL_PRESSURE_OF_CO2 = "partial-pressure-of-carbon-dioxide"; // low=".4" high=".4" />
	private static final String TEMPERATURE = "temperature";// low="18.3" high="23.9"/>
	private static final String RELATIVE_HUMIDITY = "relative-humidity"; // low="30" high="70"/>
	private static final String VENTILATION = "ventilation";//
	private static final String LOW = "low";
	private static final String HIGH = "high";
	private static final String SETTLEMENT_TEMPLATE_LIST = "settlement-template-list";
	private static final String TEMPLATE = "template";
	private static final String NAME = "name";
	private static final String DEFAULT_POPULATION = "default-population";
	private static final String DEFAULT_NUM_ROBOTS = "number-of-robots";
	private static final String BUILDING = "building";
	private static final String ID = "id";
	private static final String TYPE = "type";
	private static final String WIDTH = "width";
	private static final String LENGTH = "length";
	private static final String X_LOCATION = "x-location";
	private static final String Y_LOCATION = "y-location";
	private static final String FACING = "facing";
	private static final String CONNECTION_LIST = "connection-list";
	private static final String CONNECTION = "connection";
	private static final String NUMBER = "number";
	private static final String VEHICLE = "vehicle";
	private static final String EQUIPMENT = "equipment";
	private static final String VALUE = "value";
	private static final String SPONSOR = "sponsor";
	private static final String RESUPPLY = "resupply";
	private static final String RESUPPLY_MISSION = "resupply-mission";
	private static final String ARRIVAL_TIME = "arrival-time";
	private static final String RESOURCE = "resource";
	private static final String AMOUNT = "amount";
	private static final String PART = "part";
	private static final String PART_PACKAGE = "part-package";

	// Random value indicator.
	public static final String RANDOM = "random";


	private double[] rover_values = new double[] { 0, 0 };
	private double[][] life_support_values = new double[2][7];

	// Data members
	private List<SettlementTemplate> settlementTemplates;
	private Map<Integer, String> templateMap = new HashMap<>();

	/**
	 * Constructor.
	 * 
	 * @param settlementDoc     DOM document with settlement configuration.
	 * @param partPackageConfig the part package configuration.
	 * @throws Exception if error reading XML document.
	 */
	public SettlementConfig(Document settlementDoc, PartPackageConfig partPackageConfig) {
		settlementTemplates = new ArrayList<SettlementTemplate>();
		loadMissionControl(settlementDoc);
		loadLifeSupportRequirements(settlementDoc);
		loadSettlementTemplates(settlementDoc, partPackageConfig);
	}

	/**
	 * Maps a number to an alphabet
	 * 
	 * @param a number
	 * @return a String
	 */
	private String getCharForNumber(int i) {
		// NOTE: i must be > 1, if i = 0, return null
		return i > 0 && i < 27 ? String.valueOf((char) (i + 'A' - 1)) : null;
	}

	public double[] getRoverValues() {
		return rover_values;
	}
	
	/**
	 * Load the rover range margin error from the mission control parameters of a
	 * settlement from the XML document.
	 * 
	 * @return range margin.
	 * @throws Exception if error reading XML document.
	 */
	private void loadMissionControl(Document settlementDoc) {
		if (rover_values[0] != 0 || rover_values[1] != 0) {
			// System.out.println("using saved rover_values");
			return;
		}
		
		Element root = settlementDoc.getRootElement();
		Element missionControlElement = root.getChild(MISSION_CONTROL);
		Element lifeSupportRange = (Element) missionControlElement.getChild(ROVER_LIFE_SUPPORT_RANGE_ERROR_MARGIN);
		Element fuelRange = (Element) missionControlElement.getChild(ROVER_FUEL_RANGE_ERROR_MARGIN);

		rover_values[0] = Double.parseDouble(lifeSupportRange.getAttributeValue(VALUE));
		if (rover_values[0] < 1.0 || rover_values[0] > 3.0)
			throw new IllegalStateException(
					"Error in SettlementConfig.xml: rover life support range error margin is beyond acceptable range.");

		rover_values[1] = Double.parseDouble(fuelRange.getAttributeValue(VALUE));
		if (rover_values[1] < 1.0 || rover_values[1] > 3.0)
			throw new IllegalStateException(
					"Error in SettlementConfig.xml: rover fuel range error margin is beyond acceptable range.");
	}

	/**
	 * Load the life support requirements from the XML document.
	 * 
	 * @return an array of double.
	 * @throws Exception if error reading XML document.
	 */
	public double[][] getLifeSupportRequirements() {
		return life_support_values;
	}
	
	/**
	 * Load the life support requirements from the XML document.
	 * 
	 * @return an array of double.
	 * @throws Exception if error reading XML document.
	 */
	private void loadLifeSupportRequirements(Document settlementDoc) {
		if (life_support_values[0][0] != 0) {
			// testing only the value at [0][0]
			return;
		}

		Element root = settlementDoc.getRootElement();
		Element req = (Element) root.getChild(LIFE_SUPPORT_REQUIREMENTS);

		String[] types = new String[] {
				TOTAL_PRESSURE, 
				PARTIAL_PRESSURE_OF_O2, 
				PARTIAL_PRESSURE_OF_N2,
				PARTIAL_PRESSURE_OF_CO2, 
				TEMPERATURE, 
				RELATIVE_HUMIDITY, 
				VENTILATION};

		for (int j = 0; j < 2; j++) {
			for (int i = 0; i < 7; i++) {
				double t[] = getValues(req, types[i]);
				life_support_values[j][i] = t[j];
			}
		}
	}

	private double[] getValues(Element element, String name) {
		Element el = (Element) element.getChild(name);

		double a = Double.parseDouble(el.getAttributeValue(LOW));
		// if (result[0] < 1.0 || result[0] > 15.0 )
		// result[0] = 101.0;
		// System.out.println(a);

		double b = Double.parseDouble(el.getAttributeValue(HIGH));
		// if (result[0] < 1.0 || result[0] > 15.0 )
		// result[0] = 99.0;
		// System.out.println(b);

		return new double[] { a, b };

//		TOTAL_PRESSURE; // low="99.9" high="102.7" />
//		PARTIAL_PRESSURE_OF_O2 ; //low="19.5" high="23.1" />
//		PARTIAL_PRESSURE_OF_N2 ;// low="79" high="79"/>
//		PARTIAL_PRESSURE_OF_CO2 ; //low=".4" high=".4" />
//		TEMPERATURE ;// low="18.3" high="23.9"/>
//		RELATIVE_HUMIDITY ; //low="30" high="70"/>
//		VENTILATION ;//
	}

	/**
	 * Load the settlement templates from the XML document.
	 * 
	 * @param settlementDoc     DOM document with settlement configuration.
	 * @param partPackageConfig the part package configuration.
	 * @throws Exception if error reading XML document.
	 */
	private void loadSettlementTemplates(Document settlementDoc, PartPackageConfig partPackageConfig) {

		Element root = settlementDoc.getRootElement();
		Element templateList = root.getChild(SETTLEMENT_TEMPLATE_LIST);
		
		List<Element> templateNodes = templateList.getChildren(TEMPLATE);
		
		for (Element templateElement : templateNodes) {
			String settlementTemplateName = templateElement.getAttributeValue(NAME);
			String sponsor = templateElement.getAttributeValue(SPONSOR);
			if (templateMap.containsKey(templateID)) {
				throw new IllegalStateException("Error in SettlementConfig.xml: template ID in settlement template "
						+ settlementTemplateName + " is not unique.");
			} else
				templateMap.put(templateID, settlementTemplateName);
			
			// Obtains the default population
			int defaultPopulation = Integer.parseInt(templateElement.getAttributeValue(DEFAULT_POPULATION));
			// Obtains the default numbers of robots
			int defaultNumOfRobots = Integer.parseInt(templateElement.getAttributeValue(DEFAULT_NUM_ROBOTS));

			// Add templateID
			SettlementTemplate template = new SettlementTemplate(
					templateID, 
					settlementTemplateName, 
					sponsor,
					defaultPopulation,
					defaultNumOfRobots);
			
			settlementTemplates.add(template);

			Set<Integer> existingIDs = new HashSet<>();//HashMap.newKeySet();
			// Add buildingTypeIDMap
			Map<String, Integer> buildingTypeIDMap = new HashMap<>();

			List<Element> buildingNodes = templateElement.getChildren(BUILDING);
			for (Element buildingElement : buildingNodes) {

				double width = -1D;
				if (buildingElement.getAttribute(WIDTH) != null) {
					width = Double.parseDouble(buildingElement.getAttributeValue(WIDTH));
				}

				// Determine optional length attribute value. "-1" if it doesn't exist.
				double length = -1D;
				if (buildingElement.getAttribute(LENGTH) != null) {
					length = Double.parseDouble(buildingElement.getAttributeValue(LENGTH));
				}

				double xLoc = Double.parseDouble(buildingElement.getAttributeValue(X_LOCATION));
				double yLoc = Double.parseDouble(buildingElement.getAttributeValue(Y_LOCATION));
				double facing = Double.parseDouble(buildingElement.getAttributeValue(FACING));
		
				int bid = Integer.parseInt(buildingElement.getAttributeValue(ID));
				if (existingIDs.contains(bid)) {
					throw new IllegalStateException(
							"Error in SettlementConfig : building ID " + bid + " in settlement template "
									+ settlementTemplateName + " is not unique.");
				} else
					existingIDs.add(bid);

				String buildingType = buildingElement.getAttributeValue(TYPE);

				if (buildingTypeIDMap.containsKey(buildingType)) {
					int last = buildingTypeIDMap.get(buildingType);
					buildingTypeIDMap.put(buildingType, last + 1);
				} else
					buildingTypeIDMap.put(buildingType, 1);

				// Create a building nickname for every building
				// by appending the settlement id and building id to that building's type.
				String templateString = getCharForNumber(templateID + 1);
				// NOTE: i = sid + 1 since i must be > 1, if i = 0, s = null
	
				int buildingTypeID = buildingTypeIDMap.get(buildingType);

				String buildingNickName = buildingType + " " + buildingTypeID;

				BuildingTemplate buildingTemplate = new BuildingTemplate(settlementTemplateName, bid, templateString,
						buildingType, buildingNickName, width, length, xLoc, yLoc, facing);

				template.addBuildingTemplate(buildingTemplate);

				// Create building connection templates.
				Element connectionListElement = buildingElement.getChild(CONNECTION_LIST);
				if (connectionListElement != null) {
					List<Element> connectionNodes = connectionListElement.getChildren(CONNECTION);
					for (Element connectionElement : connectionNodes) {
						int connectionID = Integer.parseInt(connectionElement.getAttributeValue(ID));

						// Check that connection ID is not the same as the building ID.
						if (connectionID == bid) {
							throw new IllegalStateException(
									"Connection ID cannot be the same as building ID for building: " + buildingType
											+ " in settlement template: " + settlementTemplateName);
						}

						double connectionXLoc = Double.parseDouble(connectionElement.getAttributeValue(X_LOCATION));
						double connectionYLoc = Double.parseDouble(connectionElement.getAttributeValue(Y_LOCATION));

						buildingTemplate.addBuildingConnection(connectionID, connectionXLoc, connectionYLoc);
					}
				}
			}

			// Check that building connections point to valid building ID's.
			List<BuildingTemplate> buildingTemplates = template.getBuildingTemplates();
			for (BuildingTemplate buildingTemplate : buildingTemplates) {
				List<BuildingConnectionTemplate> connectionTemplates = buildingTemplate
						.getBuildingConnectionTemplates();
				for (BuildingConnectionTemplate connectionTemplate : connectionTemplates) {
					if (!existingIDs.contains(connectionTemplate.getID())) {
						throw new IllegalStateException("Connection ID: " + connectionTemplate.getID()
								+ " invalid for building: " + buildingTemplate.getNickName()
								+ " in settlement template: " + settlementTemplateName);
					}
				}
			}

			// Load vehicles
			List<Element> vehicleNodes = templateElement.getChildren(VEHICLE);
			for (Element vehicleElement : vehicleNodes) {
				String vehicleType = vehicleElement.getAttributeValue(TYPE);
				int vehicleNumber = Integer.parseInt(vehicleElement.getAttributeValue(NUMBER));
				template.addVehicles(vehicleType, vehicleNumber);
			}

			// Load equipment
			List<Element> equipmentNodes = templateElement.getChildren(EQUIPMENT);
			for (Element equipmentElement : equipmentNodes) {
				String equipmentType = equipmentElement.getAttributeValue(TYPE);
				int equipmentNumber = Integer.parseInt(equipmentElement.getAttributeValue(NUMBER));
				template.addEquipment(equipmentType, equipmentNumber);
			}

			// Load resources
			List<Element> resourceNodes = templateElement.getChildren(RESOURCE);
			for (Element resourceElement : resourceNodes) {
				String resourceType = resourceElement.getAttributeValue(TYPE);
				AmountResource resource = ResourceUtil.findAmountResource(resourceType);
				if (resource == null)
					logger.severe(resourceType + " shows up in settlements.xml but doesn't exist in resources.xml.");
				else {
					double resourceAmount = Double.parseDouble(resourceElement.getAttributeValue(AMOUNT));
					template.addAmountResource(resource, resourceAmount);
				}

			}

			// Load parts
			List<Element> partNodes = templateElement.getChildren(PART);
			for (Element partElement : partNodes) {
				String partType = partElement.getAttributeValue(TYPE);
				Part part = (Part) ItemResourceUtil.findItemResource(partType);
				if (part == null)
					logger.severe(partType + " shows up in settlements.xml but doesn't exist in parts.xml.");
				else {
					int partNumber = Integer.parseInt(partElement.getAttributeValue(NUMBER));
					template.addPart(part, partNumber);
				}
			}

			// Load part packages
			List<Element> partPackageNodes = templateElement.getChildren(PART_PACKAGE);
			for (Element partPackageElement : partPackageNodes) {
				String packageName = partPackageElement.getAttributeValue(NAME);
				int packageNumber = Integer.parseInt(partPackageElement.getAttributeValue(NUMBER));
				if (packageNumber > 0) {
					for (int z = 0; z < packageNumber; z++) {
						Map<Part, Integer> partPackage = partPackageConfig.getPartsInPackage(packageName);
						Iterator<Part> i = partPackage.keySet().iterator();
						while (i.hasNext()) {
							Part part = i.next();
							int partNumber = partPackage.get(part);
							template.addPart(part, partNumber);
						}
					}
				}
			}

			// Load resupplies
			Element resupplyList = templateElement.getChild(RESUPPLY);
			if (resupplyList != null) {
				List<Element> resupplyNodes = resupplyList.getChildren(RESUPPLY_MISSION);
				for (Element resupplyMissionElement : resupplyNodes) {
					String resupplyName = resupplyMissionElement.getAttributeValue(NAME);
					double arrivalTime = Double.parseDouble(resupplyMissionElement.getAttributeValue(ARRIVAL_TIME));
					ResupplyMissionTemplate resupplyMissionTemplate = new ResupplyMissionTemplate(resupplyName,
							arrivalTime);
					template.addResupplyMissionTemplate(resupplyMissionTemplate);
				}
			}
			// Increments the templateID to be used for the next template
			templateID++;
		}
	}

	public int getTemplateID() {
		return templateID;
	}

	/**
	 * Gets the settlement template that matches a template name.
	 * 
	 * @param templateName the template name.
	 * @return settlement template
	 */
	public SettlementTemplate getSettlementTemplate(String templateName) {
		SettlementTemplate result = null;

		Iterator<SettlementTemplate> i = settlementTemplates.iterator();
		while (i.hasNext()) {
			SettlementTemplate template = i.next();
			if (template.getTemplateName().equals(templateName))
				result = template;
		}

		if (result == null) {
			throw new IllegalArgumentException("Template named '" + templateName + "' not found.");
		}
<<<<<<< HEAD
		
=======

>>>>>>> 89bddb42
		return result;
	}

	/**
	 * Gets a list of settlement templates.
	 * 
	 * @return list of settlement templates.
	 */
	public List<SettlementTemplate> getSettlementTemplates() {
		return settlementTemplates;
	}

	/**
	 * Prepare object for garbage collection.
	 */
	public void destroy() {
		Iterator<SettlementTemplate> i = settlementTemplates.iterator();
		while (i.hasNext()) {
			i.next().destroy();
		}
		settlementTemplates.clear();
		settlementTemplates = null;
		templateMap.clear();
		templateMap = null;
	}
}<|MERGE_RESOLUTION|>--- conflicted
+++ resolved
@@ -443,11 +443,7 @@
 		if (result == null) {
 			throw new IllegalArgumentException("Template named '" + templateName + "' not found.");
 		}
-<<<<<<< HEAD
-		
-=======
-
->>>>>>> 89bddb42
+
 		return result;
 	}
 
