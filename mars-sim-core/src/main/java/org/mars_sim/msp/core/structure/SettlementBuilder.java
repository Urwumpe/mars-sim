/**
 * Mars Simulation Project
 * SettlementConfig.java
 * @version 3.2.0 2021-07-10
 * @author Barry Evans
 */
package org.mars_sim.msp.core.structure;

import java.util.HashMap;
import java.util.Iterator;
import java.util.Map;
import java.util.Map.Entry;
import java.util.logging.Level;

import org.apache.commons.lang3.time.StopWatch;
import org.mars_sim.msp.core.Coordinates;
import org.mars_sim.msp.core.GameManager;
import org.mars_sim.msp.core.GameManager.GameMode;
import org.mars_sim.msp.core.Inventory;
import org.mars_sim.msp.core.Simulation;
import org.mars_sim.msp.core.SimulationConfig;
import org.mars_sim.msp.core.UnitManager;
import org.mars_sim.msp.core.equipment.Equipment;
import org.mars_sim.msp.core.equipment.EquipmentFactory;
import org.mars_sim.msp.core.logging.SimLogger;
import org.mars_sim.msp.core.person.Crew;
import org.mars_sim.msp.core.person.CrewConfig;
import org.mars_sim.msp.core.person.Favorite;
import org.mars_sim.msp.core.person.GenderType;
import org.mars_sim.msp.core.person.Member;
import org.mars_sim.msp.core.person.Person;
import org.mars_sim.msp.core.person.PersonConfig;
import org.mars_sim.msp.core.person.ai.job.JobAssignmentType;
import org.mars_sim.msp.core.person.ai.job.JobType;
import org.mars_sim.msp.core.person.ai.job.JobUtil;
import org.mars_sim.msp.core.person.ai.social.Relationship;
import org.mars_sim.msp.core.person.ai.social.RelationshipManager;
import org.mars_sim.msp.core.reportingAuthority.ReportingAuthority;
import org.mars_sim.msp.core.reportingAuthority.ReportingAuthorityFactory;
import org.mars_sim.msp.core.resource.AmountResource;
import org.mars_sim.msp.core.resource.Part;
import org.mars_sim.msp.core.robot.Robot;
import org.mars_sim.msp.core.robot.RobotConfig;
import org.mars_sim.msp.core.robot.RobotType;
import org.mars_sim.msp.core.robot.ai.job.RobotJob;
import org.mars_sim.msp.core.structure.goods.CreditManager;
import org.mars_sim.msp.core.tool.RandomUtil;
import org.mars_sim.msp.core.vehicle.Drone;
import org.mars_sim.msp.core.vehicle.LightUtilityVehicle;
import org.mars_sim.msp.core.vehicle.Rover;
import org.mars_sim.msp.core.vehicle.Vehicle;
import org.mars_sim.msp.core.vehicle.VehicleType;

/**
 * This class will create new complete Settlements from a template.
 * The creation includes all Persons, Vehicles & Robots.
 */
public final class SettlementBuilder {
	private static SimLogger logger = SimLogger.getLogger(SettlementBuilder.class.getName());
	
	public static final String EARTH = "Earth";
	
	// Change this to fore details time measurement on creation
	private static final boolean MEASURE_PHASES = false;
	
	private UnitManager unitManager;
	private RelationshipManager relationshipManager;
	private CreditManager creditManager;

	private SettlementConfig settlementConfig;
	private PersonConfig personConfig;
	private RobotConfig robotConfig;
	private CrewConfig crewConfig;

	public SettlementBuilder(Simulation sim, SimulationConfig simConfig) {
		super();
		this.unitManager = sim.getUnitManager();
		this.relationshipManager = sim.getRelationshipManager();
		this.creditManager = sim.getCreditManager();
		this.settlementConfig = simConfig.getSettlementConfiguration();
		this.personConfig = simConfig.getPersonConfig();
		this.robotConfig = simConfig.getRobotConfiguration();
	}

	/**
	 * Create all the initial Settlements
	 */
	public void createInitialSettlements() {
		for (InitialSettlement spec : settlementConfig.getInitialSettlements()) {
			createFullSettlement(spec);
		}
		
		// If loading full default and game mode then place the Commander
		if (GameManager.mode == GameMode.COMMAND) {
			GameManager.placeInitialCommander(unitManager);
		}
	}
	
	/**
	 * This create a single fully populated Settlement according to the
	 * specification. This includes all sub-units, e.g. Vehicles & Persons
	 * along with any initila Parts & Resources.
	 * @param spec
	 * @return
	 */
	public Settlement createFullSettlement(InitialSettlement spec) {
		SettlementTemplate template = settlementConfig.getSettlementTemplate(spec.getSettlementTemplate());
		logger.config("Creating " + spec.getName() + " based on template " + spec.getSettlementTemplate());

		StopWatch watch = new StopWatch();
		watch.start();

		Settlement settlement = createSettlement(template, spec);
		outputTimecheck(settlement, watch, "Create Settlement");

		createVehicles(template, settlement);
		outputTimecheck(settlement, watch, "Create Vehicles");

		createEquipment(template, settlement);
		outputTimecheck(settlement, watch, "Create Equipment");

		createResources(template, settlement);
		outputTimecheck(settlement, watch, "Create Resources");

		createParts(template, settlement);
		outputTimecheck(settlement, watch, "Create Parts");

		// TOCO get off the Initial Settlement
		String crew = spec.getCrew();
		
		// Create pre-configured robots as stated in robots.xml
		if (crewConfig != null) {
			createPreconfiguredRobots(settlement);
			outputTimecheck(settlement, watch, "Create Preconfigured Robots");
		}
		
		// Create more robots to fill the settlement(s)
		createRobots(settlement);
		outputTimecheck(settlement, watch, "Create Robots");

		// Create settlers to fill the settlement(s)
		if ((crew != null) && (crewConfig != null)) {
			createPreconfiguredPeople(settlement, crew);
			outputTimecheck(settlement, watch, "Create Preconfigured People");
		}
		createPeople(settlement);
		outputTimecheck(settlement, watch, "Create People");

		// Manually add job positions
		settlement.tuneJobDeficit();
		outputTimecheck(settlement, watch, "Tune Job");

		// Add new settlement to credit manager.
		creditManager.addSettlement(settlement);
		
		watch.stop();
		if (MEASURE_PHASES) {
			logger.config(settlement, "Fully created in " + watch.getTime());
		}
		
		return settlement;
	}


	private static void outputTimecheck(Settlement settlement, StopWatch watch, String phase) {
		if (MEASURE_PHASES) {
			watch.split();
			logger.config(settlement, phase + " took " + watch.getTime() + " ms");
			watch.unsplit();
		}
	}

	private Settlement createSettlement(SettlementTemplate template, InitialSettlement spec) {
		String sponsor = spec.getSponsor();
		// Fi the sponsor has not be defined; then use the template
		if (sponsor == null) {
			sponsor = template.getSponsor();
		}
		ReportingAuthority ra = ReportingAuthorityFactory.getAuthority(sponsor);
		
		// Get settlement name
		String name = spec.getName();
		if (name == null) {
			name = Settlement.generateName(ra);
		}

		// Get settlement longitude
		Coordinates location = spec.getLocation();
		if (location == null) {
			double longitude = Coordinates.getRandomLongitude();
			double latitude = Coordinates.getRandomLatitude();
			location = new Coordinates(latitude, longitude);
		}

		int populationNumber = spec.getPopulationNumber();
		int initialNumOfRobots = spec.getNumOfRobots();

		// Add scenarioID
		int scenarioID = template.getID();
		Settlement settlement = Settlement.createNewSettlement(name, scenarioID,
									spec.getSettlementTemplate(), ra,
									location, populationNumber,
									initialNumOfRobots);
		settlement.initialize();
		unitManager.addUnit(settlement);
	
		return settlement;
	}
	
	private void createVehicles(SettlementTemplate template, Settlement settlement) {
		Map<String, Integer> vehicleMap = template.getVehicles();
		Iterator<String> j = vehicleMap.keySet().iterator();
		ReportingAuthority sponsor = settlement.getSponsor();
		while (j.hasNext()) {
			String vehicleType = j.next();
			int number = vehicleMap.get(vehicleType);
			vehicleType = vehicleType.toLowerCase();
			for (int x = 0; x < number; x++) {
				String name = Vehicle.generateName(vehicleType, sponsor);
				if (LightUtilityVehicle.NAME.equalsIgnoreCase(vehicleType)) {
					LightUtilityVehicle luv = new LightUtilityVehicle(name, vehicleType, settlement);
					unitManager.addUnit(luv);	
				} 
				else if (VehicleType.DELIVERY_DRONE.getName().equalsIgnoreCase(vehicleType)) {
					Drone drone = new Drone(name, vehicleType, settlement);
					unitManager.addUnit(drone);
				}
				else {
					Rover rover = new Rover(name, vehicleType, settlement);
					unitManager.addUnit(rover);
				}
			}
		}
	}
	

	/**
	 * Creates the initial equipment at a settlement.
	 *
	 * @throws Exception if error constructing equipment.
	 */
	private void createEquipment(SettlementTemplate template, Settlement settlement) {
		Map<String, Integer> equipmentMap = template.getEquipment();
		for (String type : equipmentMap.keySet()) {
			int number = equipmentMap.get(type);
			for (int x = 0; x < number; x++) {
				Equipment equipment = EquipmentFactory.createEquipment(type, settlement,
						false);
				settlement.addOwnedEquipment(equipment);
				unitManager.addUnit(equipment);
			}
		}
	}

	/**
	 * Creates initial Robots based on available capacity at settlements.
	 * 
	 * @throws Exception if Robots can not be constructed.
	 */
	private void createRobots(Settlement settlement) {
		// Randomly create all remaining robots to fill the settlements to capacity.
		int initial = settlement.getProjectedNumOfRobots();
		// Note : need to call updateAllAssociatedRobots() first to compute numBots in Settlement
		while (settlement.getIndoorRobotsCount() < initial) {
			// Get a robotType randomly
			RobotType robotType = Robot.selectNewRobotType(settlement);
			// Adopt Static Factory Method and Factory Builder Pattern
			String newName = Robot.generateName(robotType);
			Robot robot = Robot.create(newName, settlement, robotType)
					.setCountry(EARTH)
					.setSkill(null, robotType)
					.setAttribute(null)
					.build();
			robot.initialize();
			// Set name at its parent class "Unit"
			robot.setName(newName);
			
			String jobName = RobotJob.getName(robotType);
			if (jobName != null) {
				RobotJob robotJob = JobUtil.getRobotJob(robotType.getName());
				if (robotJob != null) {
					robot.getBotMind().setRobotJob(robotJob, true);
				}
			}
			
			unitManager.addUnit(robot);
		}
	}

	/**
	 * Creates the initial resources at a settlement. Note: This is in addition to
	 * any initial resources set in buildings.
	 *
	 * @throws Exception if error storing resources.
	 */
	private void createResources(SettlementTemplate template, Settlement settlement) {
		Inventory inv = settlement.getInventory();

		Map<AmountResource, Double> resourceMap = template.getResources();
		for (Entry<AmountResource, Double> value : resourceMap.entrySet()) {
			AmountResource resource = value.getKey();
			double amount = value.getValue();
			double capacity = inv.getAmountResourceRemainingCapacity(resource, true, false);
			if (amount > capacity)
				amount = capacity;
			inv.storeAmountResource(resource, amount, true);
		}
	}

	/**
	 * Create initial parts for a settlement.
	 *
	 * @throws Exception if error creating parts.
	 */
	private void createParts(SettlementTemplate template, Settlement settlement) {
		Inventory inv = settlement.getInventory();

		Map<Part, Integer> partMap = template.getParts();
		for (Entry<Part, Integer> item : partMap.entrySet()) {
			Part part = item.getKey();
			Integer number = item.getValue();
			inv.storeItemResources(part.getID(), number);
		}
	}

	/**
	 * Creates initial people based on available capacity at settlements.
	 * 
	 * @throws Exception if people can not be constructed.
	 */
	private void createPeople(Settlement settlement) {

		int initPop = settlement.getInitialPopulation();
		ReportingAuthority sponsor = settlement.getSponsor();

		// Fill up the settlement by creating more people
		while (settlement.getIndoorPeopleCount() < initPop) {
			
			GenderType gender = GenderType.FEMALE;
			if (RandomUtil.getRandomDouble(1.0D) <= personConfig.getGenderRatio()) {
				gender = GenderType.MALE;
			}
			Person person = null;
			
			// This is random and may change on each call
			String country = ReportingAuthorityFactory.getDefaultCountry(sponsor);

			// Make sure settlement name isn't already being used.
			String fullname = Person.generateName(country, gender);

			// Use Builder Pattern for creating an instance of Person
			person = Person.create(fullname, settlement)
					.setGender(gender)
					.setCountry(country)
					.setSponsor(sponsor)
					.setSkill(null)
					.setPersonality(null, null)
					.setAttribute(null)
					.build();
			
			person.initialize();
			unitManager.addUnit(person);

			relationshipManager.addInitialSettler(person, settlement);

			// Set up preference
			person.getPreference().initializePreference();

			// Assign a job 
			person.getMind().getInitialJob(JobUtil.MISSION_CONTROL);
		}

		// Set up work shift
		unitManager.setupShift(settlement, initPop);
		
		// Establish a system of governance at a settlement.
		settlement.getChainOfCommand().establishSettlementGovernance();
	}

	/**
	 * Creates all pre-configured people as listed in people.xml.
	 */
	private void createPreconfiguredPeople(Settlement settlement, String crewName) {

		Crew crew = crewConfig.getCrew(crewName);
		if (crew == null) {
			throw new IllegalArgumentException("No crew defined called " + crewName);
		}
		
		Map<Person, Map<String, Integer>> addedCrew = new HashMap<>();
		
		// Create all configured people.
		for (Member m : crew.getTeam()) {
			if (settlement.getInitialPopulation() > settlement.getNumCitizens()) {
	
				// Get person's settlement or same sponsor
				ReportingAuthority sponsor = settlement.getSponsor();
				if (m.getSponsorCode() != null) {
					 sponsor = ReportingAuthorityFactory.getAuthority(
											m.getSponsorCode());
				}
	
				String name = m.getName();
				logger.log(Level.INFO, name + " from crew '" + crew.getName() + "' assigned to Settlement " + settlement.getName());
					
				// Get person's gender or randomly determine it if not configured.
				GenderType gender = m.getGender();
				if (gender == null) {
					gender = GenderType.FEMALE;
					if (RandomUtil.getRandomDouble(1.0D) <= personConfig.getGenderRatio()) {
						gender = GenderType.MALE;
					}
				}
		
				// Get person's age
				int age = 0;
				String ageStr = m.getAge();
				if (ageStr != null)
					age = Integer.parseInt(ageStr);	
				else
					age = RandomUtil.getRandomInt(21, 65);
	
				// Retrieve country & sponsor designation from people.xml (may be edited in
				// CrewEditorFX)
				String country = m.getCountry();
	
				// Loads the person's preconfigured skills (if any).
				Map<String, Integer> skillMap = m.getSkillMap();
				
				// Set the person's configured Big Five Personality traits (if any).
				Map<String, Integer> bigFiveMap = new HashMap<>(); //TOOO
		
				// Override person's personality type based on people.xml, if any.
				String mbti = m.getMBTI();
				
				// Set person's configured natural attributes (if any).
				Map<String, Integer> attributeMap = new HashMap<>();
				
				// Create person and add to the unit manager.
				// Use Builder Pattern for creating an instance of Person
				Person person = Person.create(name, settlement)
						.setGender(gender)
						.setAge(age)
						.setCountry(country)
						.setSponsor(sponsor)
						.setSkill(skillMap)
						.setPersonality(bigFiveMap, mbti)
						.setAttribute(attributeMap)
						.build();
				
				person.initialize();
				unitManager.addUnit(person);
		
				// Set the person as a preconfigured crew member
				person.setPreConfigured(true);
				Map<String, Integer> relMap = m.getRelationshipMap();
				if (relMap != null) {
					addedCrew.put(person, relMap);
				}
				relationshipManager.addInitialSettler(person, settlement);
		
				// Set person's job (if any).
				String jobName = m.getJob();
				if (jobName != null) {
					JobType job = JobType.getJobTypeByName(jobName);
					if (job != null) {
						// Designate a specific job to a person
						person.getMind().assignJob(job, true, JobUtil.MISSION_CONTROL, JobAssignmentType.APPROVED,
								JobUtil.MISSION_CONTROL);
					}
				}
	
				// Add Favorite class
				String mainDish = m.getMainDish();
				String sideDish = m.getSideDish();
				String dessert = m.getDessert();
				String activity = m.getActivity();
		
				// Add Favorite class
				Favorite f = person.getFavorite();
				
				if (mainDish != null) {
					f.setFavoriteMainDish(mainDish);
				}
				
				if (sideDish != null) {
					f.setFavoriteSideDish(sideDish);
				}
				
				if (dessert != null) {
					f.setFavoriteDessert(dessert);
				}	
	
				if (activity != null) {
					f.setFavoriteActivity(activity);
				}	
	
				// Initialize Preference
				person.getPreference().initializePreference();
			}
		}
		
		createConfiguredRelationships(addedCrew);
	}
	

	/**
	 * Creates all configured pre-configured crew relationships
	 * @param addedCrew 
	 */
	private void createConfiguredRelationships(Map<Person, Map<String, Integer>> addedCrew) {
	
		// Create all configured people relationships.
		for(Entry<Person, Map<String, Integer>> p : addedCrew.entrySet()) {
			Person person = p.getKey();
				
			// Set person's configured relationships (if any).
			Map<String, Integer> relationshipMap = p.getValue();
			for (Entry<String, Integer> friend : relationshipMap.entrySet()) {
				String friendName = friend.getKey();

				// Get the other people in the same settlement in the relationship.
				for (Person potentialFriend : addedCrew.keySet()) {
					if (potentialFriend.getName().equals(friendName)) {
						int opinion = friend.getValue();

						// Set the relationship opinion.
						Relationship relationship = relationshipManager.getRelationship(person, potentialFriend);
						if (relationship != null) {
							relationship.setPersonOpinion(person, opinion);
						} else {
							relationshipManager.addRelationship(person, potentialFriend,
									Relationship.EXISTING_RELATIONSHIP);
							relationship = relationshipManager.getRelationship(person, potentialFriend);
							relationship.setPersonOpinion(person, opinion);
						}
					}
				}
			}
		}
	}

	/**
	 * Creates all configured Robots.
	 *
	 * @throws Exception if error parsing XML.
	 */
	private void createPreconfiguredRobots(Settlement settlement) {
		int size = robotConfig.getNumberOfConfiguredRobots();

		for (int x = 0; x < size; x++) {
			String preConfigSettlementName = robotConfig.getConfiguredRobotSettlement(x);
			if (settlement.getName().equals(preConfigSettlementName)
					&& (settlement.getNumBots() <= settlement.getProjectedNumOfRobots())) {
				// Get robot's name (required)
				String name = robotConfig.getConfiguredRobotName(x);

				// Get robotType
				RobotType robotType = robotConfig.getConfiguredRobotType(x);

				// Set robot's job (if any).
				String jobName = robotConfig.getConfiguredRobotJob(x);
				if (jobName != null) {
					// Create robot and add to the unit manager.
		
					// Set robot's configured skills (if any).
					Map<String, Integer> skillMap = robotConfig.getSkillMap(x);
					
					// Set robot's configured natural attributes (if any).
					Map<String, Integer> attributeMap = robotConfig.getRoboticAttributeMap(x);
					
					// Adopt Static Factory Method and Factory Builder Pattern
					Robot robot = Robot.create(name, settlement, robotType)
							.setCountry(EARTH)
							.setSkill(skillMap, robotType)
							.setAttribute(attributeMap)
							.build();
					robot.initialize();

					unitManager.addUnit(robot);
				}
			}
		}
	}
	
	/**
	 * Enable the use of a predefined crew
	 */
<<<<<<< HEAD
	public void setCrew(CrewConfig crewConfig) {
		this.crewConfig = crewConfig;
	}
=======
	public void setCrew(CrewConfig selectedCrew) {
		crewConfig = selectedCrew;
		logger.config("Selected " + selectedCrew.getName().toLowerCase() + " crew.");
		int crewSize = crewConfig.getNumberOfConfiguredPeople();
		unassignedCrew = new HashSet<>();
		for(int i = 0; i < crewSize; i++) {
			unassignedCrew.add(i);
		}		
	}	
>>>>>>> 3da73805
}<|MERGE_RESOLUTION|>--- conflicted
+++ resolved
@@ -584,21 +584,9 @@
 	}
 	
 	/**
-	 * Enable the use of a predefined crew
-	 */
-<<<<<<< HEAD
+	 * Enable the use of a predefined crews
+	 */
 	public void setCrew(CrewConfig crewConfig) {
 		this.crewConfig = crewConfig;
 	}
-=======
-	public void setCrew(CrewConfig selectedCrew) {
-		crewConfig = selectedCrew;
-		logger.config("Selected " + selectedCrew.getName().toLowerCase() + " crew.");
-		int crewSize = crewConfig.getNumberOfConfiguredPeople();
-		unassignedCrew = new HashSet<>();
-		for(int i = 0; i < crewSize; i++) {
-			unassignedCrew.add(i);
-		}		
-	}	
->>>>>>> 3da73805
 }