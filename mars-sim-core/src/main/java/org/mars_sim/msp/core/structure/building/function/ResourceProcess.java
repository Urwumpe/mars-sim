--- conflicted
+++ resolved
@@ -1,401 +1,387 @@
-/*
- * Mars Simulation Project
- * ResourceProcess.java
- * @date 2021-10-20
- * @author Scott Davis
- */
-
-package org.mars_sim.msp.core.structure.building.function;
-
-import java.io.Serializable;
-import java.util.Map;
-import java.util.Map.Entry;
-import java.util.Set;
-import java.util.logging.Logger;
-
-import org.mars_sim.msp.core.structure.Settlement;
-import org.mars_sim.msp.core.structure.building.ResourceProcessSpec;
-import org.mars_sim.msp.core.time.ClockPulse;
-import org.mars_sim.msp.core.time.MarsClock;
-import org.mars_sim.msp.core.tool.RandomUtil;
-
-/**
- * The ResourceProcess class represents a process of converting one set of
- * resources to another. This represent the actual process instant attached to a Building.
- */
-public class ResourceProcess implements Serializable {
-
-	/** default serial id. */
-	private static final long serialVersionUID = 1L;
-
-	/** default logger. */
-	private static final Logger logger = Logger.getLogger(ResourceProcess.class.getName());
-
-	private static final double SMALL_AMOUNT = 0.000001;
-
-
-	private boolean runningProcess;
-
-//	/** The interval of time [in millisols] between each crop update call. */
-//	private double processInterval = 1.0;
-	/** The time accumulated [in millisols] for each crop update call. */
-	private double accumulatedTime = RandomUtil.getRandomDouble(0, 1.0);
-
-	private double currentProductionLevel;
-	private double toggleRunningWorkTime;
-
-	private String name;
-
-	private int[] timeLimit = new int[] {1, 0};
-
-	private ResourceProcessSpec definition;
-
-	private static MarsClock marsClock;
-
-	/**
-	 * Constructor.
-	 *
-	 * @param name          the name of the process.
-	 * @param powerRequired the amount of power required to run the process (kW).
-	 * @param defaultOn     true of process is on by default, false if off by
-	 *                      default.
-	 */
-	public ResourceProcess(ResourceProcessSpec definition) {
-		this.name = definition.getName();
-		runningProcess = definition.getDefaultOn();
-		currentProductionLevel = 1D;
-		this.definition = definition;
-
-		// Assume it is the start of time
-		resetToggleTime(1, 0);
-	}
-
-	/**
-	 * Gets the process name.
-	 *
-	 * @return process name as string.
-	 */
-	public String getProcessName() {
-		return name;
-	}
-
-	/**
-	 * Gets the current production level of the process.
-	 *
-	 * @return proportion of full production (0D - 1D)
-	 */
-	public double getCurrentProductionLevel() {
-		return currentProductionLevel;
-	}
-
-	/**
-	 * Checks if the process is running or not.
-	 *
-	 * @return true if process is running.
-	 */
-	public boolean isProcessRunning() {
-		return runningProcess;
-	}
-
-	/**
-	 * Sets if the process is running or not.
-	 *
-	 * @param runningProcess true if process is running.
-	 */
-	public void setProcessRunning(boolean runningProcess) {
-		this.runningProcess = runningProcess;
-	}
-
-	/**
-	 * Adds work time to toggling the process on or off.
-	 *
-	 * @param time the amount (millisols) of time to add.
-	 */
-	public void addToggleWorkTime(double time) {
-		toggleRunningWorkTime += time;
-		if (toggleRunningWorkTime >= definition.getToggleDuration()) {
-			toggleRunningWorkTime = 0D;
-			runningProcess = !runningProcess;
-			if (runningProcess) {
-				logger.finest("Done turning on " + name);
-			} else {
-				logger.finest("Done turning off " + name);
-			}
-
-			// Reset for next toggle
-			resetToggleTime(marsClock.getMissionSol(), marsClock.getMillisolInt());
-		}
-	}
-
-	/**
-	 * Gets the set of input resources.
-	 *
-	 * @return set of resources.
-	 */
-	public Set<Integer> getInputResources() {
-		return definition.getInputResources();
-	}
-
-	/**
-	 * Gets the max input resource rate for a given resource.
-	 *
-	 * @return rate in kg/millisol.
-	 */
-	public double getMaxInputResourceRate(Integer resource) {
-		return definition.getMaxInputResourceRate(resource);
-	}
-
-	/**
-	 * Checks if resource is an ambient input.
-	 *
-	 * @param resource the resource to check.
-	 * @return true if ambient resource.
-	 */
-	public boolean isAmbientInputResource(Integer resource) {
-		return definition.isAmbientInputResource(resource);
-	}
-
-	/**
-	 * Gets the set of output resources.
-	 *
-	 * @return set of resources.
-	 */
-	public Set<Integer> getOutputResources() {
-		return definition.getOutputResources();
-	}
-
-	/**
-	 * Gets the max output resource rate for a given resource.
-	 *
-	 * @return rate in kg/millisol.
-	 */
-	public double getMaxOutputResourceRate(Integer resource) {
-		return definition.getMaxOutputResourceRate(resource);
-	}
-
-	/**
-	 * Checks if resource is a waste output.
-	 *
-	 * @param resource the resource to check.
-	 * @return true if waste output.
-	 */
-	public boolean isWasteOutputResource(Integer resource) {
-		return definition.isWasteOutputResource(resource);
-	}
-
-	/**
-	 * Processes resources for a given amount of time.
-	 *
-	 * @param pulse
-	 * @param productionLevel proportion of max process rate (0.0D - 1.0D)
-	 * @param inventory       the inventory pool to use for processes.
-	 * @throws Exception if error processing resources.
-	 */
-	public void processResources(ClockPulse pulse, double productionLevel, Settlement settlement) {
-		double time = pulse.getElapsed();
-		double level = productionLevel;
-
-		if ((level < 0D) || (level > 1D) || (time < 0D))
-			throw new IllegalArgumentException();
-
-		if (runningProcess) {
-
-			accumulatedTime += time;
-
-			double processInterval = pulse.getMasterClock().getScaleFactor();
-
-			if (accumulatedTime >= processInterval) {
-				logger.info("pulse width: " + time + "  accumulatedTime: " + accumulatedTime + "  processInterval: " + processInterval);
-
-				accumulatedTime = accumulatedTime - processInterval;
-
-				// Get resource bottleneck
-				double bottleneck = getInputBottleneck(time, settlement);
-				if (level > bottleneck)
-					level = bottleneck;
-
-				// logger.info(name + " production level: " + productionLevel);
-
-				// Input resources from inventory.
-				Map<Integer, Double> maxInputResourceRates = definition.getMaxInputResourceRates();
-				for (Entry<Integer, Double> input : maxInputResourceRates.entrySet()) {
-					Integer resource = input.getKey();
-					double maxRate = input.getValue();
-					double resourceRate = maxRate * level;
-					double resourceAmount = resourceRate * time;
-					double remainingAmount = settlement.getAmountResourceStored(resource);
-					if (remainingAmount > SMALL_AMOUNT && resourceAmount > remainingAmount) {
-						resourceAmount = remainingAmount;
-						double missing = settlement.retrieveAmountResource(resource, resourceAmount);
-						if (missing > 0) {
-							// Refund the amount
-							settlement.storeAmountResource(resource, missing);
-							setProcessRunning(false);
-							break;
-							// Note: create flag to indicate if which the input resource is missing
-						}
-					}
-					else {
-						setProcessRunning(false);
-						break;
-					}
-				}
-
-				// Output resources to inventory.
-				Map<Integer, Double> maxOutputResourceRates = definition.getMaxOutputResourceRates();
-				for (Entry<Integer, Double> output : maxOutputResourceRates.entrySet()) {
-					Integer resource = output.getKey();
-					double maxRate = output.getValue();
-					double resourceRate = maxRate * level;
-					double resourceAmount = resourceRate * time;
-					double remainingCapacity = settlement.getAmountResourceRemainingCapacity(resource);
-					if (resourceAmount > SMALL_AMOUNT && resourceAmount > remainingCapacity) {
-						resourceAmount = remainingCapacity;
-						double excess = settlement.storeAmountResource(resource, resourceAmount);
-						if (excess > 0) {
-							// Refund the amount
-							settlement.retrieveAmountResource(resource, excess);
-							setProcessRunning(false);
-							break;
-							// Note: create flag to indicate if which the output resource capacity is missing
-							// and increase container's vp in order to trigger manufacturing processes
-							// to make more containers if possible
-						}
-					}
-					else {
-						setProcessRunning(false);
-						break;
-					}
-				}
-			} else
-				level = 0D;
-
-			// Set the current production level.
-			currentProductionLevel = level;
-		}
-	}
-
-	/**
-	 * Finds the bottleneck of input resources from inventory pool.
-	 *
-	 * @param time      (millisols)
-	 * @param inventory the inventory pool the process uses.
-	 * @return bottleneck (0.0D - 1.0D)
-	 * @throws Exception if error getting input bottleneck.
-	 */
-	private double getInputBottleneck(double time, Settlement settlement) {
-
-		// Check for illegal argument.
-		if (time < 0D)
-			throw new IllegalArgumentException("time must be > 0D");
-
-		double bottleneck = 1D;
-		Map<Integer,Double> maxInputResourceRates = definition.getMaxInputResourceRates();
-		for (Entry<Integer, Double> input : maxInputResourceRates.entrySet()) {
-			Integer resource = input.getKey();
-			double maxRate = input.getValue();
-			double desiredResourceAmount = maxRate * time;
-			double inventoryResourceAmount = settlement.getAmountResourceStored(resource);
-			double proportionAvailable = 1D;
-			if (desiredResourceAmount > 0D)
-				proportionAvailable = inventoryResourceAmount / desiredResourceAmount;
-			if (bottleneck > proportionAvailable)
-				bottleneck = proportionAvailable;
-		}
-
-		return bottleneck;
-	}
-
-	/**
-	 * Gets the string value for this object.
-	 *
-	 * @return string
-	 */
-	public String toString() {
-		return name;
-	}
-
-	/**
-	 * Gets the amount of power required to run the process.
-	 *
-	 * @return power (kW).
-	 */
-	public double getPowerRequired() {
-		return definition.getPowerRequired();
-	}
-
-	/**
-	 * Checks if it has exceeded the time limit
-	 *
-	 * @return
-	 */
-	public boolean isToggleAvailable() {
-		int sol = marsClock.getMissionSol();
-		int millisol = marsClock.getMillisolInt();
-		if (sol == timeLimit[0]) {
-            return millisol > timeLimit[1];
-		}
-		else {
-            return millisol > timeLimit[1] + 1000;
-		}
-	}
-
-
-	/**
-	 * Get the time permissions for the next toggle.
-	 * @return
-	 */
-	public int[] getTimeLimit() {
-		return timeLimit;
-	}
-
-	/**
-	 * Reloads instances after loading from a saved sim
-	 *
-	 * @param clock
-	 */
-	public static void initializeInstances(MarsClock clock) {
-		marsClock = clock;
-	}
-
-	/**
-	 * Reset the toggle time from teh current baseline time
-	 * @param sol Baseline mission sol
-	 * @param millisols
-	 */
-	private void resetToggleTime(int sol, int millisols) {
-		// Compute the time limit
-		millisols += definition.getTogglePeriodicity();
-		if (millisols >= 1000) {
-			millisols = millisols - 1000;
-			sol = sol + 1;
-		}
-
-		// Tag this particular process for toggling
-		timeLimit[0] = sol;
-		timeLimit[1] = millisols;
-	}
-
-<<<<<<< HEAD
-	/**
-	 * Times of the toggle operation. First item is the toggle work executed, 2nd is the target.
-	 * @return
-	 */
-	public double[] getToggleSwitchDuration() {
-		return new double[] {toggleRunningWorkTime, definition.getToggleDuration()};
-	}
-=======
-
-	/**
-	 * Sets the process interval
-	 *
-	 * @param value
-	 */
-//	public void setInterval(double value) {
-//		double v = value/5.0;
-//		// Randomize the process interval so that each process may
-//		// run at a different time
-//		processInterval = value + RandomUtil.getRandomDouble(0, v);
-//	}
->>>>>>> a212d8e7
-}
+/*
+ * Mars Simulation Project
+ * ResourceProcess.java
+ * @date 2021-10-20
+ * @author Scott Davis
+ */
+
+package org.mars_sim.msp.core.structure.building.function;
+
+import java.io.Serializable;
+import java.util.Map;
+import java.util.Map.Entry;
+import java.util.Set;
+import java.util.logging.Logger;
+
+import org.mars_sim.msp.core.structure.Settlement;
+import org.mars_sim.msp.core.structure.building.ResourceProcessSpec;
+import org.mars_sim.msp.core.time.ClockPulse;
+import org.mars_sim.msp.core.time.MarsClock;
+import org.mars_sim.msp.core.tool.RandomUtil;
+
+/**
+ * The ResourceProcess class represents a process of converting one set of
+ * resources to another. This represent the actual process instant attached to a Building.
+ */
+public class ResourceProcess implements Serializable {
+
+	/** default serial id. */
+	private static final long serialVersionUID = 1L;
+
+	/** default logger. */
+	private static final Logger logger = Logger.getLogger(ResourceProcess.class.getName());
+
+	private static final double SMALL_AMOUNT = 0.000001;
+
+
+	private boolean runningProcess;
+
+//	/** The interval of time [in millisols] between each crop update call. */
+//	private double processInterval = 1.0;
+	/** The time accumulated [in millisols] for each crop update call. */
+	private double accumulatedTime = RandomUtil.getRandomDouble(0, 1.0);
+
+	private double currentProductionLevel;
+	private double toggleRunningWorkTime;
+
+	private String name;
+
+	private int[] timeLimit = new int[] {1, 0};
+
+	private ResourceProcessSpec definition;
+
+	private static MarsClock marsClock;
+
+	/**
+	 * Constructor.
+	 *
+	 * @param name          the name of the process.
+	 * @param powerRequired the amount of power required to run the process (kW).
+	 * @param defaultOn     true of process is on by default, false if off by
+	 *                      default.
+	 */
+	public ResourceProcess(ResourceProcessSpec definition) {
+		this.name = definition.getName();
+		runningProcess = definition.getDefaultOn();
+		currentProductionLevel = 1D;
+		this.definition = definition;
+
+		// Assume it is the start of time
+		resetToggleTime(1, 0);
+	}
+
+	/**
+	 * Gets the process name.
+	 *
+	 * @return process name as string.
+	 */
+	public String getProcessName() {
+		return name;
+	}
+
+	/**
+	 * Gets the current production level of the process.
+	 *
+	 * @return proportion of full production (0D - 1D)
+	 */
+	public double getCurrentProductionLevel() {
+		return currentProductionLevel;
+	}
+
+	/**
+	 * Checks if the process is running or not.
+	 *
+	 * @return true if process is running.
+	 */
+	public boolean isProcessRunning() {
+		return runningProcess;
+	}
+
+	/**
+	 * Sets if the process is running or not.
+	 *
+	 * @param runningProcess true if process is running.
+	 */
+	public void setProcessRunning(boolean runningProcess) {
+		this.runningProcess = runningProcess;
+	}
+
+	/**
+	 * Adds work time to toggling the process on or off.
+	 *
+	 * @param time the amount (millisols) of time to add.
+	 */
+	public void addToggleWorkTime(double time) {
+		toggleRunningWorkTime += time;
+		if (toggleRunningWorkTime >= definition.getToggleDuration()) {
+			toggleRunningWorkTime = 0D;
+			runningProcess = !runningProcess;
+			if (runningProcess) {
+				logger.finest("Done turning on " + name);
+			} else {
+				logger.finest("Done turning off " + name);
+			}
+
+			// Reset for next toggle
+			resetToggleTime(marsClock.getMissionSol(), marsClock.getMillisolInt());
+		}
+	}
+
+	/**
+	 * Gets the set of input resources.
+	 *
+	 * @return set of resources.
+	 */
+	public Set<Integer> getInputResources() {
+		return definition.getInputResources();
+	}
+
+	/**
+	 * Gets the max input resource rate for a given resource.
+	 *
+	 * @return rate in kg/millisol.
+	 */
+	public double getMaxInputResourceRate(Integer resource) {
+		return definition.getMaxInputResourceRate(resource);
+	}
+
+	/**
+	 * Checks if resource is an ambient input.
+	 *
+	 * @param resource the resource to check.
+	 * @return true if ambient resource.
+	 */
+	public boolean isAmbientInputResource(Integer resource) {
+		return definition.isAmbientInputResource(resource);
+	}
+
+	/**
+	 * Gets the set of output resources.
+	 *
+	 * @return set of resources.
+	 */
+	public Set<Integer> getOutputResources() {
+		return definition.getOutputResources();
+	}
+
+	/**
+	 * Gets the max output resource rate for a given resource.
+	 *
+	 * @return rate in kg/millisol.
+	 */
+	public double getMaxOutputResourceRate(Integer resource) {
+		return definition.getMaxOutputResourceRate(resource);
+	}
+
+	/**
+	 * Checks if resource is a waste output.
+	 *
+	 * @param resource the resource to check.
+	 * @return true if waste output.
+	 */
+	public boolean isWasteOutputResource(Integer resource) {
+		return definition.isWasteOutputResource(resource);
+	}
+
+	/**
+	 * Processes resources for a given amount of time.
+	 *
+	 * @param pulse
+	 * @param productionLevel proportion of max process rate (0.0D - 1.0D)
+	 * @param inventory       the inventory pool to use for processes.
+	 * @throws Exception if error processing resources.
+	 */
+	public void processResources(ClockPulse pulse, double productionLevel, Settlement settlement) {
+		double time = pulse.getElapsed();
+		double level = productionLevel;
+
+		if ((level < 0D) || (level > 1D) || (time < 0D))
+			throw new IllegalArgumentException();
+
+		if (runningProcess) {
+
+			accumulatedTime += time;
+
+			double processInterval = pulse.getMasterClock().getScaleFactor();
+
+			if (accumulatedTime >= processInterval) {
+				logger.info("pulse width: " + time + "  accumulatedTime: " + accumulatedTime + "  processInterval: " + processInterval);
+
+				accumulatedTime = accumulatedTime - processInterval;
+
+				// Get resource bottleneck
+				double bottleneck = getInputBottleneck(time, settlement);
+				if (level > bottleneck)
+					level = bottleneck;
+
+				// logger.info(name + " production level: " + productionLevel);
+
+				// Input resources from inventory.
+				Map<Integer, Double> maxInputResourceRates = definition.getMaxInputResourceRates();
+				for (Entry<Integer, Double> input : maxInputResourceRates.entrySet()) {
+					Integer resource = input.getKey();
+					double maxRate = input.getValue();
+					double resourceRate = maxRate * level;
+					double resourceAmount = resourceRate * time;
+					double remainingAmount = settlement.getAmountResourceStored(resource);
+					if (remainingAmount > SMALL_AMOUNT && resourceAmount > remainingAmount) {
+						resourceAmount = remainingAmount;
+						double missing = settlement.retrieveAmountResource(resource, resourceAmount);
+						if (missing > 0) {
+							// Refund the amount
+							settlement.storeAmountResource(resource, missing);
+							setProcessRunning(false);
+							break;
+							// Note: create flag to indicate if which the input resource is missing
+						}
+					}
+					else {
+						setProcessRunning(false);
+						break;
+					}
+				}
+
+				// Output resources to inventory.
+				Map<Integer, Double> maxOutputResourceRates = definition.getMaxOutputResourceRates();
+				for (Entry<Integer, Double> output : maxOutputResourceRates.entrySet()) {
+					Integer resource = output.getKey();
+					double maxRate = output.getValue();
+					double resourceRate = maxRate * level;
+					double resourceAmount = resourceRate * time;
+					double remainingCapacity = settlement.getAmountResourceRemainingCapacity(resource);
+					if (resourceAmount > SMALL_AMOUNT && resourceAmount > remainingCapacity) {
+						resourceAmount = remainingCapacity;
+						double excess = settlement.storeAmountResource(resource, resourceAmount);
+						if (excess > 0) {
+							// Refund the amount
+							settlement.retrieveAmountResource(resource, excess);
+							setProcessRunning(false);
+							break;
+							// Note: create flag to indicate if which the output resource capacity is missing
+							// and increase container's vp in order to trigger manufacturing processes
+							// to make more containers if possible
+						}
+					}
+					else {
+						setProcessRunning(false);
+						break;
+					}
+				}
+			} else
+				level = 0D;
+
+			// Set the current production level.
+			currentProductionLevel = level;
+		}
+	}
+
+	/**
+	 * Finds the bottleneck of input resources from inventory pool.
+	 *
+	 * @param time      (millisols)
+	 * @param inventory the inventory pool the process uses.
+	 * @return bottleneck (0.0D - 1.0D)
+	 * @throws Exception if error getting input bottleneck.
+	 */
+	private double getInputBottleneck(double time, Settlement settlement) {
+
+		// Check for illegal argument.
+		if (time < 0D)
+			throw new IllegalArgumentException("time must be > 0D");
+
+		double bottleneck = 1D;
+		Map<Integer,Double> maxInputResourceRates = definition.getMaxInputResourceRates();
+		for (Entry<Integer, Double> input : maxInputResourceRates.entrySet()) {
+			Integer resource = input.getKey();
+			double maxRate = input.getValue();
+			double desiredResourceAmount = maxRate * time;
+			double inventoryResourceAmount = settlement.getAmountResourceStored(resource);
+			double proportionAvailable = 1D;
+			if (desiredResourceAmount > 0D)
+				proportionAvailable = inventoryResourceAmount / desiredResourceAmount;
+			if (bottleneck > proportionAvailable)
+				bottleneck = proportionAvailable;
+		}
+
+		return bottleneck;
+	}
+
+	/**
+	 * Gets the string value for this object.
+	 *
+	 * @return string
+	 */
+	public String toString() {
+		return name;
+	}
+
+	/**
+	 * Gets the amount of power required to run the process.
+	 *
+	 * @return power (kW).
+	 */
+	public double getPowerRequired() {
+		return definition.getPowerRequired();
+	}
+
+	/**
+	 * Checks if it has exceeded the time limit
+	 *
+	 * @return
+	 */
+	public boolean isToggleAvailable() {
+		int sol = marsClock.getMissionSol();
+		int millisol = marsClock.getMillisolInt();
+		if (sol == timeLimit[0]) {
+            return millisol > timeLimit[1];
+		}
+		else {
+            return millisol > timeLimit[1] + 1000;
+		}
+	}
+
+
+	/**
+	 * Get the time permissions for the next toggle.
+	 * @return
+	 */
+	public int[] getTimeLimit() {
+		return timeLimit;
+	}
+
+	/**
+	 * Reloads instances after loading from a saved sim
+	 *
+	 * @param clock
+	 */
+	public static void initializeInstances(MarsClock clock) {
+		marsClock = clock;
+	}
+
+	/**
+	 * Reset the toggle time from teh current baseline time
+	 * @param sol Baseline mission sol
+	 * @param millisols
+	 */
+	private void resetToggleTime(int sol, int millisols) {
+		// Compute the time limit
+		millisols += definition.getTogglePeriodicity();
+		if (millisols >= 1000) {
+			millisols = millisols - 1000;
+			sol = sol + 1;
+		}
+
+		// Tag this particular process for toggling
+		timeLimit[0] = sol;
+		timeLimit[1] = millisols;
+	}
+
+	/**
+	 * Times of the toggle operation. First item is the toggle work executed, 2nd is the target.
+	 * @return
+	 */
+	public double[] getToggleSwitchDuration() {
+		return new double[] {toggleRunningWorkTime, definition.getToggleDuration()};
+	}
+
+}