/*
 * Mars Simulation Project
 * Settlement.java
 * @date 2023-06-30
 * @author Scott Davis
 */

package org.mars_sim.msp.core.structure;

import java.util.ArrayList;
import java.util.Collection;
import java.util.Collections;
import java.util.EnumMap;
import java.util.HashMap;
import java.util.HashSet;
import java.util.Iterator;
import java.util.List;
import java.util.Map;
import java.util.Set;
import java.util.logging.Level;
import java.util.stream.Collectors;

import org.mars.sim.mapdata.location.Coordinates;
import org.mars.sim.mapdata.location.LocalPosition;
import org.mars.sim.tools.Msg;
import org.mars.sim.tools.util.RandomUtil;
import org.mars_sim.msp.core.LifeSupportInterface;
import org.mars_sim.msp.core.Simulation;
import org.mars_sim.msp.core.SimulationConfig;
import org.mars_sim.msp.core.Unit;
import org.mars_sim.msp.core.UnitEventType;
import org.mars_sim.msp.core.UnitType;
import org.mars_sim.msp.core.air.AirComposition;
import org.mars_sim.msp.core.data.SolMetricDataLogger;
import org.mars_sim.msp.core.data.UnitSet;
import org.mars_sim.msp.core.environment.DustStorm;
import org.mars_sim.msp.core.environment.ExploredLocation;
import org.mars_sim.msp.core.environment.SurfaceFeatures;
import org.mars_sim.msp.core.environment.TerrainElevation;
import org.mars_sim.msp.core.equipment.AmountResourceBin;
import org.mars_sim.msp.core.equipment.Bin;
import org.mars_sim.msp.core.equipment.BinHolder;
import org.mars_sim.msp.core.equipment.BinType;
import org.mars_sim.msp.core.equipment.Container;
import org.mars_sim.msp.core.equipment.Equipment;
import org.mars_sim.msp.core.equipment.EquipmentInventory;
import org.mars_sim.msp.core.equipment.EquipmentOwner;
import org.mars_sim.msp.core.equipment.EquipmentType;
import org.mars_sim.msp.core.equipment.ItemHolder;
import org.mars_sim.msp.core.equipment.ResourceHolder;
import org.mars_sim.msp.core.events.ScheduledEventManager;
import org.mars_sim.msp.core.goods.CreditManager;
import org.mars_sim.msp.core.goods.GoodsManager;
import org.mars_sim.msp.core.goods.GoodsUtil;
import org.mars_sim.msp.core.location.LocationStateType;
import org.mars_sim.msp.core.logging.SimLogger;
import org.mars_sim.msp.core.person.Commander;
import org.mars_sim.msp.core.person.Person;
import org.mars_sim.msp.core.person.PersonConfig;
import org.mars_sim.msp.core.person.PhysicalCondition;
import org.mars_sim.msp.core.person.ai.SkillType;
import org.mars_sim.msp.core.person.ai.job.util.AssignmentType;
import org.mars_sim.msp.core.person.ai.job.util.JobType;
import org.mars_sim.msp.core.person.ai.job.util.JobUtil;
import org.mars_sim.msp.core.person.ai.mission.Exploration;
import org.mars_sim.msp.core.person.ai.mission.MissionType;
import org.mars_sim.msp.core.person.ai.role.RoleType;
import org.mars_sim.msp.core.person.ai.task.DigLocalRegolith;
import org.mars_sim.msp.core.person.ai.task.Walk;
import org.mars_sim.msp.core.person.ai.task.util.Appointment;
import org.mars_sim.msp.core.person.ai.task.util.SettlementTaskManager;
import org.mars_sim.msp.core.person.ai.task.util.Worker;
import org.mars_sim.msp.core.person.health.RadiationExposure;
import org.mars_sim.msp.core.project.Stage;
import org.mars_sim.msp.core.reportingAuthority.PreferenceKey;
import org.mars_sim.msp.core.reportingAuthority.ReportingAuthority;
import org.mars_sim.msp.core.reportingAuthority.PreferenceCategory;
import org.mars_sim.msp.core.resource.ResourceUtil;
import org.mars_sim.msp.core.robot.Robot;
import org.mars_sim.msp.core.robot.RobotType;
import org.mars_sim.msp.core.science.ScienceType;
import org.mars_sim.msp.core.structure.Airlock.AirlockMode;
import org.mars_sim.msp.core.structure.building.Building;
import org.mars_sim.msp.core.structure.building.BuildingManager;
import org.mars_sim.msp.core.structure.building.connection.BuildingConnectorManager;
import org.mars_sim.msp.core.structure.building.function.EVA;
import org.mars_sim.msp.core.structure.building.function.FunctionType;
import org.mars_sim.msp.core.structure.building.function.LivingAccommodations;
import org.mars_sim.msp.core.structure.construction.ConstructionManager;
import org.mars_sim.msp.core.time.ClockPulse;
import org.mars_sim.msp.core.time.MarsTime;
import org.mars_sim.msp.core.time.Temporal;
import org.mars_sim.msp.core.vehicle.Drone;
import org.mars_sim.msp.core.vehicle.Rover;
import org.mars_sim.msp.core.vehicle.Vehicle;
import org.mars_sim.msp.core.vehicle.VehicleType;

/**
 * The Settlement class represents a settlement unit on virtual Mars. It
 * contains information related to the state of the settlement.
 */
public class Settlement extends Structure implements Temporal,
	LifeSupportInterface, Objective, EquipmentOwner, ItemHolder, BinHolder {

	/** default serial id. */
	private static final long serialVersionUID = 1L;
	/** default logger. */
	private static final SimLogger logger = SimLogger.getLogger(Settlement.class.getName());

	// Static members

	private static final String DETECTOR_GRID = "The detector grid forecast a ";
	private static final String TRADING_OUTPOST = "Trading Outpost";
	private static final String MINING_OUTPOST = "Mining Outpost";
	private static final String ASTRONOMY_OBSERVATORY = "Astronomy Observatory";

	/**
	 * Shared preference key for Mission limits
	 */
	public static final PreferenceKey MISSION_LIMIT = new PreferenceKey(PreferenceCategory.CONFIGURATION,
																	"Active Missions");
	private static final int WAIT_FOR_SUNLIGHT_DELAY = 40;
	private static final int AIRLOCK_OPERATION_OFFSET = 40;
	private static final int DURATION = 150;
	private static final int UPDATE_GOODS_PERIOD = (1000/20); // Update 20 times per day
	public static final int CHECK_MISSION = 20; // once every 10 millisols
	public static final int MAX_NUM_SOLS = 3;
	public static final int MAX_SOLS_DAILY_OUTPUT = 14;
	public static final int SUPPLY_DEMAND_REFRESH = 7;
	private static final int RESOURCE_UPDATE_FREQ = 30;
	private static final int CHECK_WATER_RATION = 66;
	private static final int RESOURCE_SAMPLING_FREQ = 50; // in msols
	public static final int NUM_CRITICAL_RESOURCES = 10;
	private static final int RESOURCE_STAT_SOLS = 12;
	private static final int SOL_SLEEP_PATTERN_REFRESH = 3;
	
    private static final int PERSON_PER_MISSION = 5;

	private static final int MAX_PROB = 3000;
	public static final int REGOLITH_MAX = 4000;
	public static final int MIN_REGOLITH_RESERVE = 400; // per person
	public static final int MIN_SAND_RESERVE = 400; // per person
	
	public static final int ICE_MAX = 4000;
	public static final int WATER_MAX = 4000;
	public static final int OXYGEN_MAX = 4000;
	
	public static final int MIN_OXYGEN_RESERVE = 200; // per person
	public static final int MIN_WATER_RESERVE = 400; // per person
	public static final int MIN_ICE_RESERVE = 400; // per person

	private static final int OXYGEN_ID = ResourceUtil.oxygenID;
	private static final int HYDROGEN_ID = ResourceUtil.hydrogenID;
	private static final int METHANE_ID = ResourceUtil.methaneID;
	private static final int METHANOL_ID = ResourceUtil.methanolID;
	private static final int CO2_ID = ResourceUtil.co2ID;
	
	private static final int WATER_ID = ResourceUtil.waterID;
	private static final int ICE_ID = ResourceUtil.iceID;
	private static final int BRINE_WATER_ID = ResourceUtil.brineWaterID;

	private static final int REGOLITH_ID = ResourceUtil.regolithID;
	private static final int SAND_ID = ResourceUtil.sandID;
	private static final int CONCRETE_ID = ResourceUtil.concreteID;
	private static final int CEMENT_ID = ResourceUtil.cementID;
	

	private static final int GREY_WATER_ID = ResourceUtil.greyWaterID;
	private static final int BLACK_WATER_ID = ResourceUtil.blackWaterID;
	private static final int ROCK_SAMPLES_ID = ResourceUtil.rockSamplesID;

	/** The settlement sampling resources. */
	public static final int[] samplingResources;
	
	/** The definition of static arrays */
	static {
		samplingResources = new int[] {
				OXYGEN_ID,
				HYDROGEN_ID,
				CO2_ID,
				METHANE_ID,
				METHANOL_ID,
				BRINE_WATER_ID,
				WATER_ID,
				
				ICE_ID,
				BRINE_WATER_ID,
				GREY_WATER_ID,
				BLACK_WATER_ID,
				ROCK_SAMPLES_ID,

				REGOLITH_ID };
	}
	
	/** Threshold to adjust filtering rate. */
	private static final double GREY_WATER_THRESHOLD = 0.00001;
	/** Safe low temperature range. */
	public static final double SAFE_TEMPERATURE_RANGE = 18;
	/** Initial mission passing score. */
	private static final double INITIAL_MISSION_PASSING_SCORE = 500D;
	/** The Maximum mission score that can be recorded. */
	private static final double MAX_MISSION_SCORE = 1000D;

	/** Normal air pressure [in kPa]. */
	private static final double NORMAL_AIR_PRESSURE = 34D;

	/** The settlement water consumption */
	public static double water_consumption_rate;
	/** The settlement minimum air pressure requirement. */
	public static double minimum_air_pressure;
	/** The settlement life support requirements. */
	public static double[][] life_support_value = new double[2][7];
	
	/** The flag for checking if the simulation has just started. */
	private boolean justLoaded = true;
	/** The flag signifying this settlement as the destination of the user-defined commander. */
	private boolean hasDesignatedCommander = false;
	/** The Flag showing if the settlement has been exposed to the last radiation event. */
	private RadiationStatus exposed = RadiationStatus.calculateCurrent(0D);
	
	/** The water ration level of the settlement. The higher the more urgent. */
	private int waterRationLevel = 1;
	/** The number of people at the start of the settlement. */
	private int initialPopulation;
	/** The number of robots at the start of the settlement. */
	private int initialNumOfRobots;
	/** The template ID of the settlement. */
	private int templateID;
	/** The cache for the mission sol. */
	private int solCache = 0;
	/** Numbers of citizens of this settlement. */
	private int numCitizens;
	/** Numbers of bots owned by this settlement. */
	private int numOwnedBots;
	/** Numbers of vehicles owned by this settlement. */
	private int numOwnedVehicles;


	/** The average regolith collection rate nearby. */
	private double regolithCollectionRate = RandomUtil.getRandomDouble(4, 8);
	/** The average ice collection rate of the water ice nearby. */
	private double iceCollectionRate = RandomUtil.getRandomDouble(0.2, 1);
	/** The composite value of the minerals nearby. */
	public int mineralValue = -1;
	/** The rate [kg per millisol] of filtering grey water for irrigating the crop. */
	public double greyWaterFilteringRate = 1;
	/** The currently minimum passing score for mission approval. */
	private double minimumPassingScore = INITIAL_MISSION_PASSING_SCORE;
	/** The settlement's current indoor temperature. */
	private double currentTemperature = 22.5;
	/** The settlement's current indoor pressure [in kPa], not Pascal. */
	private double currentPressure = NORMAL_AIR_PRESSURE;
	/** The settlement's current meal replenishment rate. */
	public double mealsReplenishmentRate = 0.3;
	/** The settlement's current dessert replenishment rate. */
	public double dessertsReplenishmentRate = 0.4;
	/** The settlement's current probability value for ice. */
	private double iceProbabilityValue = 400D;
	/** The settlement's current probability value for regolith. */
	private double regolithProbabilityValue = 400D;
	/** The settlement's outside temperature. */
	private double outside_temperature;
	/** Total Crop area */
	private double cropArea = -1;

	/** The settlement terrain profile. */
	public double[] terrainProfile = new double[2];

	/** The settlement template name. */
	private String template;

	/** The settlement's ReportingAuthority instance. */
	private ReportingAuthority sponsor;
	/** The settlement's building manager. */
	protected BuildingManager buildingManager;
	/** The settlement's building connector manager. */
	protected BuildingConnectorManager buildingConnectorManager;
	/** The settlement's goods manager. */
	protected GoodsManager goodsManager;
	/** The settlement's construction manager. */
	protected ConstructionManager constructionManager;
	/** The settlement's building power grid. */
	protected PowerGrid powerGrid;
	/** The settlement's heating system. */
	protected ThermalSystem thermalSystem;
	/** The settlement's chain of command. */
	private ChainOfCommand chainOfCommand;
	/** The settlement's location. */
	private Coordinates location;
	/** The settlement's last dust storm. */
	private DustStorm storm;
	/** The settlement's EquipmentInventory instance. */
	private EquipmentInventory eqmInventory;
	/** The settlement's CreditManager instance manages trade credit between settlements. */
	private CreditManager creditManager;
	/** Mananges the shifts */
	private ShiftManager shiftManager;
	private SettlementTaskManager taskManager;
	private ScheduledEventManager futureEvents;
	
	/** The settlement objective type instance. */
	private ObjectiveType objectiveType;

	/** The settlement's water consumption in kitchen when preparing/cleaning meal and dessert. */
	private SolMetricDataLogger<WaterUseType> waterConsumption;
	/** The settlement's daily output (resources produced). */
	private SolMetricDataLogger<Integer> dailyResourceOutput;
	/** The settlement's daily labor hours output. */
	private SolMetricDataLogger<Integer> dailyLaborTime;

	/** The object that keeps track of wheelbarrows. */
//	private StorableItem wheelbarrows;
	
	/** The settlement's achievement in scientific fields. */
	private EnumMap<ScienceType, Double> scientificAchievement;
	/** The map of settlements allowed to trade. */
	private Map<Integer, Boolean> allowTradeMissionSettlements;
	/** The total amount resource collected/studied. */
	private Map<Integer, Double> resourcesCollected = new HashMap<>();
	/** The settlement's resource statistics. */
	private Map<Integer, Map<Integer, Map<Integer, Double>>> resourceStat = new HashMap<>();
	
	/** The last 20 mission scores */
	private List<Double> missionScores;

	/** The set of available pressurized/pressurizing airlocks. */
	private Set<Integer> availablePAirlocks = new HashSet<>();
	/** The set of available depressurized/depressurizing airlocks. */
	private Set<Integer> availableDAirlocks = new HashSet<>();
	/** The settlement's list of citizens. */
	private Set<Person> citizens;
	/** The settlement's list of owned robots. */
	private Set<Robot> ownedRobots;
	/** The settlement's list of owned vehicles. */
	private Set<Vehicle> ownedVehicles;
	/** The settlement's list of parked vehicles. */
	private Set<Vehicle> parkedVehicles;
	/** The list of people currently within the settlement. */
	private Set<Person> peopleWithin;
	/** The settlement's list of robots within. */
	private Set<Robot> robotsWithin;
	/** The settlement's preference map. */
	private Map<PreferenceKey, Object> preferences = new HashMap<>();
	/** A set of nearby mineral locations. */
	private Set<Coordinates> nearbyMineralLocations = new HashSet<>();
	
	private static SettlementConfig settlementConfig = SimulationConfig.instance().getSettlementConfiguration();
	private static PersonConfig personConfig = SimulationConfig.instance().getPersonConfig();
	private static SurfaceFeatures surfaceFeatures;
	private static TerrainElevation terrainElevation;
	
	static {
		water_consumption_rate = personConfig.getWaterConsumptionRate();
		minimum_air_pressure = personConfig.getMinAirPressure();
		life_support_value = settlementConfig.getLifeSupportRequirements();
	}

	/**
	 * Constructor 1 called by ConstructionStageTest suite for maven testing.
	 */
	private Settlement() {
		super(null, null);

		// Set location
		location = getCoordinates();
	}

	/**
	 * Constructor 2 called by MockSettlement for maven testing.
	 *
	 * @param name
	 * @param id
	 * @param location
	 */
	public Settlement(String name, int id, Coordinates location) {
		// Use Structure constructor.
		super(name, location);

		this.templateID = id;
		this.location = location;

		citizens = new UnitSet<>();
		ownedRobots = new UnitSet<>();
		ownedVehicles = new UnitSet<>();
		parkedVehicles = new UnitSet<>();
		peopleWithin = new UnitSet<>();
		robotsWithin = new UnitSet<>();

		final double GEN_MAX = 1_000_000;
		
		// Create equipment inventory
		eqmInventory = new EquipmentInventory(this, GEN_MAX);
		// Create schedule event manager
		futureEvents = new ScheduledEventManager(masterClock);
		// Create credit manager
		creditManager = new CreditManager(this, unitManager);

		// Mock use the default shifts
		ShiftPattern shifts = settlementConfig.getShiftPattern(SettlementConfig.DEFAULT_3SHIFT);
		shiftManager = new ShiftManager(this, shifts, 0,
										masterClock.getMarsTime().getMillisolInt());
	}

	/**
	 * Constructor 3 for creating settlements. Called by UnitManager to create the
	 * initial settlement Called by ArrivingSettlement to create a brand new
	 * settlement.
	 *
	 * @param name
	 * @param id
	 * @param template
	 * @param sponsor
	 * @param location
	 * @param populationNumber
	 * @param initialNumOfRobots
	 */
	private Settlement(String name, int id, String template, ReportingAuthority sponsor, Coordinates location, int populationNumber,
			int initialNumOfRobots) {
		// Use Structure constructor
		super(name, location);

		this.template = template;
		this.location = location;
		this.templateID = id;
		this.initialNumOfRobots = initialNumOfRobots;
		this.initialPopulation = populationNumber;

		// Determine the reporting authority
		this.sponsor = sponsor;
		preferences.putAll(sponsor.getPreferences());

		citizens = new UnitSet<>();
		ownedRobots = new UnitSet<>();
		ownedVehicles = new UnitSet<>();
		parkedVehicles = new UnitSet<>();
		peopleWithin = new UnitSet<>();
		robotsWithin = new UnitSet<>();
		allowTradeMissionSettlements = new HashMap<>();
		
		// Call weather to add this location
		weather.addLocation(location);
	}


	/**
	 * The static factory method called by UnitManager and ArrivingSettlement to
	 * create a brand new settlement.
	 *
	 * @param name
	 * @param id
	 * @param template
	 * @param sponsor
	 * @param location
	 * @param populationNumber
	 * @param initialNumOfRobots
	 * @return
	 */
	public static Settlement createNewSettlement(String name, int id, String template, ReportingAuthority sponsor,
			Coordinates location, int populationNumber, int initialNumOfRobots) {
		return new Settlement(name, id, template, sponsor, location, populationNumber, initialNumOfRobots);
	}

	/**
	 * Initializes field data, class and maps.
	 */
	public void initialize() {
		if (surfaceFeatures == null) 
			surfaceFeatures = Simulation.instance().getSurfaceFeatures();
		if (terrainElevation == null) 
			terrainElevation = surfaceFeatures.getTerrainElevation();
		
		// Get the elevation and terrain gradient factor
		terrainProfile = terrainElevation.getTerrainProfile(location);

		iceCollectionRate = iceCollectionRate + terrainElevation.obtainIceCollectionRate(location);
		regolithCollectionRate = regolithCollectionRate + terrainElevation.obtainRegolithCollectionRate(location);

		logger.config(this, "Ice Collection Rate: " + Math.round(iceCollectionRate * 100.0)/100.0);
		logger.config(this, "Regolith Collection Rate: " + Math.round(regolithCollectionRate * 100.0)/100.0);
		
		// Create local mineral locations
		surfaceFeatures.getMineralMap().createLocalConcentration(location);
		
		double areoThermalPot = surfaceFeatures.getAreothermalPotential(location);
		
		logger.config(this, "Areothermal Potential: " + Math.round(areoThermalPot * 1000.0)/1000.0);
		
		final double GEN_MAX = 1_000_000;
		// Create EquipmentInventory instance
		eqmInventory = new EquipmentInventory(this, GEN_MAX);

		final double INITIAL_FREE_OXYGEN = 5_000;
		// Stores limited amount of oxygen in this settlement
		storeAmountResource(ResourceUtil.oxygenID, INITIAL_FREE_OXYGEN);

		SettlementTemplate sTemplate = settlementConfig.getItem(template);

		// Initialize building manager
		buildingManager = new BuildingManager(this, sTemplate.getBuildings());
		
		buildingManager.initialize();
		
		// Initialize building connector manager.
		buildingConnectorManager = new BuildingConnectorManager(this, sTemplate.getBuildings());

		// Create adjacent building map
		buildingManager.createAdjacentBuildingMap();
		
		// Initialize schedule event manager
		futureEvents = new ScheduledEventManager(masterClock);

		// Get the rotation about the planet and convert that to a fraction of the Sol.
		double fraction = getCoordinates().getTheta()/(Math.PI * 2D); 
		if (fraction == 1D) {
			// Gone round the planet
			fraction = 0D;
		}
		int sunRiseOffSet = (int) (100 * fraction) * 10; // Do the offset in units of 10

		shiftManager = new ShiftManager(this, sTemplate.getShiftDefinition(),
										sunRiseOffSet, masterClock.getMarsTime().getMillisolInt());

		// Initialize Credit Manager.
		creditManager = new CreditManager(this);
		
		// Initialize goods manager.
		goodsManager = new GoodsManager(this, sunRiseOffSet);

		// Initialize construction manager.
		constructionManager = new ConstructionManager(this);

		// Initialize power grid
		powerGrid = new PowerGrid(this);

		// Initialize thermal control system
		thermalSystem = new ThermalSystem(this);

		// Initialize settlement task manager
		taskManager = new SettlementTaskManager(this);

		// Initialize scientific achievement.
		scientificAchievement = new EnumMap<>(ScienceType.class);

		// Add chain of command
		chainOfCommand = new ChainOfCommand(this);

		// Set objective()
		if (template.equals(TRADING_OUTPOST))
			setObjective(ObjectiveType.TRADE_CENTER, 2);
		else if (template.equals(MINING_OUTPOST))
			setObjective(ObjectiveType.MANUFACTURING_DEPOT, 2);
		else
			setObjective(ObjectiveType.CROP_FARM, 2);

		// initialize the missionScores list
		missionScores = new ArrayList<>();
		missionScores.add(INITIAL_MISSION_PASSING_SCORE);

		// Create the water consumption map
		waterConsumption = new SolMetricDataLogger<>(MAX_NUM_SOLS);
		// Create the daily output map
		dailyResourceOutput = new SolMetricDataLogger<>(MAX_NUM_SOLS);
		// Create the daily labor hours map
		dailyLaborTime = new SolMetricDataLogger<>(MAX_NUM_SOLS);

	}

	/**
	 * Gets the terrain elevation.
	 * 
	 * @return
	 */
	public double getElevation() {	
		return terrainProfile[0];
	}

	/**
	 * Gets the terrain gradient.
	 * 
	 * @return
	 */
	public double getGradient() {
		return terrainProfile[1];
	}
	
	/**
	 * Gets the space agency.
	 */
	public ReportingAuthority getReportingAuthority() {
		return sponsor;
	}

	/**
	 * Gets the settlement's meals replenishment rate.
	 *
	 * @return mealsReplenishmentRate
	 */
	public double getMealsReplenishmentRate() {
		return mealsReplenishmentRate;
	}

	/**
	 * Sets the settlement's meals replenishment rate.
	 *
	 * @param rate
	 */
	public void setMealsReplenishmentRate(double rate) {
		mealsReplenishmentRate = rate;
	}

	/**
	 * Gets the settlement's desserts replenishment rate.
	 *
	 * @return DessertsReplenishmentRate
	 */
	public double getDessertsReplenishmentRate() {
		return dessertsReplenishmentRate;
	}

	/**
	 * Sets the settlement's desserts replenishment rate.
	 *
	 * @param rate
	 */
	public void setDessertsReplenishmentRate(double rate) {
		dessertsReplenishmentRate = rate;
	}

	/**
	 * Gets the population capacity of the settlement.
	 *
	 * @return the population capacity
	 */
	public int getPopulationCapacity() {
		return buildingManager.getPopulationCapacity();
	}

	/**
	 * Gets the current number of people who are inside the settlement.
	 *
	 * @return the number indoor
	 */
	public int getIndoorPeopleCount() {
		return peopleWithin.size();
	}

	/**
	 * Ends all the indoor tasks people are doing.
	 */
	public void endAllIndoorTasks() {
		for (Person p : getIndoorPeople()) {
			logger.log(this, p, Level.INFO, 4_000,
						"Ended the current indoor task at "
						+  p.getPosition() + ".", null);
			p.getMind().getTaskManager().clearAllTasks("Stop indoor tasks");
		}
	}

	/**
	 * Gets a collection of the people who are currently inside the settlement.
	 *
	 * @return Collection of people within
	 */
	public Collection<Person> getIndoorPeople() {
		return peopleWithin;
	}

	/**
	 * Gets a collection of people who are doing EVA outside the settlement.
	 *
	 * @return Collection of people
	 */
	public Collection<Person> getOutsideEVAPeople() {
		return citizens.stream()
				.filter(p -> !p.isDeclaredDead()
						&& (p.getLocationStateType() == LocationStateType.WITHIN_SETTLEMENT_VICINITY
						|| p.getLocationStateType() == LocationStateType.MARS_SURFACE))
				.collect(Collectors.toList());
	}

	/**
	 * Gets the number of citizens doing EVA outside.
	 * 
	 * @return
	 */
	public Long getNumOutsideEVA() {
		return citizens.stream()
				.filter(p -> !p.isDeclaredDead()
						&& (p.getLocationStateType() == LocationStateType.WITHIN_SETTLEMENT_VICINITY
						|| p.getLocationStateType() == LocationStateType.MARS_SURFACE))
				.collect(Collectors.counting());
	}

	/**
	 * Gets the robot capacity of the settlement
	 *
	 * @return the robot capacity
	 */
	public int getRobotCapacity() {
		int result = 0;
		int stations = 0;
		Set<Building> bs = buildingManager.getBuildingSet(FunctionType.ROBOTIC_STATION);
		for (Building b : bs) {
			stations += b.getRoboticStation().getSlots();
		}

		result = result + stations;

		return result;
	}

	/**
	 * Gets the current number of robots in the settlement
	 *
	 * @return the number of robots
	 */
	public int getIndoorRobotsCount() {
		return ownedRobots.size();
	}

	/**
	 * Gets a collection of the number of robots of the settlement.
	 *
	 * @return Collection of robots
	 */
	public Collection<Robot> getRobots() {
		return ownedRobots;
	}

	/**
	 * Gets a collection of the number of robots of a particular type.
	 *
	 * @return Collection of robots
	 */
	public Collection<Robot> getRobots(RobotType type) {
		// using java 8 stream
		return getRobots().stream()
				.filter(r -> r.getRobotType() == type)
				.collect(Collectors.toList());
	}

	/**
	 * Returns true if life support is working properly and is not out of oxygen or
	 * water.
	 *
	 * @return true if life support is OK
	 * @throws Exception if error checking life support.
	 */
	public boolean lifeSupportCheck() {

		try {
			double amount = getAmountResourceStored(ResourceUtil.oxygenID);
			if (amount <= 0D) {
				logger.warning(this, "No more oxygen.");
				return false;
			}
			amount = getAmountResourceStored(WATER_ID);
			if (amount <= 0D) {
				logger.warning(this, "No more water.");
				return false;
			}

			// Check against indoor air pressure
			double p = getAirPressure();
			if (p > PhysicalCondition.MAXIMUM_AIR_PRESSURE || p < Settlement.minimum_air_pressure) {
				logger.warning(this, "Out-of-range overall air pressure at " + Math.round(p * 10D) / 10D + " kPa detected.");
				return false;
			}

			double t = currentTemperature;
			if (t < life_support_value[0][4] - SAFE_TEMPERATURE_RANGE
					|| t > life_support_value[1][4] + SAFE_TEMPERATURE_RANGE) {
				logger.warning(this, "Out-of-range overall temperature at "
						   + Math.round(t * 10D) / 10D
						   + " " + Msg.getString("temperature.sign.degreeCelsius") + " detected.");
				return false;
			}

		} catch (Exception e) {
			logger.severe("Problems in lifeSupportCheck(): " + e.getMessage());
		}

		return true;
	}

	/**
	 * Gets the number of people the life support can provide for.
	 *
	 * @return the capacity of the life support system
	 */
	@Override
	public int getLifeSupportCapacity() {
		return getPopulationCapacity();
	}

	/**
	 * Gets oxygen from the inventory.
	 *
	 * @param oxygenTaken the amount of oxygen requested [kg]
	 * @return the amount of oxygen actually received [kg]
	 * @throws Exception if error providing oxygen.
	 */
	@Override
	public double provideOxygen(double oxygenTaken) {
		// Note: do NOT retrieve O2 here since calculateGasExchange() in
		// CompositionOfAir is doing it for all inhabitants once per frame.
		return oxygenTaken;
	}

	/**
	 * Gets water from the inventory
	 *
	 * @param waterTaken the amount of water requested [kg]
	 * @return the amount of water actually received [kg]
	 * @throws Exception if error providing water.
	 */
	@Override
	public double provideWater(double waterTaken) {
		double lacking = retrieveAmountResource(WATER_ID, waterTaken);
		return waterTaken - lacking;
	}

	/**
	 * Computes the average air pressure & temperature of the life support system.
	 */
	private void computeEnvironmentalAverages() {

		double totalArea = 0;
		double totalTArea = 0;
		double totalPressureArea = 0;
		Set<Building> buildings = buildingManager.getBuildingSet(FunctionType.LIFE_SUPPORT);
		for (Building b : buildings) {
			double area = b.getFloorArea();
			totalArea += area;
			totalPressureArea += b.getLifeSupport().getAir().getTotalPressure() * area;
			totalTArea += b.getCurrentTemperature() * area;
		}
		if (totalArea == 0) {
			totalArea = 0.1;
		}

		// convert from atm to kPascal
		currentPressure =  totalPressureArea * AirComposition.KPA_PER_ATM / totalArea;
		currentTemperature = totalTArea / totalArea;

		outside_temperature = weather.getTemperature(location);
	}

	/**
	 * Gets the air pressure of a particular building.
	 *
	 * @param building
	 * @return air pressure [in kPa] (not Pa)
	 */
	public double getBuildingAirPressure(Building building) {
		double p = 0;
		Set<Building> buildings = buildingManager.getBuildingSet(FunctionType.LIFE_SUPPORT);
		for (Building b : buildings) {
			if (b == building) {
				p = b.getLifeSupport().getAir().getTotalPressure();
			}
		}
		// convert from atm to kPascal
		return p * AirComposition.KPA_PER_ATM;
	}

	/**
	 * Gets the air pressure of the life support system.
	 *
	 * @return air pressure [in kPa] (not Pa)
	 */
	public double getAirPressure() {
		return currentPressure;
	}

	public double getTemperature() {
		return currentTemperature;
	}

	/**
	 * Perform time-related processes
	 *
	 * @param time the amount of time passing (in millisols)
	 * @throws Exception error during time passing.
	 */
	@Override
	public boolean timePassing(ClockPulse pulse) {
		if (!isValid(pulse)) {
			return false;
		}

		int sol = pulse.getMarsTime().getMissionSol();

		// Calls other time passings
		futureEvents.timePassing(pulse);
		powerGrid.timePassing(pulse);
		thermalSystem.timePassing(pulse);
		buildingManager.timePassing(pulse);
		taskManager.timePassing();

		// Update citizens
		timePassingCitizens(pulse);

		// Update remaining Units
		timePassing(pulse, ownedVehicles);
		timePassing(pulse, ownedRobots);

		// Run at the start of the sim once only
		if (justLoaded) {	
			// Reset justLoaded
			justLoaded = false;

			iceProbabilityValue = computeIceProbability();

			regolithProbabilityValue = computeRegolithProbability();
			
			for (Person p : citizens) {
				// Register each settler a quarter/bed
				Building b = LivingAccommodations.getBestAvailableQuarters(p, true);
				if (b != null)
					b.getLivingAccommodations().registerSleeper(p, false);
			}

			// Initialize the goods manager
			goodsManager.updateGoodValues();
			
			// Initialize a set of nearby mineral locations at the start of the sim only
			Rover rover = getVehicleWithMinimalRange();
			
			// Creates a set of nearby mineral locations			
			createNearbyMineralLocations(rover);
			// Note : may call it again if a new rover is made with longer range
			
			// Look for the first site to be analyzed and explored
			Coordinates firstSite = getAComfortableNearbyMineralLocation(
					rover.getRange() / 100, 10 * pulse.getMarsTime().getMissionSol());
			
			// Creates an initial explored site in SurfaceFeatures
			createARegionOfInterest(firstSite, 0);
			
			logger.info(this, "On Sol 1, " + firstSite.getFormattedString() 
						+ " was the very first exploration site chosen to be analyzed and explored.");
			
			checkMineralMapImprovement();
			
			setAppointedTask(sol);
		}
		
		// At the beginning of a new sol,
		// there's a chance a new site is automatically discovered
		if (pulse.isNewSol()) {
			
			// Perform the end of day tasks
			performEndOfDayTasks(pulse.getMarsTime());	

			setAppointedTask(sol);

			int range = (int) getVehicleWithMinimalRange().getRange();
			
			int skill = 0;
			int num = 0;
			for (Person p: citizens) {
				skill += p.getSkillManager().getEffectiveSkillLevel(SkillType.AREOLOGY);
				num++;
			}
			
			int skillDistance = range;
			if (num > 0) {
				skillDistance = Math.min(range, 2 * sol * skill / num);
			}

			int limit =  Math.min(100, sol) * range / 100;
			
			// Add another explored site 
			Coordinates anotherSite = getAComfortableNearbyMineralLocation(limit, skillDistance);
			
			// Creates an initial explored site in SurfaceFeatures
			createARegionOfInterest(anotherSite, skill);
			
			logger.info(this, "On Sol " + sol + ", " +  anotherSite.getFormattedString() 
						+ " was added to be analyzed and explored.");
			
			checkMineralMapImprovement();
		}

		// Keeps track of things based on msol
		trackByMSol(pulse);

		// Computes the average air pressure & temperature of the life support system.
		computeEnvironmentalAverages();

		return true;
	}

	/**
	 * Sets up the daily appointed task of doing EVA.
	 * 
	 * @param sol
	 */
	public void setAppointedTask(int sol) {
		int numAirlocks = getAirlockNum();
		// Note: leave 1 chamber open
		int numPerAirlock = 3; 
		int count = 0; 
		double multiplier = 0.1 + numAirlocks / numPerAirlock;	
		for (Person p: citizens) {
			count++;
			double deltaTime = AIRLOCK_OPERATION_OFFSET * Math.floor(count * multiplier);
			
			int startTimeEVA = (int)deltaTime +  WAIT_FOR_SUNLIGHT_DELAY + (int)(surfaceFeatures.getOrbitInfo().getSunriseSunsetTime(location))[0];
			
			boolean isOnDuty = p.isOnDuty(startTimeEVA);
			
			// Select only personnel on duty and without a mission
			if (isOnDuty && p.getMission() == null) {

				// Gets the number of digits in millisol time 
				int numDigits = ("" + startTimeEVA).length();
				String startTimeEVAString = ""; 
				
				if (numDigits == 1) {
					startTimeEVAString = "00" + startTimeEVA;
				}
				else if (numDigits == 2) {
					startTimeEVAString = "0" + startTimeEVA;
				}
				else if (numDigits == 3) {
					startTimeEVAString = "" + startTimeEVA;
				}		
				
				Appointment ap = new Appointment(p, sol, startTimeEVA, DURATION, null, DigLocalRegolith.SIMPLE_NAME, null);
				p.getScheduleManager().setAppointment(ap);
				logger.info(this, p, 
						"On Sol " + sol + ":" + startTimeEVAString 
						+ ", the daily EVA task '" + DigLocalRegolith.SIMPLE_NAME 
						+ "' was authorized for " + DURATION + " millisols ("
						+ "deltaTime: " + deltaTime + ")."
						);
			}
			else {
				count--;
			}
		}
	}
	
	/**
	 * Checks and prints the average mineral map improvement made.
	 */
	public void checkMineralMapImprovement() {
		
		int improved = 0;
		
		List<ExploredLocation> siteList = surfaceFeatures
    			.getAllRegionOfInterestLocations().stream()
    			.filter(site -> site.isMinable())
    			.collect(Collectors.toList());  	
    	
    	for (ExploredLocation el: siteList) {   	
    		 int est = el.getNumEstimationImprovement();
    		 improved += est;
    	}
    	    	
    	int size = siteList.size();
    	
    	if (size > 0) {
	    	double result = 1.0 * improved / size;
	    
			logger.info(this, "Overall average # of improvement made on all mineral locations: " + Math.round(result * 10.0)/10.0);
    	}
	}
	
	/**
	 * Gets the stress factor due to occupancy density
	 *
	 * @param time
	 * @return
	 */
	public double getStressFactor(double time) {
		int overCrowding = getIndoorPeopleCount() - getPopulationCapacity();
		if (overCrowding > 0) {
			return .1D * overCrowding * time;
		}
		return 0;
	}


	/**
	 * Keeps track of things based on msol.
	 *
	 * @param pulse
	 */
	private void trackByMSol(ClockPulse pulse) {
		// Sample a data point every SAMPLE_FREQ (in msols)
		int msol = pulse.getMarsTime().getMillisolInt();

		// Avoid checking at < 10 or 1000 millisols
		// due to high cpu util during the change of day
		if (pulse.isNewMSol() && msol >= 10 && msol < 995) {

			// Check on demand and supply and amount of oxygen
			checkOxygenDemand();
			
			// Tag available airlocks into two categories
			Walk.checkAvailableAirlocks(buildingManager);

			// Check if good need updating
			int remainder = msol % UPDATE_GOODS_PERIOD;
			if (remainder == templateID) {
				// Update the goods value gradually with the use of buffers
				goodsManager.updateGoodValues();
			}

			remainder = msol % CHECK_MISSION;
			if (remainder == 1) {
				// Reset the mission probability back to 1
				mineralValue = -1;
			}

			remainder = msol % RESOURCE_SAMPLING_FREQ;
			if (remainder == 1) {
				// will NOT check for radiation at the exact 1000 millisols in order to balance
				// the simulation load
				// take a sample of how much each critical resource has in store
				sampleAllResources(pulse.getMarsTime());
			}

			remainder = msol % CHECK_WATER_RATION;
			if (remainder == 1) {
				// Recompute the water ration level
				computeWaterRationLevel();
			}

			// Check every RADIATION_CHECK_FREQ (in millisols)
			// Compute whether a baseline, GCR, or SEP event has occurred
			remainder = msol % RadiationExposure.RADIATION_CHECK_FREQ;
			if (remainder == 5) {
				RadiationStatus newExposed = RadiationStatus.calculateCurrent(pulse.getElapsed());
				setExposed(newExposed);
			}

			remainder = msol % RESOURCE_UPDATE_FREQ;
			if (remainder == 9) {
				iceProbabilityValue = computeIceProbability();
			}

			if (remainder == 8) {
				regolithProbabilityValue = computeRegolithProbability();
			}
		}
	}

	/**
	 * Apply a clock pulse to a list of Temporal objects. This traps exceptions
	 * to avoid the impact spreading to other units.
	 * 
	 * @param pulse
	 * @param ownedUnits
	 */
	private void timePassing(ClockPulse pulse, Collection<? extends Temporal> ownedUnits) {
		for (Temporal t : ownedUnits) {
			t.timePassing(pulse);
		}
	}

	/**
	 * Passes a pulse to citizens that are not dead. Those that are buried are removed.
	 */
	private void timePassingCitizens(ClockPulse pulse) {
		List<Person> remove = null;
		for(Person p : citizens) {
			if (p.isDeclaredDead()) {
				// If also buried then remove it at the end of loop
				if (p.isBuried()) {
					if (remove == null) {
						remove = new ArrayList<>();
					}
					remove.add(p);
				}
			}
			else {
				p.timePassing(pulse);
			}
		}

		if (remove != null) {
			for(Person r : remove) {
				removeACitizen(r);
			}
		}
	}
	


	/**
	 * Samples all the critical resources for stats
	 *
	 * @param resourceType
	 */
	private void sampleAllResources(MarsTime now) {
		int size = samplingResources.length;
		for (int i = 0; i < size; i++) {
			int id = samplingResources[i];
			sampleOneResource(id, now);
		}
	}

	/**
	 * Samples a critical resources for stats.
	 * Creates a map for sampling how many or
	 * how much a resource has in a settlement
	 *
	 * @param resourceType
	 */
	private void sampleOneResource(int resourceType, MarsTime now) {
		int msol = now.getMillisolInt();

		if (resourceStat == null)
			resourceStat = new HashMap<>();

		Map<Integer, Map<Integer, Double>> todayMap = null;
		Map<Integer, Double> msolMap = null;
		double newAmount = getAmountResourceStored(resourceType);

		int sol = now.getMissionSol();
		if (resourceStat.containsKey(sol)) {
			todayMap = resourceStat.get(sol);
			if (todayMap.containsKey(resourceType)) {
				msolMap = todayMap.get(resourceType);
			}
			else {
				msolMap = new HashMap<>();
			}
		}
		else {
			msolMap = new HashMap<>();
			todayMap = new HashMap<>();
		}

		msolMap.put(msol, newAmount);
		todayMap.put(resourceType, msolMap);
		resourceStat.put(sol, todayMap);
	}


	/**
	 * Gathers yestersol's statistics for the critical resources
	 *
	 * @return
	 */
	public Map<Integer, Double> gatherResourceStat(int sol) {
		Map<Integer, Double> map = new HashMap<>();
		int size = samplingResources.length;

		for (int i=0; i<size; i++) {
			int id = samplingResources[i];
			double amount = calculateDailyAverageResource(sol, id);
			map.put(id, amount);
		}
		return map;
	}

	/**
	 * Gets the average amount of a critical resource on a sol
	 *
	 * @param sol
	 * @param resourceType
	 * @return
	 */
	private double calculateDailyAverageResource(int sol, int resourceType) {
		int size = 0;
		double average = 0;

		if (resourceStat.containsKey(sol)) {
			Map<Integer, Map<Integer, Double>> solMap = resourceStat.get(sol);
			if (solMap.containsKey(resourceType)) {
				Map<Integer, Double> msolMap = solMap.get(resourceType);
				size = msolMap.size();
				Iterator<Double> i = msolMap.values().iterator();
				while (i.hasNext()) {
					average += i.next();
				}
				average = Math.round(average / size * 10.0)/10.0;
			}
		}

		return average;
	}



	/**
	 * Provides the daily reports for the settlement
	 */
	private void performEndOfDayTasks(MarsTime marsTime) {
		int solElapsed = marsTime.getMissionSol();

		Walk.removeAllReservations(buildingManager);

		tuneJobDeficit();

		refreshResourceStat();

		refreshSleepMap(solElapsed);

		// Decrease the Mission score.
		minimumPassingScore *= 0.9D;

		// Check the Grey water situation
		if (getAmountResourceStored(GREY_WATER_ID) < GREY_WATER_THRESHOLD) {
			// Adjust the grey water filtering rate
			changeGreyWaterFilteringRate(false);
			double r = getGreyWaterFilteringRate();
			logger.log(this, Level.WARNING, 1_000,
					"Low stores of grey water decreases filtering rate to " + Math.round(r*100.0)/100.0 + ".");
		}
		else if (getAmountResourceRemainingCapacity(GREY_WATER_ID) < GREY_WATER_THRESHOLD) {
			// Adjust the grey water filtering rate
			changeGreyWaterFilteringRate(true);
			double r = getGreyWaterFilteringRate();
			logger.log(this, Level.WARNING, 10_000,
					   "Low capacity for grey water increases filtering rate to " + Math.round(r*100.0)/100.0 + ".");
		}

		solCache = solElapsed;
	}

	private void refreshResourceStat() {
		if (resourceStat == null)
			resourceStat = new HashMap<>();
		// Remove the resourceStat map data from 12 sols ago
		if (resourceStat.size() > RESOURCE_STAT_SOLS)
			resourceStat.remove(0);
	}

	/***
	 * Refreshes the sleep map for each person in the settlement
	 *
	 * @param solElapsed
	 */
	private void refreshSleepMap(int solElapsed) {
		// Update the sleep pattern once every x number of days
		if (solElapsed % SOL_SLEEP_PATTERN_REFRESH == 0) {
			Collection<Person> people = getIndoorPeople();
			for (Person p : people) {
				p.getCircadianClock().inflateSleepHabit();
			}
		}
	}

	/**
	 * Gets the settlement's building manager.
	 *
	 * @return building manager
	 */
	public BuildingManager getBuildingManager() {
		return buildingManager;
	}

	/**
	 * Gets a set of adjacent buildings.
	 *
	 * @param building
	 * @return 
	 */
	public Set<Building> getAdjacentBuildings(Building building) {
		return buildingManager.getAdjacentBuildings(building);
	}
	
	/**
	 * Gets the settlement's building connector manager.
	 *
	 * @return building connector manager.
	 */
	public BuildingConnectorManager getBuildingConnectorManager() {
		return buildingConnectorManager;
	}

	/**
	 * Gets the settlement's goods manager.
	 *
	 * @return goods manager
	 */
	public GoodsManager getGoodsManager() {
		return goodsManager;
	}

	/**
	 * is an airlock available ? 
	 * Note: currently not being used.
	 * 
	 * @param person
	 * @param ingress
	 * @return
	 */
	public boolean isAirlockAvailable(Person person, boolean ingress) {
		Building currentBldg = person.getBuildingLocation();
	
		Set<Integer> bldgs = null;
		if (ingress)
			bldgs = availableDAirlocks;
		else
			bldgs = availablePAirlocks;
		Iterator<Integer> i = bldgs.iterator();
		while (i.hasNext()) {
			Building building = unitManager.getBuildingByID(i.next());
			boolean chamberFull = building.getEVA().getAirlock().areAll4ChambersFull();
			boolean reservationFull = building.getEVA().getAirlock().isReservationFull();

			// Select airlock that fulfill either conditions:
			// 1. Chambers are NOT full
			// 2. Chambers are full but the reservation is NOT full
			if ((!chamberFull || !reservationFull)
				// Check valid path
				&& buildingConnectorManager.hasValidPath(currentBldg, building)) {
					return true;
			}
		}

		return false;
	}

	/**
	 * Gets the closest available airlock at the settlement to the given location.
	 * The airlock must have a valid walkable interior path from the person's
	 * current location.
	 *
	 * @param person    the person.
	 * @param pos Position to search
	 * @param ingress is the person ingressing ?
	 * @return airlock or null if none available.
	 */
	public Airlock getClosestWalkableAvailableAirlock(Worker worker, LocalPosition pos, boolean ingress) {
		Building currentBuilding = BuildingManager.getBuilding(worker);

		if (currentBuilding == null) {
			// Note: What if a person is out there in ERV building for maintenance ?
			// ERV building has no LifeSupport function. currentBuilding will be null
			logger.log(worker, Level.WARNING, 10_000, "Not currently in a building.");
			return null;
		}

		return getAirlock(currentBuilding, pos, ingress);
	}

	/**
	 * Gets the closest available airlock to a person.
	 *
	 * @param person the person.
	 * @param ingress is the person ingressing ?
	 * @return airlock or null if none available.
	 */
	public Airlock getClosestAvailableAirlock(Person person, boolean ingress) {

		Airlock result = null;

		double leastDistance = Double.MAX_VALUE;

		Set<Integer> bldgs = null;
		if (ingress) {
			bldgs = availableDAirlocks;
		}
		else {
			bldgs = availablePAirlocks;
		}
		Iterator<Integer> i = bldgs.iterator();
		while (i.hasNext()) {
			Building nextBuilding = unitManager.getBuildingByID(i.next());
			Airlock airlock = nextBuilding.getEVA().getAirlock();
			boolean chamberFull = nextBuilding.getEVA().getAirlock().areAll4ChambersFull();
//			boolean reservationFull = building.getEVA().getAirlock().isReservationFull();

			// Note: ingress is not being used here
			
			if (!ASTRONOMY_OBSERVATORY.equalsIgnoreCase(nextBuilding.getBuildingType())) {
				if (result == null) {
					result = airlock;
					continue;
				}
				double distance = nextBuilding.getPosition().getDistanceTo(person.getPosition());
				if (distance < leastDistance
					&& !chamberFull) {
						result = airlock;
						leastDistance = distance;
				}
			}
		}

		return result;
	}
	
	/**
	 * Gets an airlock for an EVA egress, preferably an pressurized airlock.
	 * Consider if the chambers are full and if the reservation is full.
	 *
	 * @param currentBuilding
	 * @param pos Position for search
	 * @param ingress is the person ingressing ?
	 * @return
	 */
	private Airlock getAirlock(Building currentBuilding, LocalPosition pos, boolean ingress) {
		Airlock result = null;

		// Search the closest of the buildings
		double leastDistance = Double.MAX_VALUE;

		Set<Integer> bldgs = null;
		if (ingress) {
			bldgs = availableDAirlocks;
		}
		else {
			bldgs = availablePAirlocks;
		}
		Iterator<Integer> i = bldgs.iterator();
		while (i.hasNext()) {
			Building building = unitManager.getBuildingByID(i.next());
			Airlock airlock = building.getEVA().getAirlock();
			boolean chamberFull = airlock.areAll4ChambersFull();
//			boolean reservationFull = building.getEVA().getAirlock().isReservationFull();

			// Select airlock that fulfill either conditions:
			// 1. Chambers are NOT full
			// 2. Chambers are full but the reservation is NOT full
//			if ((!chamberFull || !reservationFull)
					
			if (buildingConnectorManager.hasValidPath(currentBuilding, building)) {
				if (result == null) {
					result = airlock;
					continue;
				}
				double distance = building.getPosition().getDistanceTo(pos);
				if (distance < leastDistance
					&& !chamberFull) {
						result = airlock;
						leastDistance = distance;
				}
			}
		}

		return result;
	}


	/**
	 * Categorizes the state of the airlocks.
	 * 
	 * @param bldgs
	 * @param pressurized
	 */
	public void trackAirlocks(Set<Building> bldgs, boolean pressurized) {	
		for (Building building : bldgs) {
			boolean chamberFull = building.getEVA().getAirlock().areAll4ChambersFull();
			boolean reservationFull = building.getEVA().getAirlock().isReservationFull();

			int id = building.getIdentifier();
			// Select airlock that fulfill either conditions:
			// 1. Chambers are NOT full
			// 2. Chambers are full but the reservation is NOT full
			if (!chamberFull || !reservationFull) {
				if (pressurized) {
					if (!availablePAirlocks.contains(id)) {
						availablePAirlocks.add(id);
					}
				}
				else {
					if (!availableDAirlocks.contains(id)) {
						availableDAirlocks.add(id);
					}
				}
			}
			else {
				if (pressurized) {
					if (availablePAirlocks.contains(id)) {
						availablePAirlocks.remove(id);
					}
				}
				else {
					if (!availableDAirlocks.contains(id)) {
						availableDAirlocks.add(id);
					}
				}
			}
		}
	}

	/**
	 * Gets the closest available airlock at the settlement to the given location.
	 * The airlock must have a valid walkable interior path from the given
	 * building's current location.
	 * 
	 * @Note: Currently, not being in use
	 *
	 * @param building  the building in the walkable interior path.
	 * @param location  Starting position.
	 * @param isIngress is airlock in ingress mode ?
	 * @return airlock or null if none available.
	 */
	public Airlock getClosestWalkableAvailableAirlock(Building building, LocalPosition location, 
			boolean isIngress) {
		Airlock result = null;

		double leastDistance = Double.MAX_VALUE;

		Iterator<Building> i = buildingManager.getBuildingSet(FunctionType.EVA).iterator();
		while (i.hasNext()) {
			Building nextBuilding = i.next();
			Airlock airlock = nextBuilding.getEVA().getAirlock();		
			boolean chamberFull = airlock.areAll4ChambersFull();
			
//			boolean reservationFull = airlock.isReservationFull();

			// Select airlock that fulfill either conditions:
			// 1. Chambers are NOT full
			// 2. Chambers are full but the reservation is NOT full
			// 3. if ingressing, make sure this airlock is in ingress mode or not-in-use mode
			// 4. if egressing, make sure this airlock is in egress mode or not-in-use mode

			// Note: the use of reservationFull is being put on hold
			
			AirlockMode airlockMode = airlock.getAirlockMode();
			boolean isIngressMode = airlockMode == AirlockMode.INGRESS;
			boolean isEgressMode = airlockMode == AirlockMode.EGRESS;
			boolean notInUse = airlockMode == AirlockMode.NOT_IN_USE;
			
			if (!chamberFull
				&& (notInUse
						|| (isIngress && isIngressMode)
						|| (!isIngress && isEgressMode)) 
				&& buildingConnectorManager.hasValidPath(building, nextBuilding)) {

				double distance = nextBuilding.getPosition().getDistanceTo(location);
				if (distance < leastDistance) {
					EVA eva = nextBuilding.getEVA();
					if (eva != null) {
						result = eva.getAirlock();
						leastDistance = distance;
					}
				}
			}
		}

		return result;
	}

	/**
	 * Gets the closest available airlock at the settlement to the given location.
	 * The airlock must have a valid walkable interior path from the given
	 * building's current location.
	 *
	 * @param building  the building in the walkable interior path.
	 * @param location  Starting position.
	 * @return airlock or null if none available.
	 */
	public Airlock getClosestWalkableAvailableAirlock(Building building, LocalPosition location) {
		Airlock result = null;

		double leastDistance = Double.MAX_VALUE;

		Iterator<Building> i = buildingManager.getBuildingSet(FunctionType.EVA).iterator();
		while (i.hasNext()) {
			Building nextBuilding = i.next();
			Airlock airlock = nextBuilding.getEVA().getAirlock();
			
			boolean chamberFull = airlock.areAll4ChambersFull();
//			boolean reservationFull = airlock.isReservationFull();

			// Select airlock that fulfill either conditions:
			// 1. Chambers are NOT full
			// 2. Chambers are full but the reservation is NOT full

			// Note: the use of chamberFull and reservationFull are being put on hold
			// since it creates excessive logs. Thus it needs to be handled differently 
			
			if (buildingConnectorManager.hasValidPath(building, nextBuilding)) {
				if (result == null) {
					result = airlock;
					continue;
				}
				double distance = nextBuilding.getPosition().getDistanceTo(location);
				if (distance < leastDistance
					&& !chamberFull) {
						result = airlock;
						leastDistance = distance;
				}
			}
		}

		return result;
	}
	
	/**
	 * Gets the closest available airlock at the settlement to the given location.
	 * The airlock must have a valid walkable interior path from the given
	 * building's current location.
	 *
	 * @param building  the building in the walkable interior path.
	 * @param location  Starting position.
	 * @param isIngress is airlock in ingress mode ?
	 * @return airlock or null if none available.
	 */
	public boolean hasClosestWalkableAvailableAirlock(Building building, LocalPosition location) {
		Iterator<Building> i = buildingManager.getBuildingSet(FunctionType.EVA).iterator();
		while (i.hasNext()) {
			Building nextBuilding = i.next();
			boolean chamberFull = nextBuilding.getEVA().getAirlock().areAll4ChambersFull();
			if (!chamberFull
				&& buildingConnectorManager.hasValidPath(building, nextBuilding)) {
				return true;
			}
		}

		return false;
	}
	
	/**
	 * Checks if a building has a walkable path from it to an airlock.
	 *
	 * @param building the building.
	 * @return true if an airlock is walkable from the building.
	 */
	public boolean hasWalkableAvailableAirlock(Building building) {
		return hasClosestWalkableAvailableAirlock(building, LocalPosition.DEFAULT_POSITION);
	}

	/**
	 * Gets the number of airlocks at the settlement.
	 *
	 * @return number of airlocks.
	 */
	public int getAirlockNum() {
		return buildingManager.getBuildingSet(FunctionType.EVA).size();
	}

	/**
	 * Gets the settlement's power grid.
	 *
	 * @return the power grid.
	 */
	public PowerGrid getPowerGrid() {
		return powerGrid;
	}

	/**
	 * Gets the settlement's heating system.
	 *
	 * @return thermalSystem.
	 */
	public ThermalSystem getThermalSystem() {
		return thermalSystem;
	}

	/**
	 * Gets the settlement template.
	 *
	 * @return template as string.
	 */
	public String getTemplate() {
		return template;
	}

	/**
	 * Gets the number of associated people with this settlement
	 *
	 * @return the number of associated people.
	 */
	public int getNumCitizens() {
		return numCitizens;
	}

	/**
	 * Gets all people associated with this settlement, even if they are out on
	 * missions.
	 *
	 * @return collection of associated people.
	 */
	public Collection<Person> getAllAssociatedPeople() {
		return citizens;
	}

	/**
	 * Returns a collection of people buried outside this settlement
	 *
	 * @return {@link Collection<Person>}
	 */
	public Collection<Person> getBuriedPeople() {
		// using java 8 stream
		return unitManager.getPeople().stream()
				.filter(p -> p.getBuriedSettlement() == this)
				.collect(Collectors.toList());
	}

	/**
	 * Returns a collection of deceased people who may or may NOT have been buried
	 * outside this settlement
	 *
	 * @return {@link Collection<Person>}
	 */
	public Collection<Person> getDeceasedPeople() {
		// using java 8 stream
		return unitManager.getPeople().stream()
				.filter(p -> (p.getAssociatedSettlement() == this && p.isDeclaredDead()) || p.getBuriedSettlement() == this)
				.collect(Collectors.toList());
	}


	/**
	 * Does it contains this person
	 *
	 * @param p the person
	 * @return true if added successfully
	 */
	public boolean containsPerson(Person p) {
		if (peopleWithin.contains(p))
			return true;
		return false;
	}

	/**
	 * Makes this person's physical location to be inside this settlement.
	 *
	 * @param p the person
	 * @return true if added successfully
	 */
	public boolean addPeopleWithin(Person p) {
		if (peopleWithin.contains(p)) {
			return true;
		}
		if (peopleWithin.add(p)) {
			p.setContainerUnit(this);
			return true;
		}
		return false;
	}

	/**
	 * Removes this person's physical location from being inside this settlement.
	 *
	 * @param p the person
	 * @return true if removed successfully
	 */
	public boolean removePeopleWithin(Person p) {
		if (!peopleWithin.contains(p))
			return true;
		if (peopleWithin.remove(p)) {
			return true;
		}
		return false;
	}

	/**
	 * Assigns a person to be a legal citizen of this settlement.
	 *
	 * @param p the person
	 * @return true if removed successfully
	 */
	public boolean addACitizen(Person p) {
		if (citizens.contains(p))
			return true;
		if (citizens.add(p)) {
			addPeopleWithin(p);
			p.setCoordinates(getCoordinates());
			p.setContainerUnit(this);

			// Update the numCtizens
			numCitizens = citizens.size();

			// Update active mission limit; always at least 1
<<<<<<< HEAD
			double optimalMissions = Math.max(1, (numCitizens/PERSON_PER_MISSION));
			preferences.put(MISSION_LIMIT, optimalMissions);
=======
			double optimalMissions = Math.max(1D, 1.0 * numCitizens/PERSON_PER_MISSION);
			setPreferenceModifier(MISSION_LIMIT, optimalMissions);
>>>>>>> 5838b0f0

			fireUnitUpdate(UnitEventType.ADD_ASSOCIATED_PERSON_EVENT, this);
			return true;
		}
		return false;
	}

	/**
	 * Removes this person from being a legal citizen of this settlement.
	 *
	 * @param p the person
	 */
	public boolean removeACitizen(Person p) {
		if (!citizens.contains(p))
			return true;
		if (citizens.remove(p)) {
			removePeopleWithin(p);
			// Update the numCtizens
			numCitizens = citizens.size();
			fireUnitUpdate(UnitEventType.REMOVE_ASSOCIATED_PERSON_EVENT, this);
			return true;
		}
		return false;
	}

	/**
	 * Returns the person instance of the commander of this settlement.
	 * 
	 * @return
	 */
	public Person getCommander() {
		for (Person p: citizens) {
			if (RoleType.COMMANDER == p.getRole().getType())
				return p;
		}
		
		return null;
	}
	
	
	/**
	 * Assigns a robot to be owned by the settlement.
	 *
	 * @param r the robot
	 */
	public boolean addOwnedRobot(Robot r) {
		if (ownedRobots.contains(r))
			return true;
		if (ownedRobots.add(r)) {
			addRobotsWithin(r);
			r.setCoordinates(getCoordinates());
			r.setContainerUnit(this);
			fireUnitUpdate(UnitEventType.ADD_ASSOCIATED_ROBOT_EVENT, this);
			numOwnedBots = ownedRobots.size();
			return true;
		}
		return false;
	}

	/**
	 * Removes a robot from being owned by the settlement.
	 *
	 * @param r the robot
	 */
	public boolean removeOwnedRobot(Robot r) {
		if (!ownedRobots.contains(r))
			return true;
		if (ownedRobots.remove(r)) {
			fireUnitUpdate(UnitEventType.REMOVE_ASSOCIATED_ROBOT_EVENT, this);
			numOwnedBots = ownedRobots.size();
			return true;
		}
		return false;
	}

	/**
	 * Assigns a robot to being within this settlement.
	 *
	 * @param r the robot
	 */
	public boolean addRobotsWithin(Robot r) {
		if (robotsWithin.contains(r)) {
			return true;
		}
		if (robotsWithin.add(r)) {
			return true;
		}
		return false;
	}

	/**
	 * Removes a robot from being within this settlement.
	 *
	 * @param r the robot
	 */
	public boolean removeRobotsWithin(Robot r) {
		if (!robotsWithin.contains(r)) {
			return true;
		}
		if (robotsWithin.remove(r)) {
			return true;
		}
		return false;
	}

	/**
	 * Adds a parked vehicle.
	 *
	 * @param vehicle
	 * @param true if the parked vehicle can be added
	 */
	public boolean addParkedVehicle(Vehicle vehicle) {
		if (parkedVehicles.contains(vehicle)) {
			return true;
		}
		if (parkedVehicles.add(vehicle)) {
			// Directly update the location state type
			vehicle.updateLocationStateType(LocationStateType.WITHIN_SETTLEMENT_VICINITY);
			vehicle.setContainerUnit(this);
			return true;
		}
		return false;
	}

	/**
	 * Removes a parked vehicle
	 *
	 * @param vehicle
	 * @param true if the parked vehicle can be removed
	 */
	public boolean removeParkedVehicle(Vehicle vehicle) {
		if (!parkedVehicles.contains(vehicle))
			return true;
		if (parkedVehicles.remove(vehicle)) {
			return true;
		}
		return false;
	}

	/**
	 * Does it have this vehicle parked at the settlement ?
	 *
	 * @param vehicle
	 * @return
	 */
	public boolean containsParkedVehicle(Vehicle vehicle) {
		if (parkedVehicles.contains(vehicle)) {
			return true;
		}
		return false;
	}

	/**
	 * Adds a vehicle into ownership
	 *
	 * @param vehicle
	 * @param true if the vehicle can be added
	 */
	public boolean addOwnedVehicle(Vehicle vehicle) {
		if (ownedVehicles.contains(vehicle))
			return true;
		if (ownedVehicles.add(vehicle)) {
			addParkedVehicle(vehicle);
			vehicle.setCoordinates(getCoordinates());
			vehicle.setContainerUnit(this);
			numOwnedVehicles = ownedVehicles.size();
			return true;
		}
		return false;
	}

	/**
	 * Removes a vehicle from ownership
	 *
	 * @param vehicle
	 * @param true if the vehicle can be removed
	 */
	public boolean removeOwnedVehicle(Vehicle vehicle) {
		if (!ownedVehicles.contains(vehicle))
			return true;
		if (ownedVehicles.remove(vehicle)) {
			numOwnedVehicles = ownedVehicles.size();
			return true;
		}
		return false;
	}

	
	/**
	 * Gets a vehicle of this particular vehicle type.
	 * 
	 * @param vehicleType
	 * @return
	 */
	public Vehicle getAVehicle(VehicleType vehicleType) {
		return ownedVehicles
		.stream()
		.filter(v -> v.getVehicleType() == vehicleType)
		.findAny().orElse(null);
	}
	
	
	/**
	 * Adds an equipment to be owned by the settlement.
	 *
	 * @param e the equipment
	 * @return true if this settlement can carry it
	 */
	@Override
	public boolean addEquipment(Equipment e) {
		if (eqmInventory.addEquipment(e)) {
//			System.out.println("addEquipment: " + true);
			fireUnitUpdate(UnitEventType.ADD_ASSOCIATED_EQUIPMENT_EVENT, this);
			return true;
		}
		return false;
	}

	/**
	 * Removes an equipment from being owned by the settlement.
	 *
	 * @param e the equipment
	 */
	@Override
	public boolean removeEquipment(Equipment e) {
		if (eqmInventory.removeEquipment(e)) {
			fireUnitUpdate(UnitEventType.REMOVE_ASSOCIATED_EQUIPMENT_EVENT, this);
			return true;
		}
		return false;
	}

	/**
	 * Adds a bin to be owned by the settlement.
	 *
	 * @param bin the bin
	 * @return true if this settlement can carry it
	 */
	@Override
	public boolean addBin(Bin bin) {
		if (eqmInventory.addBin(bin)) {
			fireUnitUpdate(UnitEventType.ADD_ASSOCIATED_BIN_EVENT, this);
			return true;
		}
		return false;
	}

	/**
	 * Finds all of the containers of a particular type (excluding EVA suit).
	 *
	 * @return collection of containers or empty collection if none.
	 */
	@Override
	public Collection<Container> findContainersOfType(EquipmentType type){
		return eqmInventory.findContainersOfType(type);
	}

	/**
	 * Finds all of the bins of a particular type.
	 *
	 * @return collection of bins or empty collection if none.
	 */
	@Override
	public Collection<Bin> findBinsOfType(BinType binType){
		return eqmInventory.findBinsOfType(binType);
	}
	
	/**
	 * Gets all robots owned by this settlement, even if they are out on
	 * missions.
	 *
	 * @return collection of owned robots.
	 */
	public Collection<Robot> getAllAssociatedRobots() {
		return ownedRobots;
	}

	/**
	 * Gets the number of associated bots with this settlement
	 *
	 * @return the number of associated bots.
	 */
	public int getNumBots() {
		return numOwnedBots;
	}

	/**
	 * Gets all vehicles associated with this settlement, even if they are out on
	 * missions.
	 *
	 * @return collection of associated vehicles.
	 */
	public Collection<Vehicle> getAllAssociatedVehicles() {
		return ownedVehicles;
	}

	/**
	 * Gets all associated vehicles currently already embarked on missions out there
	 * (include vehicles doing building construction/salvage missions in a settlement)
	 *
	 * @return collection of vehicles.
	 */
	public Collection<Vehicle> getMissionVehicles() {
		return ownedVehicles.stream()
				.filter(v -> v.getMission() != null
					&& (v.getMission().getStage() == Stage.ACTIVE))
				.collect(Collectors.toList());
	}

	/**
	 * Gets numbers vehicles currently on mission
	 *
	 * @return numbers of vehicles on mission.
	 */
	public int getMissionVehicleNum() {
		return Math.toIntExact(ownedVehicles
				.stream()
				.filter(v -> v.getMission() != null)
				.collect(Collectors.counting()));
	}

	/**
	 * Gets a collection of drones parked or garaged at the settlement.
	 *
	 * @return Collection of parked drones
	 */
	public Collection<Drone> getParkedDrones() {
		return ownedVehicles.stream()
				.filter(v -> v.getVehicleType() == VehicleType.DELIVERY_DRONE)
				.filter(v -> this.equals(v.getSettlement()))
				.map(Drone.class::cast)
				.collect(Collectors.toList());
	}

	/**
	 * Gets the number of drones parked or garaged at the settlement.
	 *
	 * @return parked drones number
	 */
	public int getNumParkedDrones() {
		return Math.toIntExact(ownedVehicles
				.stream()
				.filter(v -> v.getVehicleType() == VehicleType.DELIVERY_DRONE)
				.filter(v -> this.equals(v.getSettlement()))
				.collect(Collectors.counting()));
	}
	
	/**
	 * Gets a collection of drones parked or garaged at the settlement.
	 *
	 * @return Collection of parked drones
	 */
	public Collection<Unit> getVehicleTypeList(VehicleType vehicleType) {
		return ownedVehicles.stream()
				.filter(v -> v.getVehicleType() == vehicleType)
				.map(Unit.class::cast)
				.collect(Collectors.toList());
	}

	/**
	 * Finds the number of vehicles of a particular type
	 *
	 * @param vehicleType the vehicle type.
	 * @return number of vehicles.
	 */
	public int findNumVehiclesOfType(VehicleType vehicleType) {
		return Math.toIntExact(ownedVehicles
					.stream()
					.filter(v -> v.getVehicleType() == vehicleType)
					.collect(Collectors.counting()));
	}

	/**
	 * Finds the number of parked rovers
	 *
	 * @return number of parked rovers.
	 */
	public int findNumParkedRovers() {
		return Math.toIntExact(ownedVehicles
					.stream()
					.filter(v -> VehicleType.isRover(v.getVehicleType()))
					.filter(v -> this.equals(v.getSettlement()))
					.collect(Collectors.counting()));
	}

	/**
	 * Gets a collection of vehicles parked or garaged at the settlement.
	 *
	 * @return Collection of parked vehicles
	 */
	public Collection<Vehicle> getParkedVehicles() {
		// Get all Vehicles that are back home
		return 	ownedVehicles.stream()
					.filter(v -> this.equals(v.getSettlement()))
					.collect(Collectors.toList());
	}

	/**
	 * Gets the number of vehicles (rovers, LUVs, and drones) parked or garaged at the settlement.
	 *
	 * @return parked vehicles number
	 */
	public int getNumParkedVehicles() {
		return Math.toIntExact(ownedVehicles
				.stream()
				.filter(v -> this.equals(v.getSettlement()))
				.collect(Collectors.counting()));
	}

	/**
	 * Gets the number of vehicles owned by the settlement.
	 *
	 * @return number of owned vehicles
	 */
	public int getOwnedVehicleNum() {
		return numOwnedVehicles;
	}

	/**
	 * Sets the process override flag.
	 *
	 * @param type Name of process type
	 * @param override override for processes.
	 */
	public void setProcessOverride(OverrideType type, boolean override) {
		logger.log(this, Level.CONFIG, 0L, "Player " + (override ? "enables" : "disable")
						+ " the override on '" + type.toString() + "'.");
		PreferenceKey overrideKey = new PreferenceKey(PreferenceCategory.PROCESS_OVERRIDE, type.name());
		preferences.put(overrideKey, Boolean.valueOf(override));
	}

	/**
	 * Gets the process override flag.
	 *
	 * @param type Name of process type
	 * @return Is this override flag set
	 */
	public boolean getProcessOverride(OverrideType type) {
		PreferenceKey overrideKey = new PreferenceKey(PreferenceCategory.PROCESS_OVERRIDE, type.name());
		Object result = preferences.get(overrideKey);
		if (result instanceof Boolean b) {
			return b.booleanValue();
		}
		return false;
	}

	/**
	 * Gets the settlement's construction manager.
	 *
	 * @return construction manager.
	 */
	public ConstructionManager getConstructionManager() {
		return constructionManager;
	}

	/**
	 * Gets the settlement's achievement credit for a given scientific field.
	 *
	 * @param science the scientific field.
	 * @return achievement credit.
	 */
	public double getScientificAchievement(ScienceType science) {
		double result = 0D;

		if (scientificAchievement.containsKey(science))
			result = scientificAchievement.get(science);

		return result;
	}

	/**
	 * Gets the settlement's total scientific achievement credit.
	 *
	 * @return achievement credit.
	 */
	public double getTotalScientificAchievement() {
		double result = 0D;

		Iterator<Double> i = scientificAchievement.values().iterator();
		while (i.hasNext())
			result += i.next();

		return result;
	}

	/**
	 * Add achievement credit to the settlement in a scientific field.
	 * Must be synchronized because Scientific Research is cross-Settlement
	 * @param achievementCredit the achievement credit.
	 * @param science           the scientific field.
	 */
	public synchronized void addScientificAchievement(double achievementCredit, ScienceType science) {
		if (scientificAchievement.containsKey(science))
			achievementCredit += scientificAchievement.get(science);

		scientificAchievement.put(science, achievementCredit);
	}

	/**
	 * Gets the initial population of the settlement.
	 *
	 * @return initial population number.
	 */
	public int getInitialPopulation() {
		return initialPopulation;
	}

	/**
	 * Gets the initial number of robots the settlement.
	 *
	 * @return initial number of robots.
	 */
	public int getInitialNumOfRobots() {
		return initialNumOfRobots;
	}

	/**
	 * Returns the chain of command
	 *
	 * @return chainOfCommand
	 */
	public ChainOfCommand getChainOfCommand() {
		return chainOfCommand;
	}

	/**
	 * Get the shift manager for this Settlement
	 */
	public ShiftManager getShiftManager() {
		return shiftManager;
	}

	public RadiationStatus getExposed() {
		return exposed;
	}

	/*
	 * Update the status of Radiation exposure
	 * @param newExposed
	 */
	public void setExposed(RadiationStatus newExposed) {
		RadiationStatus oldStatus = exposed;
		exposed = newExposed;
		
		if (exposed.isBaselineEvent() && !oldStatus.isBaselineEvent()) {
			logger.log(this, Level.INFO, 1_000, DETECTOR_GRID + UnitEventType.BASELINE_EVENT.toString() + " is imminent.");
			this.fireUnitUpdate(UnitEventType.BASELINE_EVENT);
		}

		if (exposed.isGCREvent() && !oldStatus.isGCREvent()) {
			logger.log(this, Level.INFO, 1_000, DETECTOR_GRID + UnitEventType.GCR_EVENT.toString() + " is imminent.");
			this.fireUnitUpdate(UnitEventType.GCR_EVENT);
		}

		if (exposed.isSEPEvent() && !oldStatus.isSEPEvent()) {
			logger.log(this, Level.INFO, 1_000, DETECTOR_GRID + UnitEventType.SEP_EVENT.toString() + " is imminent.");
			this.fireUnitUpdate(UnitEventType.SEP_EVENT);
		}
	}

	/**
	 * Computes the water ration level at the settlement due to low water supplies.
	 *
	 * @return level of water ration.
	 */
	public int getWaterRationLevel() {
		return waterRationLevel;
	}

	/**
	 * Computes the water ration level at the settlement due to low water supplies.
	 *
	 * @return level of water ration.
	 */
	private void computeWaterRationLevel() {
		double storedWater = Math.max(1, getAmountResourceStored(WATER_ID) - getNumCitizens() * 500.0);
		double requiredDrinkingWaterOrbit = water_consumption_rate * getNumCitizens()
				* MarsTime.SOLS_PER_ORBIT_NON_LEAPYEAR;

		double ratio = requiredDrinkingWaterOrbit / storedWater;
		waterRationLevel = (int) ratio;

		if (waterRationLevel < 1)
			waterRationLevel = 1;
		else if (waterRationLevel > 1000)
			waterRationLevel = 1000;

		if (waterRationLevel > 100)
			logger.severe(this, 20_000L, "Water Ration Level: " + waterRationLevel);
	}

	/**
	 * Sets the objective
	 *
	 * @param {@link ObjectiveType}
	 * @param level
	 */
	public void setObjective(ObjectiveType objectiveType, int level) {
		this.objectiveType = objectiveType;
		double lvl = 1.25 * level;

		// reset all to 1
		goodsManager.setCropFarmFactor(1);
		goodsManager.setManufacturingFactor(1);
		goodsManager.setResearchFactor(1);
		goodsManager.setTransportationFactor(1);
		goodsManager.setTradeFactor(1);

		if (objectiveType == ObjectiveType.CROP_FARM) {
			goodsManager.setCropFarmFactor(lvl);
		}

		else if (objectiveType == ObjectiveType.MANUFACTURING_DEPOT) {
			goodsManager.setManufacturingFactor(lvl);
		}

		else if (objectiveType == ObjectiveType.RESEARCH_CAMPUS) {
			goodsManager.setResearchFactor(lvl);
		}

		else if (objectiveType == ObjectiveType.TRANSPORTATION_HUB) {
			goodsManager.setTransportationFactor(lvl);
		}

		else if (objectiveType == ObjectiveType.TRADE_CENTER) {
			goodsManager.setTradeFactor(lvl);
		}

		else if (objectiveType == ObjectiveType.TOURISM) {
			goodsManager.setTourismFactor(lvl);
		}

	}

	/**
	 * Gets the objective level
	 *
	 * @param {@link ObjectiveType}
	 * @return the level
	 */
	public double getObjectiveLevel(ObjectiveType objectiveType) {

		switch(objectiveType) {
			case CROP_FARM:
				return goodsManager.getCropFarmFactor();
			case MANUFACTURING_DEPOT:
				return goodsManager.getManufacturingFactor();
			case RESEARCH_CAMPUS:
				return goodsManager.getResearchFactor();
			case TRANSPORTATION_HUB:
				return goodsManager.getTransportationFactor();
			case TRADE_CENTER:
				return goodsManager.getTradeFactor();
			case TOURISM:
				return goodsManager.getTourismFactor();
			default:
				return -1;
		}
	}

	/**
	 * Gets the objective.
	 */
	public ObjectiveType getObjective() {
		return objectiveType;
	}

	/**
	 * Gets the building type related to the settlement objective.
	 *
	 * @return
	 */
	public String getObjectiveBuildingType() {

		// TODO: check if a particular building has existed, if yes, build the next
		// relevant building
		
		if (objectiveType == ObjectiveType.CROP_FARM)
			return "Inflatable Greenhouse";
		// alternatives : "Fishery", "Large Greenhouse", "Inground Greenhouse"
		else if (objectiveType == ObjectiveType.MANUFACTURING_DEPOT)
			return "Workshop"; 
		// alternatives : "Manufacturing Shed", MD1, MD4
		else if (objectiveType == ObjectiveType.RESEARCH_CAMPUS)
			return "Laboratory"; 
		// alternatives : "Mining Lab", "Astronomy Observatory"
		else if (objectiveType == ObjectiveType.TRANSPORTATION_HUB)
			return "Garage";
		// alternatives :"Loading Dock Garage";
		else if (objectiveType == ObjectiveType.TRADE_CENTER)
			return "Garage"; 
		// alternatives : "Storage Shed", Future: "Markets" 
		else if (objectiveType == ObjectiveType.TOURISM)
			return "Residential Quarters";
		else
			return null;
	}

	/**
	 * Gets the total area of Crops in this Settlement.
	 */
	public double getTotalCropArea() {
		if (cropArea < 0D) {
			cropArea = 0D;
			
			for (Building b : buildingManager.getBuildingSet(FunctionType.FARMING)) {
				cropArea += b.getFarming().getGrowingArea();
			}
		}

		return cropArea;
	} 
	
	/**
	 * Computes the probability of the presence of regolith.
	 *
	 * @return probability of finding regolith
	 */
	private double computeRegolithProbability() {
		double result = 0;
		double regolithDemand = goodsManager.getDemandValueWithID(REGOLITH_ID);
		if (regolithDemand > REGOLITH_MAX)
			regolithDemand = REGOLITH_MAX;
		else if (regolithDemand < 1)
			regolithDemand = 1;

		double sandDemand = goodsManager.getDemandValueWithID(SAND_ID);
		if (sandDemand > REGOLITH_MAX)
			sandDemand = REGOLITH_MAX;
		else if (sandDemand < 1)
			sandDemand = 1;
		
		double concreteDemand = goodsManager.getDemandValueWithID(CONCRETE_ID);
		if (concreteDemand > REGOLITH_MAX)
			concreteDemand = REGOLITH_MAX;
		else if (concreteDemand < 1)
			concreteDemand = 1;
		
		double cementDemand = goodsManager.getDemandValueWithID(CEMENT_ID);
		if (cementDemand > REGOLITH_MAX)
			cementDemand = REGOLITH_MAX;
		else if (cementDemand < 1)
			cementDemand = 1;

		double regolithAvailable = goodsManager.getSupplyValue(REGOLITH_ID);
		regolithAvailable = regolithAvailable * regolithAvailable - 1;
		
		double sandAvailable = goodsManager.getSupplyValue(SAND_ID);
		sandAvailable = sandAvailable * sandAvailable - 1;
		
		int pop = numCitizens;
		int reserve = (MIN_REGOLITH_RESERVE + MIN_SAND_RESERVE) * pop;
		
		if (regolithAvailable + sandAvailable > reserve + regolithDemand + sandDemand) {
			result = reserve + regolithDemand + sandDemand - regolithAvailable - sandAvailable;
		}
		
		else if (regolithAvailable + sandAvailable > reserve) {
			result = reserve - regolithAvailable - sandAvailable;
		}

		else {
			result = 1.0 * reserve / pop ;
		}

		result = result + .5 * concreteDemand + .5 * cementDemand;
		
		if (result < 0)
			result = 0;
		if (result > MAX_PROB)
			result = MAX_PROB;
		
//		logger.info(this, 30_000L, "regolithDemand: " + regolithDemand
//						+ "   cementDemand: " + cementDemand
//						+ "   concreteDemand: " + concreteDemand
//						+ "   sandDemand: " + sandDemand
//						+ "   regolith Prob value: " + result);
		return result;
	}

	/**
	 * Computes the probability of the presence of ice.
	 *
	 * @return probability of finding ice
	 */
	private double computeIceProbability() {
		double result = 0;
		double iceDemand = goodsManager.getDemandValueWithID(ICE_ID);
		if (iceDemand > ICE_MAX)
			iceDemand = ICE_MAX;
		if (iceDemand < 1)
			iceDemand = 1;
		
		double waterDemand = goodsManager.getDemandValueWithID(WATER_ID);
		waterDemand = waterDemand * waterRationLevel / 10;
		if (waterDemand > WATER_MAX)
			waterDemand = WATER_MAX;
		if (waterDemand < 1)
			waterDemand = 1;
		
		double brineWaterDemand = goodsManager.getDemandValueWithID(BRINE_WATER_ID);
		brineWaterDemand = brineWaterDemand * waterRationLevel / 10;
		if (waterDemand > WATER_MAX)
			waterDemand = WATER_MAX;
		if (waterDemand < 1)
			waterDemand = 1;
		
		// Compare the available amount of water and ice reserve
		double iceSupply = goodsManager.getSupplyValue(ICE_ID);
		double waterSupply = goodsManager.getSupplyValue(WATER_ID);
		double brineWaterSupply = goodsManager.getSupplyValue(BRINE_WATER_ID);
		
		int pop = numCitizens;
		int reserve = (MIN_WATER_RESERVE + MIN_ICE_RESERVE) * pop;

		double totalSupply = iceSupply + waterSupply + brineWaterSupply;
		double totalDemand = iceDemand + waterDemand + brineWaterDemand;
		
		if (totalSupply > reserve + totalDemand) {
			result = reserve + totalDemand - totalSupply;
		}
		
		else if (totalSupply > reserve) {
			result = reserve - totalSupply;
		}

		// Prompt the collect ice mission to proceed more easily if water resource is
		// dangerously low,
		else {
			// no change to missionProbability
			result = 1.0 * reserve / pop;
		}
		
		if (result < 0)
			result = 0;
		
//		logger.info(this, 30_000L, "iceDemand: " + iceDemand
//				+ "   waterDemand: " + waterDemand
//				+ "   ice Prob value: " + result
//				);
		
		if (result > MAX_PROB)
			result = MAX_PROB;
		
		return result;
	}

	/**
	 * Checks the demand of oxygen.
	 *
	 * @return 
	 */
	private void checkOxygenDemand() {
		double result = 0;

		int pop = numCitizens;
		
		double demand = goodsManager.getDemandValueWithID(OXYGEN_ID);
		if (demand > OXYGEN_MAX)
			demand = OXYGEN_MAX;
		if (demand < 1)
			demand = 1;
		
		// Compare the available amount of oxygen
		double supply = goodsManager.getSupplyValue(OXYGEN_ID);

		double reserve = getAmountResourceStored(OXYGEN_ID);
	
		if (reserve + supply * pop > (MIN_OXYGEN_RESERVE * 2 + demand) * pop) {
//			logger.info(this, "Case 1.");
			return;
		}
		
		else if (reserve + supply * pop > (MIN_OXYGEN_RESERVE + demand) * pop) {
//			logger.info(this, "Case 2.");
			result = (MIN_OXYGEN_RESERVE + demand - supply) * pop - reserve;
		}

		else if (.5 * (reserve + supply * pop) > (MIN_OXYGEN_RESERVE + demand) * pop) {
//			logger.info(this, "Case 3.");
			result = (MIN_OXYGEN_RESERVE + demand - 0.5 * supply) * pop - .5 * reserve;
		}

		else {
//			logger.info(this, "Case 4.");
			result = (MIN_OXYGEN_RESERVE + demand - 0.5 * supply) * pop - .5 * reserve;
		}
		
		if (result < 0)
			result = 0;
				
		if (result > OXYGEN_MAX)
			result = OXYGEN_MAX;

		double delta = result - demand;

		if (delta > 50) {
			
			// Limit each increase to 10 only to avoid an abrupt increase 
			delta = 50;
			
			logger.info(this, 10_000L, 
					"oxygen demand: " + Math.round(demand * 10.0)/10.0 
					+ "  supply: " + Math.round(supply * 10.0)/10.0 
					+ "  reserve: " + Math.round(reserve * 10.0)/10.0		
					+ "  delta: " + Math.round(delta * 10.0)/10.0
					+ "  new demand: " + Math.round((demand + delta) * 10.0)/10.0 + ".");
			
			// Inject a sudden change of demand
			goodsManager.setDemandValue(GoodsUtil.getGood(OXYGEN_ID), (demand + delta));
		}
		
	}
	
	/**
	 * Checks if the last 20 mission scores are above the threshold.
	 *
	 * @param score
	 * @return true/false
	 */
	public boolean passMissionScore(double score) {

		return (score > minimumPassingScore);
	}

	/**
	 * Calculates the current minimum passing score.
	 *
	 * @return
	 */
	public double getMinimumPassingScore() {
		return minimumPassingScore;
	}

	/**
	 * Saves the mission score.
	 *
	 * @param score
	 */
	public void saveMissionScore(double score) {

		// Recalculate the new minimum score; minimum score ages in the timePulse method
		double total = 0;
		for (double s : missionScores) {
			total += s;
		}

		// Simplify how minimum score is calculated. Use of trending scores
		// seems to make it harder to get missions approved over time
		minimumPassingScore = total / missionScores.size();

		// Cap any very large score to protect the average
		double desiredMax = Math.min(MAX_MISSION_SCORE, minimumPassingScore * 1.5D);
		missionScores.add(Math.min(score, desiredMax));

		if (missionScores.size() > 20)
			missionScores.remove(0);
	}

	public double getIceProbabilityValue() {
		return iceProbabilityValue;
	}

	public double getRegolithProbabilityValue() {
		return regolithProbabilityValue;
	}

	public double getOutsideTemperature() {
		return outside_temperature;
	}

	public DustStorm getDustStorm() {
		return storm;
	}

	public void setDustStorm(DustStorm storm) {
		this.storm = storm;
	}

	public boolean hasDesignatedCommander() {
		return hasDesignatedCommander;
	}

	public Person setDesignatedCommander(Commander profile) {
		hasDesignatedCommander = true;

		return chainOfCommand.applyCommander(profile);
	}

	private void changeGreyWaterFilteringRate(boolean increase) {
		if (increase && (greyWaterFilteringRate < 100)) {
			greyWaterFilteringRate = 1.1 * greyWaterFilteringRate;
		}
		else if (!increase && (greyWaterFilteringRate > .01)) {
			greyWaterFilteringRate = 0.9 * greyWaterFilteringRate;
		}
	}

	public double getGreyWaterFilteringRate() {
		return greyWaterFilteringRate;
	}

	/**
	 * Records the daily output.
	 *
	 * @param resource the resource id of the good
	 * @param amount the amount or quantity produced
	 * @param millisols the labor time
	 */
	public void addOutput(Integer resource, double amount, double millisols) {

		// Record the amount of resource produced
		dailyResourceOutput.increaseDataPoint(resource, amount);
		dailyLaborTime.increaseDataPoint(resource, millisols);
	}

	/**
	 * Records the amount of water being consumed.
	 *
	 * @param type
	 * @param amount
	 */
	public void addWaterConsumption(WaterUseType type, double amount) {
		waterConsumption.increaseDataPoint(type, amount);
	}

	/**
	 * Gets the daily average water usage of the last x sols Not: most weight on
	 * yesterday's usage. Least weight on usage from x sols ago.
	 *
	 * @param type
	 * @return
	 */
	public double getDailyWaterUsage(WaterUseType type) {
		return waterConsumption.getDailyAverage(type);
	}

	/**
	 * Assigns the best candidate to a job position.
	 * 
	 * @param settlement
	 * @param job
	 */
	private static void assignBestCandidate(Settlement settlement, JobType job) {
		Person p0 = JobUtil.findBestFit(settlement, job);
		// Designate a specific job to a person
		if (p0 != null) {
			p0.getMind().assignJob(job, true, JobUtil.SETTLEMENT, AssignmentType.APPROVED, JobUtil.SETTLEMENT);
		}
	}

	/**
	 * Tunes up the settlement with unique job position.
	 */
	public void tuneJobDeficit() {
		int numEngs = JobUtil.numJobs(JobType.ENGINEER, this);
		int numTechs = JobUtil.numJobs(JobType.TECHNICIAN, this);

		if ((numEngs == 0) || (numTechs == 0)) {
			Person bestEng = JobUtil.findBestFit(this, JobType.ENGINEER);
			Person bestTech = JobUtil.findBestFit(this, JobType.TECHNICIAN);

			// Make sure the best person is not the only one in the other Job
			if ((bestEng != null) && bestEng.equals(bestTech)) {
				// Can only do one so job
				if (numEngs == 0) {
					// Keep the bestEng find
					bestTech = null;
				}
				else if (numTechs == 0) {
					// Keep best tech Loose the eng
					bestEng = null;
				}
			}
			if ((numEngs == 0) && (bestEng != null)) {
				bestEng.getMind().assignJob(JobType.ENGINEER, true,
						JobUtil.SETTLEMENT,
						AssignmentType.APPROVED,
						JobUtil.SETTLEMENT);
			}
			if ((numTechs == 0) && (bestTech != null)) {
				bestTech.getMind().assignJob(JobType.TECHNICIAN, true,
						JobUtil.SETTLEMENT,
						AssignmentType.APPROVED,
						JobUtil.SETTLEMENT);
			}
		}


		if (this.getNumCitizens() > ChainOfCommand.POPULATION_WITH_CHIEFS) {
			int numWeatherman = JobUtil.numJobs(JobType.METEOROLOGIST, this);
			if (numWeatherman == 0) {
				assignBestCandidate(this, JobType.METEOROLOGIST);
			}
		}
	}

	public void setMissionDisable(MissionType mission, boolean disable) {
		double newValue = (disable ? 0D : 1D);
		preferences.put(new PreferenceKey(PreferenceCategory.MISSION_WEIGHT, mission.name()), newValue);
	}

	public void setAllowTradeMissionFromASettlement(Settlement settlement, boolean allowed) {
		allowTradeMissionSettlements.put(settlement.getIdentifier(), allowed);
	}

	public boolean isAllowedTradeMission(Settlement settlement) {
		return allowTradeMissionSettlements.getOrDefault(settlement.getIdentifier(), Boolean.TRUE);
	}

	/**
	 * Checks if the mission is enabled.
	 *
	 * @param mission the type of the mission calling this method
	 * @return probability value
	 */
	public boolean isMissionEnable(MissionType mission) {
		return (getPreferenceModifier(new PreferenceKey(PreferenceCategory.MISSION_WEIGHT, mission.name())) > 0D);
	}

	/**
	 * Gets the available vehicle at the settlement with the minimal range.
	 *
	 * @param settlement         the settlement to check.
	 * @return vehicle or null if none available.
	 */
	public Rover getVehicleWithMinimalRange() {
		Rover result = null;

		for (Vehicle vehicle : getAllAssociatedVehicles()) {

			if (vehicle instanceof Rover rover) {
				if (result == null)
					// Get the first vehicle
					result = rover;
				else if (vehicle.getRange() < result.getRange())
					// This vehicle has a lesser range than the previously selected vehicle
					result = rover;
			}
		}

		return result;
	}
	
	/**
	 * Creates a set of nearby mineral locations.
	 * 
	 * @param rover
	 */
	public void createNearbyMineralLocations(Rover rover) {
		double roverRange = rover.getRange();
		double tripTimeLimit = rover.getTotalTripTimeLimit(true);
		double tripRange = getTripTimeRange(tripTimeLimit, rover.getBaseSpeed() / 1.25D);
		double range = roverRange;
		if (tripRange < range)
			range = tripRange;

		Set<Coordinates> coords = surfaceFeatures.getMineralMap()
				.generateMineralLocations(getCoordinates(), range / 2D);
		
		nearbyMineralLocations.addAll(coords);
	}
	
	/**
	 * Gets a set of nearby mineral locations.
	 * 
	 * @param rover
	 */
	public Set<Coordinates> getNearbyMineralLocations() {
		return nearbyMineralLocations;
	}
	
	/**
	 * Gets a random nearby mineral location that can be reached by any rover.
	 * 
	 * @param rover
	 */
	public Coordinates getARandomNearbyMineralLocation(double limit) {
		
		double range = getVehicleWithMinimalRange().getRange();
			
		range = Math.min(range, limit);
		
		Coordinates chosen = null;
		
		// Remove coordinates that have been explored or staked by other settlements
		
//		Set<Coordinates> surfaceFeaturesSet = surfaceFeatures.getDeclaredCoordinates(false);
		
		// Create a set
//		Set<Coordinates> intersection = new HashSet<>(nearbyMineralLocations);
		
//		logger.info(this, "1. surfaceFeatures sets:" + surfaceFeaturesSet.size()
//					+ "  nearbyMineralLocations sets:" + nearbyMineralLocations.size()
//					+ "  intersection sets:" + intersection.size());

		// Execute to create the union of the two sets
//		intersection.retainAll(surfaceFeaturesSet);
		
//		logger.info(this, "2. surfaceFeatures sets:" + surfaceFeaturesSet.size()
//					+ "  nearbyMineralLocations sets:" + nearbyMineralLocations.size()
//					+ "  intersection sets:" + intersection.size());
		
		// Remove the union
//		nearbyMineralLocations.removeAll(intersection);
		
//		logger.info(this, "3. surfaceFeatures sets:" + surfaceFeaturesSet.size()
//					+ "  nearbyMineralLocations sets:" + nearbyMineralLocations.size()
//					+ "  intersection sets:" + intersection.size());
		
		if (nearbyMineralLocations.isEmpty()) {
			logger.info(this, "nearbyMineralLocations is empty.");
			return null;
		}
		
		Set<Coordinates> unclaimedLocations = new HashSet<>();
		
		for (Coordinates c : nearbyMineralLocations) {
			boolean unclaimed = surfaceFeatures.isDeclaredARegionOfInterest(c, this, false);
			if (unclaimed)
				unclaimedLocations.add(c);
		}

		Map<Coordinates, Double> weightedMap = new HashMap<>();
		
		for (Coordinates c : unclaimedLocations) {
			double distance = Coordinates.computeDistance(getCoordinates(), c);

			// Fill up the weight map
			weightedMap.put(c, (range - distance) / range);
		}

		// Choose one with weighted randomness 
		chosen = RandomUtil.getWeightedRandomObject(weightedMap);

		if (chosen == null) {
			logger.info(this, "Picked a nearby mineral location.");
			return new ArrayList<>(nearbyMineralLocations).get(0);
		}
		
		return chosen;
	}
	
	/**
	 * Gets a comfortable nearby mineral location, based on skills.
	 * 
	 * @param limit
	 * @param skillDistance
	 */
	public Coordinates getAComfortableNearbyMineralLocation(double limit, int skillDistance) {
		double range = Math.min(skillDistance, limit);
		return getARandomNearbyMineralLocation(range);
	}
	
	/**
	 * Creates a Region of Interest (ROI) at a given location and
	 * estimate its mineral concentrations.
	 * 
	 * @param siteLocation
	 * @param skill
	 * @return ExploredLocation
	 */
	public ExploredLocation createARegionOfInterest(Coordinates siteLocation, int skill) {
	
		// Check if this siteLocation has already been added or not to SurfaceFeatures
		ExploredLocation el = surfaceFeatures.checkDeclaredLocation(siteLocation, this, false);
		if (el == null) {
			// If it doesn't exist yet
			el = surfaceFeatures.declareRegionOfInterest(siteLocation,
					skill, this);
		}

//		if (el != null)
//			// remove this coordinate from nearbyMineralLocations
//			nearbyMineralLocations.remove(siteLocation);
		
		return el;
	}
	
	/**
	 * Checks if there are any mineral locations within rover/mission range.
	 *
	 * @param rover          the rover to use.
	 * @param homeSettlement the starting settlement.
	 * @return true if mineral locations.
	 * @throws Exception if error determining mineral locations.
	 */
	public Map<String, Integer> getNearbyMineral(Rover rover) {
		Map<String, Integer> minerals = new HashMap<>();

		double roverRange = rover.getRange();
		double tripTimeLimit = rover.getTotalTripTimeLimit(true);
		double tripRange = getTripTimeRange(tripTimeLimit, rover.getBaseSpeed() / 1.25D);
		double range = roverRange;
		if (tripRange < range)
			range = tripRange;

		Map<Coordinates, Double> weightedMap = new HashMap<>();
		
		if (nearbyMineralLocations == null || nearbyMineralLocations.isEmpty()) {
			logger.severe(this, "nearbyMineralLocations is empty.");

			// Creates a set of nearby mineral locations	
			Set<Coordinates> coords = surfaceFeatures.getMineralMap()
					.generateMineralLocations(getCoordinates(), range / 2D);
			
			nearbyMineralLocations.addAll(coords);
		}
			
		for (Coordinates c : nearbyMineralLocations) {
			double distance = Coordinates.computeDistance(getCoordinates(), c);

			// Fill up the weight map
			weightedMap.put(c, (range - distance) / range);
		}

		// Choose one with weighted randomness 
		Coordinates chosen = RandomUtil.getWeightedRandomObject(weightedMap);
		double chosenDist = weightedMap.get(chosen);
		
		logger.info(unitManager.findSettlement(getCoordinates()), 30_000L, 
				"Investigating mineral site at " + chosen + " (" + Math.round(chosenDist * 10.0)/10.0 + " km).");
		
		if (chosen != null)
			minerals = surfaceFeatures.getMineralMap().getAllMineralConcentrations(chosen);

		return minerals;
	}
	
	
	/**
	 * Gets the total mineral value, based on the range of a given rover.
	 * 
	 * @param rover
	 * @return
	 */
	public int getTotalMineralValue(Rover rover) {
		if (mineralValue == -1) {
			// Check if any mineral locations within rover range and obtain their
			// concentration
			Map<String, Integer> minerals = getNearbyMineral(rover);
			if (minerals != null && !minerals.isEmpty()) {
				mineralValue = Exploration.getTotalMineralValue(this, minerals);
			}
		}
		return mineralValue;
	}
	
	
	/**
	 * Gets the range of a trip based on its time limit and exploration sites.
	 *
	 * @param tripTimeLimit time (millisols) limit of trip.
	 * @param averageSpeed  the average speed of the vehicle.
	 * @return range (km) limit.
	 */
	private double getTripTimeRange(double tripTimeLimit, double averageSpeed) {
		int sol = masterClock.getMarsTime().getMissionSol();
		int numSites = 2 + (int)(1.0 * sol / 20);
		double siteTime = 250;
		
		double tripTimeTravellingLimit = tripTimeLimit - (numSites * siteTime);
		double millisolsInHour = MarsTime.convertSecondsToMillisols(60D * 60D);
		double averageSpeedMillisol = averageSpeed / millisolsInHour;
		return tripTimeTravellingLimit * averageSpeedMillisol;
	}
	
	/**
	 * Returns the ice collection rate in the vicinity of this settlement.
	 * 
	 * @return
	 */
    public double getIceCollectionRate() {
    	return iceCollectionRate;
    }

    /**
	 * Returns the regolith collection rate in the vicinity of this settlement.
     * 
     * @return
     */
    public double getRegolithCollectionRate() {
    	return regolithCollectionRate;
    }

	/**
	 * Removes the record of the deceased person from airlock.
	 *
	 * @param person
	 */
	public void removeAirlockRecord(Person person) {
		for (Building b : buildingManager.getBuildingSet(FunctionType.EVA)) {
			Airlock lock = b.getEVA().getAirlock();
			lock.removeAirlockRecord(person);
		}
	}

	/**
	 * The total amount of rock samples collected.
	 * 
	 * @param id resource id
	 */
	public double getResourceCollected(int id) {
		return resourcesCollected.get(id);
	}

	/**
	 * Adds the amount of resource collected.
	 * 
	 * @param id resource id
	 * @param value collected
	 */
	public void addResourceCollected(int id, double value) {
		if (resourcesCollected.containsKey(id)) {
			double rs = resourcesCollected.get(id);
			resourcesCollected.put(id, rs + value);
		}
		else {
			resourcesCollected.put(id, value);
		}
	}

	public int getSolCache() {
		return solCache;
	}

	public boolean isFirstSol() {
        return solCache == 0 || solCache == 1;
    }

	@Override
	public Settlement getSettlement() {
		return null;
	}

	/**
	 * Gets the stored mass.
	 */
	@Override
	public double getStoredMass() {
		return eqmInventory.getStoredMass();
	}

	/**
	 * Gets the equipment list.
	 *
	 * @return the equipment list
	 */
	@Override
	public Set<Equipment> getEquipmentSet() {
		return eqmInventory.getEquipmentSet();
	}

	/**
	 * Gets the container set.
	 *
	 * @return
	 */
	@Override
	public Set<Equipment> getContainerSet() {
		return eqmInventory.getContainerSet();
	}

	/**
	 * Gets the EVA suit set.
	 * 
	 * @return
	 */
	@Override
	public Set<Equipment> getSuitSet() {
		return eqmInventory.getSuitSet();
	}
	
	/**
	 * Gets a set of the container with particular container type.
	 *
	 * @return the equipment list
	 */
	public Set<Equipment> getContainerSet(EquipmentType equipmentType) {
		return eqmInventory.getContainerSet().stream()
				.filter(e -> e.getEquipmentType() == equipmentType)
				.collect(Collectors.toSet());
	}

	/**
	 * Gets a collection of bins with particular bin type.
	 *
	 * @return the bin list
	 */
	public Collection<Bin> getBinTypeSet(BinType binType) {
		for (AmountResourceBin arb: eqmInventory.getAmountResourceBinSet()) {
			if (binType == arb.getBinType()) {
				return arb.getBinMap().values();
			}
		}
		
		return null;
	}

	/**
	 * Gets the number of available EVA suits.
	 * 
	 * @return
	 */
	public int getNumEVASuit() {
		return getSuitSet().size();
//		return Math.toIntExact(getEquipmentTypeSet(EquipmentType.EVA_SUIT)
//				.stream()
//				.collect(Collectors.counting()));
	}
	
	/**
	 * Does it possess an equipment of this equipment type ?
	 *
	 * @param typeID
	 * @return true if this person possess this equipment type
	 */
	@Override
	public boolean containsEquipment(EquipmentType type) {
		return eqmInventory.containsEquipment(type);
	}

	/**
	 * Stores the item resource.
	 *
	 * @param resource the item resource
	 * @param quantity
	 * @return excess quantity that cannot be stored
	 */
	@Override
	public int storeItemResource(int resource, int quantity) {
		return eqmInventory.storeItemResource(resource, quantity);
	}

	/**
	 * Retrieves the item resource.
	 *
	 * @param resource
	 * @param quantity
	 * @return quantity that cannot be retrieved
	 */
	@Override
	public int retrieveItemResource(int resource, int quantity) {
		return eqmInventory.retrieveItemResource(resource, quantity);
	}

	/**
	 * Gets the item resource stored.
	 *
	 * @param resource
	 * @return quantity
	 */
	@Override
	public int getItemResourceStored(int resource) {
		return eqmInventory.getItemResourceStored(resource);
	}

	/**
	 * Stores the amount resource.
	 *
	 * @param resource the amount resource
	 * @param quantity
	 * @return excess quantity that cannot be stored
	 */
	@Override
	public double storeAmountResource(int resource, double quantity) {
		return eqmInventory.storeAmountResource(resource, quantity);
	}

	/**
	 * Retrieves the resource.
	 *
	 * @param resource
	 * @param quantity
	 * @return quantity that cannot be retrieved
	 */
	@Override
	public double retrieveAmountResource(int resource, double quantity) {
		return eqmInventory.retrieveAmountResource(resource, quantity);
	}

	/**
	 * Gets the capacity of a particular amount resource.
	 *
	 * @param resource
	 * @return capacity
	 */
	@Override
	public double getAmountResourceCapacity(int resource) {
		return eqmInventory.getAmountResourceCapacity(resource);
	}

	/**
	 * Obtains the remaining storage space of a particular amount resource.
	 *
	 * @param resource
	 * @return quantity
	 */
	@Override
	public double getAmountResourceRemainingCapacity(int resource) {
		return eqmInventory.getAmountResourceRemainingCapacity(resource);
	}

	/**
	 * Does it have unused space or capacity for a particular resource ?
	 * 
	 * @param resource
	 * @return
	 */
	@Override
	public boolean hasAmountResourceRemainingCapacity(int resource) {
		return eqmInventory.hasAmountResourceRemainingCapacity(resource);
	}
	
	/**
	 * Obtains the remaining general storage space.
	 *
	 * @return quantity
	 */
	@Override
	public double getRemainingCargoCapacity() {
		return eqmInventory.getRemainingCargoCapacity();
	}

	/**
     * Gets the total capacity that this inventory can hold.
     *
     * @return total capacity (kg).
     */
	@Override
	public double getCargoCapacity() {
		return eqmInventory.getCargoCapacity();
	}

	/**
	 * Gets the amount resource stored.
	 *
	 * @param resource
	 * @return quantity
	 */
	@Override
	public double getAmountResourceStored(int resource) {
		return eqmInventory.getAmountResourceStored(resource);
	}

	/**
	 * Gets all the amount resource resource stored, including inside equipment.
	 *
	 * @param resource
	 * @return quantity
	 */
	@Override
	public double getAllAmountResourceStored(int resource) {
		return eqmInventory.getAllAmountResourceStored(resource);
	}
	
	/**
	 * Gets the amount resource owned by all resource holders.
	 *
	 * @param resource
	 * @return quantity
	 */
	public double getAllAmountResourceOwned(int resource) {
		double sum = 0;
		for (ResourceHolder rh: citizens) {
			sum += rh.getAmountResourceStored(resource);
		}
		for (ResourceHolder rh: ownedVehicles) {
			sum += rh.getAmountResourceStored(resource);
		}		
		return sum + getAmountResourceStored(resource);
	}
	
	/**
	 * Gets all stored amount resources.
	 *
	 * @return all stored amount resources.
	 */
	@Override
	public Set<Integer> getAmountResourceIDs() {
		return eqmInventory.getAmountResourceIDs();
	}

	/**
	 * Gets all stored item resources.
	 *
	 * @return all stored item resources.
	 */
	@Override
	public Set<Integer> getItemResourceIDs() {
		return eqmInventory.getItemResourceIDs();
	}

	/**
	 * Gets all stored amount resources in eqmInventory, including inside equipment
	 *
	 * @return all stored amount resources.
	 */
	@Override
	public Set<Integer> getAllAmountResourceIDs() {
		return eqmInventory.getAllAmountResourceIDs();
	}
	
	/**
	 * Does it have this item resource ?
	 *
	 * @param resource
	 * @return
	 */
	@Override
	public boolean hasItemResource(int resource) {
		return eqmInventory.hasItemResource(resource);
	}

	/**
	 * Gets the remaining quantity of an item resource.
	 *
	 * @param resource
	 * @return quantity
	 */
	@Override
	public int getItemResourceRemainingQuantity(int resource) {
		return eqmInventory.getItemResourceRemainingQuantity(resource);
	}

	/**
	 * Finds the number of empty containers of a class that are contained in storage and have
	 * an empty inventory.
	 *
	 * @param containerClass  the unit class.
	 * @param brandNew  does it include brand new bag only
	 * @return number of empty containers.
	 */
	@Override
	public int findNumEmptyContainersOfType(EquipmentType containerType, boolean brandNew) {
		return eqmInventory.findNumEmptyContainersOfType(containerType, brandNew);
	}

	/**
	 * Finds the number of containers of a particular type.
	 *
	 * Note: will not count EVA suits.
	 * 
	 * @param containerType the equipment type.
	 * @return number of empty containers.
	 */
	@Override
	public int findNumContainersOfType(EquipmentType containerType) {
		return eqmInventory.findNumContainersOfType(containerType);
	}
	
	/**
	 * Finds a container in storage.
	 *
	 * Note: will not count EVA suits.
	 * 
	 * @param containerType
	 * @param empty does it need to be empty ?
	 * @param resource If -1 then resource doesn't matter
	 * @return instance of container or null if none.
	 */
	@Override
	public Container findContainer(EquipmentType containerType, boolean empty, int resource) {
		return eqmInventory.findContainer(containerType, empty, resource);
	}

	/**
	 * Finds the number of bins of a particular type.
	 *
	 * @param containerType the bin type.
	 * @return number of empty bins.
	 */
	@Override
	public int findNumBinsOfType(BinType binType) {
		return eqmInventory.findNumBinsOfType(binType);
	}
	
	@Override
	public Set<AmountResourceBin> getAmountResourceBinSet() {
		return eqmInventory.getAmountResourceBinSet();
	}

	@Override
	public double getAmountResourceStored(BinType type, int id, int resource) {
		return eqmInventory.getAmountResourceStored(type, id, resource);
	}

	@Override
	public double storeAmountResource(BinType type, int id, int resource, double quantity) {
		return eqmInventory.storeAmountResource(type, id, resource, quantity);
	}

	@Override
	public double retrieveAmountResource(BinType type, int id, int resource, double quantity) {
		return eqmInventory.retrieveAmountResource(type, id, resource, quantity);
	}

	@Override
	public double getAmountResourceCapacity(BinType type, int id, int resource) {
		return eqmInventory.getAmountResourceCapacity(type, id, resource);
	}

	@Override
	public double getAmountResourceRemainingCapacity(BinType type, int id, int resource) {
		return eqmInventory.getAmountResourceRemainingCapacity(type, id, resource);
	}

	@Override
	public boolean hasAmountResourceRemainingCapacity(BinType type, int id, int resource) {
		return eqmInventory.hasAmountResourceRemainingCapacity(type, id, resource);
	}

	@Override
	public double getCargoCapacity(BinType type, int id) {
		return eqmInventory. getCargoCapacity(type, id);
	}

	@Override
	public int getAmountResource(BinType type, int id) {
		return eqmInventory.getAmountResource(type, id);
	}

	@Override
	public Unit getOwner() {
		return eqmInventory.getOwner();
	}
	
	/**
	 * Gets the EquipmentInventory instance.
	 * 
	 * @return
	 */
	public EquipmentInventory getEquipmentInventory() {
		return eqmInventory;
	}

	/**
	 * Gets the task manager that controls the backlog for the Settlement.
	 */
    public SettlementTaskManager getTaskManager() {
        return taskManager;
    }

	/**
	 * Gets the credit manager.
	 *
	 * @return credit manager.
	 */
	public CreditManager getCreditManager() {
		return creditManager;
	}
	
	/**
	 * Sets the credit manager.
	 * 
	 * @param cm
	 */
	public void setCreditManager(CreditManager cm) {
		creditManager = cm;
	}
	
	/**
	 * Gets the manager of future scheduled events for this settlement.
	 */
	public ScheduledEventManager getFutureManager() {
		return futureEvents;
	}

	/**
	 * Gets the unit's container unit. Returns null if unit has no container unit.
	 *
	 * @return the unit's container unit
	 */
	@Override
	public Unit getContainerUnit() {
		if (unitManager == null) // for maven test
			return null;
		return unitManager.getMarsSurface();
	}

	@Override
	public UnitType getUnitType() {
		return UnitType.SETTLEMENT;
	}

	/**
	 * Is this unit inside a settlement
	 *
	 * @return true if the unit is inside a settlement
	 */
	@Override
	public boolean isInSettlement() {
		return false;
	}

	/**
	 * Gets the holder's unit instance.
	 *
	 * @return the holder's unit instance
	 */
	@Override
	public Unit getHolder() {
		return this;
	}
	
	/**
	 * Get the modifier to apply of a certain preference
	 * @param key The preference
	 * @return The appropriate modifier; return 1 by default
	 */
	public double getPreferenceModifier(PreferenceKey key) {
		Object result = preferences.get(key);
		if (result instanceof Double d) {
			return d.doubleValue();
		}
		return 1D;
	}

	/**
	 * Get the preference that this Settlement influences.
	 * @return A read onycopy of preferences
	 */
	public Map<PreferenceKey,Object> getPreferences() {
		return Collections.unmodifiableMap(preferences);
	}

	/**
	 * Update a saved preference value. Check it is the correct type for the category
	 * @param key Key of the preference
	 * @param value New value.
	 */
	public void setPreference(PreferenceKey key, Object value) {
		switch (key.getCategory().getValueType()) {
			case BOOLEAN:
				if (!(value instanceof Boolean)) {
					throw new IllegalArgumentException("Value is not type Boolean");
				}
				break;
			case DOUBLE:
				if (!(value instanceof Double)) {
					throw new IllegalArgumentException("Value is not type Double");
				}
				break;
		}
		logger.info(this, "Preference "+ key + " now has value " + value);
		preferences.put(key, value);
	}

	/**
	 * Reinitialize references after loading from a saved sim.
	 */
	public void reinit() {
		if (surfaceFeatures == null) 
			surfaceFeatures = Simulation.instance().getSurfaceFeatures();
		
		if (terrainElevation == null) 
			terrainElevation = surfaceFeatures.getTerrainElevation();
		
		buildingManager.reinit();
	}

	@Override
	public void destroy() {
		super.destroy();

		if (buildingManager != null) {
			buildingManager.destroy();
		}
		buildingManager = null;
		if (buildingConnectorManager != null) {
			buildingConnectorManager.destroy();
		}
		buildingConnectorManager = null;
		if (goodsManager != null) {
			goodsManager.destroy();
		}
		goodsManager = null;
		if (constructionManager != null) {
			constructionManager.destroy();
		}
		constructionManager = null;
		if (powerGrid != null) {
			powerGrid.destroy();
		}
		powerGrid = null;

		if (thermalSystem != null) {
			thermalSystem.destroy();
		}
		thermalSystem = null;

		if (creditManager != null) {
			creditManager.destroy();
			creditManager = null;
		}
		
		template = null;

		scientificAchievement = null;
	}
}<|MERGE_RESOLUTION|>--- conflicted
+++ resolved
@@ -1864,13 +1864,8 @@
 			numCitizens = citizens.size();
 
 			// Update active mission limit; always at least 1
-<<<<<<< HEAD
 			double optimalMissions = Math.max(1, (numCitizens/PERSON_PER_MISSION));
 			preferences.put(MISSION_LIMIT, optimalMissions);
-=======
-			double optimalMissions = Math.max(1D, 1.0 * numCitizens/PERSON_PER_MISSION);
-			setPreferenceModifier(MISSION_LIMIT, optimalMissions);
->>>>>>> 5838b0f0
 
 			fireUnitUpdate(UnitEventType.ADD_ASSOCIATED_PERSON_EVENT, this);
 			return true;
