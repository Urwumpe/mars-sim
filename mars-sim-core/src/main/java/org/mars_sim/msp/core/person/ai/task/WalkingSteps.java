--- conflicted
+++ resolved
@@ -1,1844 +1,1663 @@
-/**
- * Mars Simulation Project
- * WalkingSteps.java
- * @version 3.2.0 2021-06-20
- * @author Scott Davis
- */
-
-package org.mars_sim.msp.core.person.ai.task;
-
-import java.awt.geom.Point2D;
-import java.io.Serializable;
-import java.util.List;
-import java.util.concurrent.CopyOnWriteArrayList;
-import java.util.logging.Level;
-
-import org.mars_sim.msp.core.LocalAreaUtil;
-import org.mars_sim.msp.core.LocalBoundedObject;
-import org.mars_sim.msp.core.logging.SimLogger;
-import org.mars_sim.msp.core.person.Person;
-import org.mars_sim.msp.core.robot.Robot;
-import org.mars_sim.msp.core.structure.Airlock;
-import org.mars_sim.msp.core.structure.Settlement;
-import org.mars_sim.msp.core.structure.building.Building;
-import org.mars_sim.msp.core.structure.building.BuildingManager;
-import org.mars_sim.msp.core.vehicle.Rover;
-import org.mars_sim.msp.core.vehicle.Vehicle;
-
-/**
- * A helper class for determining the walking steps from one location to another.
- */
-public class WalkingSteps
-implements Serializable {
-
-	/** default serial id. */
-	private static final long serialVersionUID = 1L;
-
-	private static SimLogger logger = SimLogger.getLogger(WalkingSteps.class.getName());
-
-	// Data members.
-	private List<WalkStep> walkingSteps;
-	private boolean canWalkAllSteps;
-
-	private Person person;
-	private Robot robot;
-
-	/**
-	 * constructor 1.
-	 */
-	public WalkingSteps(Person person, double xLoc, double yLoc, double zLoc, LocalBoundedObject interiorObject) {
-        this.person = person;
-
-        // Initialize data members.
-        canWalkAllSteps = true;
-<<<<<<< HEAD
-        walkingSteps = new CopyOnWriteArrayList<>();
-        
-=======
-        walkingSteps = new CopyOnWriteArrayList<WalkStep>();
-
->>>>>>> 8c8aad1d
-        // Determine initial walk state.
-        WalkState initialWalkState = determineInitialWalkState(person);
-
-        // Determine destination walk state.
-        WalkState destinationWalkState = determineDestinationWalkState(xLoc, yLoc, interiorObject);
-
-        if (initialWalkState != null && destinationWalkState != null) {
-	        // Determine walking steps to destination.
-	        determineWalkingSteps(initialWalkState, destinationWalkState);
-        }
-
-        else {
-        	if (initialWalkState == null)  {
-            	logger.severe(person, "initialWalkState : " + initialWalkState);
-            	return;
-            }
-
-        	if (destinationWalkState == null) {
-            	logger.severe(person, "destinationWalkState : " + destinationWalkState);
-            	return;
-            }
-        }
-    }
-
-	/**
-	 * constructor 2.
-	 */
-	public WalkingSteps(Robot robot, double xLoc, double yLoc, double zLoc, LocalBoundedObject interiorObject) {
-        this.robot = robot;
-
-        // Initialize data members.
-        canWalkAllSteps = true;
-        walkingSteps = new CopyOnWriteArrayList<>();
-
-        // Determine initial walk state.
-        RobotWalkState initialWalkState = determineInitialRobotWalkState(robot);
-
-        // Determine destination walk state.
-        RobotWalkState destinationWalkState = determineDestinationRobotWalkState(xLoc, yLoc, interiorObject);
-<<<<<<< HEAD
-        
-        // Determine walking steps to destination.
-        determineWalkingSteps(initialWalkState, destinationWalkState);
-=======
-
-        if (initialWalkState != null && destinationWalkState != null) {
-	        // Determine walking steps to destination.
-	        determineWalkingSteps(initialWalkState, destinationWalkState);
-        }
-
-        else {
-        	if (initialWalkState == null)  {
-            	logger.severe(robot, "initialWalkState : " + initialWalkState);
-            	return;
-            }
-
-        	if (destinationWalkState == null) {
-            	logger.severe(robot, "destinationWalkState : " + destinationWalkState);
-            	return;
-            }
-        }
->>>>>>> 8c8aad1d
-    }
-
-    /**
-     * Gets a list of walking steps to the destination.
-     * @return list of walk steps.  Returns empty list if a valid path isn't found.
-     */
-    public List<WalkStep> getWalkingStepsList() {
-        return walkingSteps;
-    }
-
-    /**
-<<<<<<< HEAD
-=======
-     * Gets a list of robot walking steps to the destination.
-     * @return list of robot walk steps.  Returns empty list if a valid path isn't found.
-     */
-    public List<RobotWalkStep> getRobotWalkingStepsList() {
-        return robotWalkingSteps;
-    }
-
-
-    /**
->>>>>>> 8c8aad1d
-     * Gets the number of walking steps to the destination.
-     * @return number of walking steps.  Returns 0 if a valid path isn't found.
-     */
-    public int getWalkingStepsNumber() {
-        int result = 0;
-
-        if (walkingSteps != null) {
-            result = walkingSteps.size();
-        }
-
-        return result;
-    }
-<<<<<<< HEAD
-    
-=======
-
-    /**
-     * Gets the number of robot walking steps to the destination.
-     * @return number of robot walking steps.  Returns 0 if a valid path isn't found.
-     */
-    public int getRobotWalkingStepsNumber() {
-        int result = 0;
-
-        if (robotWalkingSteps != null) {
-            result = robotWalkingSteps.size();
-        }
-
-        return result;
-    }
-
->>>>>>> 8c8aad1d
-    /**
-     * Checks if a valid path has been found to the destination.
-     * @return true if valid path to destination found.
-     */
-    public boolean canWalkAllSteps() {
-        return canWalkAllSteps;
-    }
-
-    /**
-     * Determines the person's initial walk state.
-     *
-     * @param person the person walking.
-     * @return the initial location state.
-     */
-    private WalkState determineInitialWalkState(Person person) {
-
-        WalkState result = null;
-
-        // Determine initial walk state based on person's location situation.
-        if (person.isOutside()) {
-
-            result = new WalkState(WalkState.OUTSIDE_LOC);
-
-			logger.log(person, Level.FINER, 4000,
-                    "Outside.");
-        }
-
-        else if (person.isInSettlement()) {
-
-            Building building = person.getBuildingLocation();//BuildingManager.getBuilding(person);
-
-            if (building == null) {
-            	logger.log(person, Level.WARNING, 4000,
-                        "Inside the settlement but not in a building.");
-            	return null;
-            }
-
-            result = new WalkState(WalkState.BUILDING_LOC);
-            result.building = building;
-
-            logger.log(person, Level.FINER, 4000,
-            		"Inside " + building
-					+ ".");
-        }
-
-        else if (person.isInVehicle()) {
-
-            Vehicle vehicle = person.getVehicle();
-
-            if (vehicle instanceof Rover) {
-                result = new WalkState(WalkState.ROVER_LOC);
-                result.rover = (Rover) vehicle;
-
-                logger.log(person, Level.FINER, 4000,
-                		"Inside " + vehicle + ".");
-            }
-
-            else {
-                result = new WalkState(WalkState.OUTSIDE_LOC);
-
-                logger.log(person, Level.FINER, 4000,
-                		 "Outside.");
-            }
-        }
-
-        else {
-
-        	logger.log(person, Level.WARNING, 4000,
-        			"Can not identify parent container.");
-        }
-
-        // Set person X and Y location.
-        if (result != null) {
-            result.loc = person.getPosition().toPoint();
-        }
-
-        return result;
-    }
-
-   private RobotWalkState determineInitialRobotWalkState(Robot robot) {
-
-	   RobotWalkState result = null;
-
-        // Determine initial walk state based on robot's location situation.
-        if (robot.isInSettlement()) {
-
-            Building building = robot.getBuildingLocation();//BuildingManager.getBuilding(robot);
-            if (building == null) {
-                return null;
-            }
-
-            result = new RobotWalkState(RobotWalkState.BUILDING_LOC);
-            result.building = building;
-
-            if (!LocalAreaUtil.isLocationWithinLocalBoundedObject(robot.getXLocation(),
-                    robot.getYLocation(), building)) {
-            	logger.log(robot, Level.SEVERE, 5000,
-            			"Invalid walk start location at (" +
-                        robot.getXLocation() + ", " + robot.getYLocation()
-                        + ") and not within " + building + ".");
-            }
-        }
-
-        else {
-        	logger.log(robot, Level.SEVERE, 5000,
-        			"Invalid location situation for walking task.");
-        }
-
-        // Set robot X and Y location.
-        if (result != null) {
-            result.loc = robot.getPosition().toPoint();
-        }
-
-        return result;
-    }
-
-    /**
-     * Determines the destination walk state.
-     *
-     * @param xLoc the destination X location.
-     * @param yLoc the destination Y location.
-     * @param interiorObject the destination interior object (inhabitable building or rover).
-     * @return destination walk state.
-     */
-    private WalkState determineDestinationWalkState(double xLoc, double yLoc,
-            LocalBoundedObject interiorObject) {
-
-        WalkState result = null;
-
-        if (interiorObject instanceof Building) {
-            Building building = (Building) interiorObject;
-            result = new WalkState(WalkState.BUILDING_LOC);
-            result.building = building;
-
-            if (!LocalAreaUtil.isLocationWithinLocalBoundedObject(xLoc, yLoc, building)) {
-            	if (person != null)
-            		logger.log(person, Level.SEVERE, 4000,
-            			"Invalid walk destination location. (" +
-                        xLoc + ", " + yLoc + ") and not within " + building + ".");
-            	else if (robot != null)
-        			logger.log(robot, Level.SEVERE, 4000,
-        					"Invalid walk destination location at (" +
-                            xLoc + ", " + yLoc + ") and not within " + building + ".");
-            }
-        }
-        else if (interiorObject instanceof Rover) {
-
-        	if (person != null) {
-	            Rover rover = (Rover) interiorObject;
-	            result = new WalkState(WalkState.ROVER_LOC);
-	            result.rover = rover;
-
-	            if (!LocalAreaUtil.isLocationWithinLocalBoundedObject(xLoc, yLoc, rover)) {
-	            	logger.log(person, Level.SEVERE, 5000,
-	            				"Invalid walk destination location at (" +
-	                        xLoc + ", " + yLoc + ") and not within rover " + rover + ".");
-	            }
-        	}
-        }
-
-        else {
-        	if (person != null) {
-        		result = new WalkState(WalkState.OUTSIDE_LOC);
-        	}
-        }
-
-<<<<<<< HEAD
-        result.loc = new Point2D.Double(xLoc, yLoc);
-=======
-        if (result != null) {
-	        result.xLoc = xLoc;
-	        result.yLoc = yLoc;
-        }
->>>>>>> 8c8aad1d
-
-        return result;
-    }
-
-    /**
-     * Determines the destination walk state.
-     *
-     * @param xLoc the destination X location.
-     * @param yLoc the destination Y location.
-     * @param interiorObject the destination interior object (inhabitable building or rover).
-     * @return destination walk state.
-     */
-    private RobotWalkState determineDestinationRobotWalkState(double xLoc, double yLoc,
-            LocalBoundedObject interiorObject) {
-
-    	RobotWalkState result = null;
-
-        if (interiorObject instanceof Building) {
-            Building building = (Building) interiorObject;
-            result = new RobotWalkState(RobotWalkState.BUILDING_LOC);
-            result.building = building;
-
-            if (!LocalAreaUtil.isLocationWithinLocalBoundedObject(xLoc, yLoc, building)) {
-        			logger.log(robot, Level.SEVERE, 5000,
-        					"Invalid walk destination location at (" +
-                            xLoc + ", " + yLoc + ") and not within building " + building);
-            }
-
-<<<<<<< HEAD
-        result.loc = new Point2D.Double(xLoc, yLoc);
-=======
-
-            result.xLoc = xLoc;
-            result.yLoc = yLoc;
-        }
->>>>>>> 8c8aad1d
-
-        return result;
-    }
-
-    /**
-     * Determine the walk steps from an initial walk state to a destination walk state.
-     * @param initialWalkState the initial walk state.
-     * @param destinationWalkState the destination walk state.
-     */
-    private void determineWalkingSteps(WalkState initialWalkState, WalkState destinationWalkState) {
-
-        // If cannot walk steps, return.
-        if (!canWalkAllSteps) {
-            return;
-        }
-
-        if (person != null) {
-	        // Determine walking steps based on initial walk state.
-	        switch(initialWalkState.stateType) {
-
-	            case WalkState.BUILDING_LOC:    determineBuildingInteriorWalkingSteps(initialWalkState,
-	                    destinationWalkState);
-	                                            break;
-	            case WalkState.ROVER_LOC:       determineRoverInteriorWalkingSteps(initialWalkState,
-	                    destinationWalkState);
-	                                            break;
-	            case WalkState.INTERIOR_AIRLOCK:determineAirlockInteriorWalkingSteps(initialWalkState,
-	                    destinationWalkState);
-	                                            break;
-	            case WalkState.EXTERIOR_AIRLOCK:determineAirlockExteriorWalkingSteps(initialWalkState,
-	                    destinationWalkState);
-	                                            break;
-	            case WalkState.OUTSIDE_LOC:     determineOutsideWalkingSteps(initialWalkState,
-	                    destinationWalkState);
-	                                            break;
-	            case WalkState.LADDER_LOC:		determineLadderWalkingSteps(initialWalkState,
-	                    destinationWalkState);
-	                                            break;
-	            default:                        throw new IllegalArgumentException("Invalid walk state type: " +
-	                    initialWalkState.stateType);
-	        }
-        }
-        else if (robot != null ){
-	        // Determine walking steps based on initial walk state.
-	        switch(initialWalkState.stateType) {
-
-	            case WalkState.BUILDING_LOC:    determineBuildingInteriorWalkingSteps(initialWalkState,
-	                    destinationWalkState);
-	                                            break;
-//	            case WalkState.ROVER_LOC:       determineRoverInteriorWalkingSteps(initialWalkState,
-//	                    destinationWalkState);
-//	                                            break;
-//	            case WalkState.INTERIOR_AIRLOCK:determineAirlockInteriorWalkingSteps(initialWalkState,
-//	                    destinationWalkState);
-//	                                            break;
-//	            case WalkState.EXTERIOR_AIRLOCK:determineAirlockExteriorWalkingSteps(initialWalkState,
-//	                    destinationWalkState);
-//	                                            break;
-//	            case WalkState.OUTSIDE_LOC:     determineOutsideWalkingSteps(initialWalkState,
-//	                    destinationWalkState);
-//	                                            break;
-	            default:                        throw new IllegalArgumentException("Invalid walk state type: " +
-	                    initialWalkState.stateType);
-	        }
-        }
-        return;
-    }
-
-    /**
-     * Determine the walk steps from an initial walk state to a destination walk state.
-     * @param initialWalkState the initial walk state.
-     * @param destinationWalkState the destination walk state.
-     */
-    private void determineWalkingSteps(RobotWalkState initialWalkState, RobotWalkState destinationWalkState) {
-
-        // If cannot walk steps, return.
-        if (!canWalkAllSteps) {
-            return;
-        }
-
-        // Determine walking steps based on initial walk state.
-        switch(initialWalkState.stateType) {
-
-            case RobotWalkState.BUILDING_LOC:    determineBuildingInteriorWalkingSteps(initialWalkState,
-                    destinationWalkState);
-                                            break;
-            default:                        throw new IllegalArgumentException("Invalid walk state type: " +
-                    initialWalkState.stateType);
-        }
-
-        return;
-    }
-
-
-    /**
-     * Determine the walking steps in a building interior.
-     * @param initialWalkState the initial walk state.
-     * @param destinationWalkState the destination walk state.
-     */
-    private void determineBuildingInteriorWalkingSteps(WalkState initialWalkState,
-            WalkState destinationWalkState) {
-
-        // Determine walking steps based on the destination walk state.
-
-    	if (person != null) {
-	        switch(destinationWalkState.stateType) {
-
-	            case WalkState.BUILDING_LOC:    determineBuildingInteriorToBuildingInteriorWalkingSteps(
-	                    initialWalkState, destinationWalkState);
-	                                            break;
-	            case WalkState.ROVER_LOC:       determineBuildingInteriorToRoverWalkingSteps(
-	                    initialWalkState, destinationWalkState);
-	                                            break;
-	            case WalkState.OUTSIDE_LOC:     determineBuildingInteriorToOutsideWalkingSteps(
-	                    initialWalkState, destinationWalkState);
-	                                            break;
-	            default:                        throw new IllegalArgumentException("Invalid walk state type: " +
-	                initialWalkState.stateType);
-	        }
-    	}
-    	else {
-            switch(destinationWalkState.stateType) {
-
-	            case WalkState.BUILDING_LOC:    determineBuildingInteriorToBuildingInteriorWalkingSteps(
-	                    initialWalkState, destinationWalkState);
-                                            break;
-//	            case WalkState.ROVER_LOC:       determineBuildingInteriorToRoverWalkingSteps(
-//	            		initialWalkState, destinationWalkState);
-//                                            break;
-//            case WalkState.OUTSIDE_LOC:     determineBuildingInteriorToOutsideWalkingSteps(
-//                    initialWalkState, destinationWalkState);
-//                                            break;
-	            default:                        throw new IllegalArgumentException("Invalid walk state type: " +
-	                initialWalkState.stateType);
-            }
-    	}
-    }
-
-    /**
-     * Determine the walking steps in a building interior.
-     * @param initialWalkState the initial walk state.
-     * @param destinationWalkState the destination walk state.
-     */
-    private void determineBuildingInteriorWalkingSteps(RobotWalkState initialWalkState,
-    		RobotWalkState destinationWalkState) {
-
-        // Determine walking steps based on the destination walk state.
-        switch(destinationWalkState.stateType) {
-
-            case RobotWalkState.BUILDING_LOC:    determineBuildingInteriorToBuildingInteriorRobotWalkingSteps(
-                    initialWalkState, destinationWalkState);
-                                        break;
-            default:                        throw new IllegalArgumentException("Invalid walk state type: " +
-                initialWalkState.stateType);
-        }
-
-    }
-
-    /**
-     * Determine the walking steps from a building interior to another building interior.
-     * @param initialWalkState the initial walk state.
-     * @param destinationWalkState the destination walk state.
-     */
-    private void determineBuildingInteriorToBuildingInteriorWalkingSteps(WalkState initialWalkState,
-            WalkState destinationWalkState) {
-
-        Building initialBuilding = initialWalkState.building;
-        Building destinationBuilding = destinationWalkState.building;
-        Settlement settlement = initialBuilding.getSettlement();
-
-        // Check if two buildings have walkable path.
-        if (settlement.getBuildingConnectorManager().hasValidPath(initialBuilding, destinationBuilding)) {
-
-            // Add settlement interior walk step.
-            createWalkSettlementInteriorStep(destinationWalkState.loc, destinationBuilding);
-        }
-        else {
-
-            // Find closest walkable airlock to destination.
-            Airlock airlock = settlement.getClosestWalkableAvailableAirlock(initialBuilding,
-                    destinationWalkState.loc);
-            if (airlock == null) {
-                canWalkAllSteps = false;
-                if (person != null)
-        			logger.log(person, Level.WARNING, 10_000,
-        					"No walkable airlock from building interior to building interior in "
-        					+ person.getBuildingLocation().getNickName() + ".");
-                else if (robot != null)
-                	logger.log(robot, Level.WARNING, 10_000,
-                			"No walkable airlock from building interior to building interior in "
-                			+ robot.getBuildingLocation().getNickName() + ".");
-
-                return;
-            }
-
-            Building airlockBuilding = (Building) airlock.getEntity();
-            Point2D interiorAirlockPosition = airlock.getAvailableInteriorPosition();
-
-            // Add settlement interior walk step to starting airlock.
-            createWalkSettlementInteriorStep(interiorAirlockPosition, airlockBuilding);
-
-            // Create interior airlock walk state.
-            WalkState interiorAirlockState = new WalkState(WalkState.INTERIOR_AIRLOCK);
-            interiorAirlockState.airlock = airlock;
-            interiorAirlockState.building = airlockBuilding;
-            interiorAirlockState.loc = interiorAirlockPosition;
-
-            determineWalkingSteps(interiorAirlockState, destinationWalkState);
-        }
-
-    }
-
-    /**
-     * Determine the walking steps from a building interior to another building interior.
-     * @param initialWalkState the initial walk state.
-     * @param destinationWalkState the destination walk state.
-     */
-    private void determineBuildingInteriorToBuildingInteriorRobotWalkingSteps(RobotWalkState initialWalkState,
-    		RobotWalkState destinationWalkState) {
-
-        Building initialBuilding = initialWalkState.building;
-        Building destinationBuilding = destinationWalkState.building;
-        Settlement settlement = initialBuilding.getSettlement();
-
-        // Check if two buildings have walkable path.
-        if (settlement.getBuildingConnectorManager().hasValidPath(initialBuilding, destinationBuilding)) {
-
-            // Add settlement interior walk step.
-            createWalkSettlementInteriorStep(destinationWalkState.loc, destinationBuilding);
-        }
-    }
-
-    /**
-     * Determine the walking steps from a building interior to a rover interior.
-     * @param initialWalkState the initial walk state.
-     * @param destinationWalkState the destination walk state.
-     */
-    private void determineBuildingInteriorToRoverWalkingSteps(WalkState initialWalkState,
-            WalkState destinationWalkState) {
-
-        Building initialBuilding = initialWalkState.building;
-        Rover destinationRover = destinationWalkState.rover;
-        Settlement settlement = initialBuilding.getSettlement();
-
-        // Check if rover is parked in garage or outside.
-        Building garageBuilding = BuildingManager.getBuilding(destinationRover);
-        if (garageBuilding != null) {
-
-            // Create walking steps to garage building.
-            WalkState garageWalkState = new WalkState(WalkState.BUILDING_LOC);
-            garageWalkState.building = garageBuilding;
-            garageWalkState.loc = destinationWalkState.loc;
-            determineBuildingInteriorToBuildingInteriorWalkingSteps(initialWalkState, garageWalkState);
-
-            // Add enter rover walk step.
-            WalkStep enterRoverInGarageStep = new WalkStep(WalkStep.ENTER_GARAGE_ROVER);
-            enterRoverInGarageStep.rover = destinationRover;
-            enterRoverInGarageStep.building = garageBuilding;
-            enterRoverInGarageStep.loc = destinationWalkState.loc;
-            walkingSteps.add(enterRoverInGarageStep);
-        }
-        else {
-
-            // Find closest walkable airlock to destination.
-            Airlock airlock = settlement.getClosestWalkableAvailableAirlock(initialBuilding,
-                    destinationWalkState.loc);
-            if (airlock == null) {
-                canWalkAllSteps = false;
-                if (person != null)
-                	logger.log(person, Level.WARNING, 10_000,
-                		"No walkable airlock from building interior to building interior in "
-                		+ person.getBuildingLocation().getNickName());
-                else if (robot != null)
-                	logger.log(person, Level.WARNING, 10_000,
-                		"No walkable airlock from building interior to building interior in "
-                    	+ robot.getBuildingLocation().getNickName());
-               return;
-            }
-
-            if (person != null) {
-	            Building airlockBuilding = (Building) airlock.getEntity();
-	            Point2D interiorAirlockPosition = airlock.getAvailableInteriorPosition();
-
-	            // Add settlement interior walk step to starting airlock.
-<<<<<<< HEAD
-	            createWalkSettlementInteriorStep(interiorAirlockPosition, airlockBuilding);
-	
-=======
-	            createWalkSettlementInteriorStep(interiorAirlockPosition.getX(),
-	                    interiorAirlockPosition.getY(), airlockBuilding);
-
->>>>>>> 8c8aad1d
-	            // Create interior airlock walk state.
-	            WalkState interiorAirlockState = new WalkState(WalkState.INTERIOR_AIRLOCK);
-	            interiorAirlockState.airlock = airlock;
-	            interiorAirlockState.building = airlockBuilding;
-<<<<<<< HEAD
-	            interiorAirlockState.loc = interiorAirlockPosition;
-	
-=======
-	            interiorAirlockState.xLoc = interiorAirlockPosition.getX();
-	            interiorAirlockState.yLoc = interiorAirlockPosition.getY();
-
->>>>>>> 8c8aad1d
-	            determineWalkingSteps(interiorAirlockState, destinationWalkState);
-            }
-        }
-    }
-
-    /**
-     * Determine the walking steps between a building interior and outside.
-     * @param initialWalkState the initial walk state.
-     * @param destinationWalkState the destination walk state.
-     */
-    private void determineBuildingInteriorToOutsideWalkingSteps(WalkState initialWalkState,
-            WalkState destinationWalkState) {
-
-        Building initialBuilding = initialWalkState.building;
-        Settlement settlement = initialBuilding.getSettlement();
-
-        // Find closest walkable airlock to destination.
-        Airlock airlock = settlement.getClosestWalkableAvailableAirlock(initialBuilding,
-                destinationWalkState.loc);
-        if (airlock == null) {
-            canWalkAllSteps = false;
-            if (person != null) {
-            	logger.log(person, Level.WARNING, 10_000,
-            			"No walkable airlock from building interior to building interior in "
-            		+ person.getBuildingLocation().getNickName());
-            }
-            else if (robot != null) {
-            	logger.log(robot, Level.WARNING, 10_000,
-            			"No walkable airlock from building interior to building interior in "
-                		+ robot.getBuildingLocation().getNickName());
-            }
-           return;
-        }
-
-        Building airlockBuilding = (Building) airlock.getEntity();
-        Point2D interiorAirlockPosition = airlock.getAvailableInteriorPosition();
-
-        // Add settlement interior walk step to starting airlock.
-        createWalkSettlementInteriorStep(interiorAirlockPosition, airlockBuilding);
-
-        // Create interior airlock walk state.
-        WalkState interiorAirlockState = new WalkState(WalkState.INTERIOR_AIRLOCK);
-        interiorAirlockState.airlock = airlock;
-        interiorAirlockState.building = airlockBuilding;
-        interiorAirlockState.loc = interiorAirlockPosition;
-
-        determineWalkingSteps(interiorAirlockState, destinationWalkState);
-    }
-
-    /**
-     * Determine the walking steps between two rover interior locations.
-     * @param initialWalkState the initial walk state.
-     * @param destinationWalkState the destination walk state.
-     */
-    private void determineRoverInteriorWalkingSteps(WalkState initialWalkState,
-            WalkState destinationWalkState) {
-
-        switch(destinationWalkState.stateType) {
-
-            case WalkState.BUILDING_LOC:    determineRoverToBuildingInteriorWalkingSteps(
-                    initialWalkState, destinationWalkState);
-                                            break;
-            case WalkState.ROVER_LOC:       determineRoverToRoverWalkingSteps(
-                    initialWalkState, destinationWalkState);
-                                            break;
-            case WalkState.OUTSIDE_LOC:     determineRoverToOutsideWalkingSteps(
-                    initialWalkState, destinationWalkState);
-                                            break;
-            default:                        throw new IllegalArgumentException("Invalid walk state type: " +
-                    initialWalkState.stateType);
-        }
-    }
-
-    /**
-     * Determine the walking steps between a rover interior and a building interior.
-     * @param initialWalkState the initial walk state.
-     * @param destinationWalkState the destination walk state.
-     */
-    private void determineRoverToBuildingInteriorWalkingSteps(WalkState initialWalkState,
-            WalkState destinationWalkState) {
-
-        Rover initialRover = initialWalkState.rover;
-
-        // Check if rover is parked in garage or outside.
-        Building garageBuilding = BuildingManager.getBuilding(initialRover);
-        if (garageBuilding != null) {
-
-            // Add exit rover walk step.
-            WalkStep exitRoverInGarageStep = new WalkStep(WalkStep.EXIT_GARAGE_ROVER);
-            exitRoverInGarageStep.rover = initialRover;
-            exitRoverInGarageStep.building = garageBuilding;
-            exitRoverInGarageStep.loc = initialWalkState.loc;
-            walkingSteps.add(exitRoverInGarageStep);
-
-            // Create walking steps to destination building.
-            WalkState buildingWalkState = new WalkState(WalkState.BUILDING_LOC);
-            buildingWalkState.building = garageBuilding;
-            buildingWalkState.loc = initialWalkState.loc;
-            determineBuildingInteriorToBuildingInteriorWalkingSteps(buildingWalkState,
-                    destinationWalkState);
-        }
-        else {
-
-        	if (person != null) {
-	            // Walk to rover airlock.
-	            Airlock airlock = initialRover.getAirlock();
-	            Point2D interiorAirlockPosition = airlock.getAvailableInteriorPosition();
-
-	            // Add rover interior walk step to starting airlock.
-<<<<<<< HEAD
-	            createWalkRoverInteriorStep(interiorAirlockPosition, initialRover);
-	
-=======
-	            createWalkRoverInteriorStep(interiorAirlockPosition.getX(),
-	                    interiorAirlockPosition.getY(), initialRover);
-
->>>>>>> 8c8aad1d
-	            // Create interior airlock walk state.
-	            WalkState interiorAirlockState = new WalkState(WalkState.INTERIOR_AIRLOCK);
-	            interiorAirlockState.airlock = airlock;
-	            interiorAirlockState.rover = initialRover;
-<<<<<<< HEAD
-	            interiorAirlockState.loc = interiorAirlockPosition;
-	
-=======
-	            interiorAirlockState.xLoc = interiorAirlockPosition.getX();
-	            interiorAirlockState.yLoc = interiorAirlockPosition.getY();
-
->>>>>>> 8c8aad1d
-	            determineWalkingSteps(interiorAirlockState, destinationWalkState);
-        	}
-        }
-    }
-
-    /**
-     * Determine the walking steps between a rover interior and a rover interior.
-     * @param initialWalkState the initial walk state.
-     * @param destinationWalkState the destination walk state.
-     */
-    private void determineRoverToRoverWalkingSteps(WalkState initialWalkState,
-            WalkState destinationWalkState) {
-
-        Rover initialRover = initialWalkState.rover;
-        Rover destinationRover = destinationWalkState.rover;
-
-        if (initialRover.equals(destinationRover)) {
-
-            // Walk to rover interior location.
-            createWalkRoverInteriorStep(destinationWalkState.loc, destinationRover);
-        }
-        else {
-
-            // Check if initial rover is in a garage.
-            Building garageBuilding = BuildingManager.getBuilding(initialRover);
-            if (garageBuilding != null) {
-
-                // Add exit rover walk step.
-                WalkStep exitRoverInGarageStep = new WalkStep(WalkStep.EXIT_GARAGE_ROVER);
-                exitRoverInGarageStep.rover = initialRover;
-                exitRoverInGarageStep.building = garageBuilding;
-                exitRoverInGarageStep.loc = initialWalkState.loc;
-                walkingSteps.add(exitRoverInGarageStep);
-
-                // Create walking steps to destination rover.
-                WalkState buildingWalkState = new WalkState(WalkState.BUILDING_LOC);
-                buildingWalkState.building = garageBuilding;
-                buildingWalkState.loc = initialWalkState.loc;
-
-                determineBuildingInteriorToRoverWalkingSteps(buildingWalkState,
-                        destinationWalkState);
-            }
-            else {
-            	if (person != null) {
-	                // Walk to rover airlock.
-	                Airlock airlock = initialRover.getAirlock();
-	                Point2D interiorAirlockPosition = airlock.getAvailableInteriorPosition();
-
-	                // Add rover interior walk step to starting airlock.
-<<<<<<< HEAD
-	                createWalkRoverInteriorStep(interiorAirlockPosition, initialRover);
-	
-=======
-	                createWalkRoverInteriorStep(interiorAirlockPosition.getX(),
-	                        interiorAirlockPosition.getY(), initialRover);
-
->>>>>>> 8c8aad1d
-	                // Create interior airlock walk state.
-	                WalkState interiorAirlockState = new WalkState(WalkState.INTERIOR_AIRLOCK);
-	                interiorAirlockState.airlock = airlock;
-	                interiorAirlockState.rover = initialRover;
-<<<<<<< HEAD
-	                interiorAirlockState.loc = interiorAirlockPosition;
-	
-=======
-	                interiorAirlockState.xLoc = interiorAirlockPosition.getX();
-	                interiorAirlockState.yLoc = interiorAirlockPosition.getY();
-
->>>>>>> 8c8aad1d
-	                determineWalkingSteps(interiorAirlockState, destinationWalkState);
-            	}
-            }
-        }
-    }
-
-    /**
-     * Determine the walking steps between a rover interior and outside location.
-     * @param initialWalkState the initial walk state.
-     * @param destinationWalkState the destination walk state.
-     */
-    private void determineRoverToOutsideWalkingSteps(WalkState initialWalkState,
-            WalkState destinationWalkState) {
-
-        Rover initialRover = initialWalkState.rover;
-
-        // Check if rover is parked in garage or outside.
-        Building garageBuilding = BuildingManager.getBuilding(initialRover);
-        if (garageBuilding != null) {
-
-            // Add exit rover walk step.
-            WalkStep exitRoverInGarageStep = new WalkStep(WalkStep.EXIT_GARAGE_ROVER);
-            exitRoverInGarageStep.rover = initialRover;
-            exitRoverInGarageStep.building = garageBuilding;
-            exitRoverInGarageStep.loc = initialWalkState.loc;
-            walkingSteps.add(exitRoverInGarageStep);
-
-            // Create walking steps to destination building.
-            WalkState buildingWalkState = new WalkState(WalkState.BUILDING_LOC);
-            buildingWalkState.building = garageBuilding;
-            buildingWalkState.loc = initialWalkState.loc;
-
-            determineBuildingInteriorToOutsideWalkingSteps(buildingWalkState,
-                    destinationWalkState);
-        }
-        else {
-
-            // Walk to rover airlock.
-            Airlock airlock = initialRover.getAirlock();
-            Point2D interiorAirlockPosition = airlock.getAvailableInteriorPosition();
-
-            // Add rover interior walk step to starting airlock.
-            createWalkRoverInteriorStep(interiorAirlockPosition, initialRover);
-
-            // Create interior airlock walk state.
-            WalkState interiorAirlockState = new WalkState(WalkState.INTERIOR_AIRLOCK);
-            interiorAirlockState.airlock = airlock;
-            interiorAirlockState.rover = initialRover;
-            interiorAirlockState.loc = interiorAirlockPosition;
-
-            determineWalkingSteps(interiorAirlockState, destinationWalkState);
-        }
-    }
-
-    /**
-     * Determine the walking steps from an airlock interior location.
-     * @param initialWalkState the initial walk state.
-     * @param destinationWalkState the destination walk state.
-     */
-    private void determineAirlockInteriorWalkingSteps(WalkState initialWalkState,
-            WalkState destinationWalkState) {
-
-        switch(destinationWalkState.stateType) {
-
-            case WalkState.BUILDING_LOC:    determineAirlockInteriorToBuildingInteriorWalkingSteps(
-                    initialWalkState, destinationWalkState);
-                                            break;
-            case WalkState.ROVER_LOC:       determineAirlockInteriorToRoverWalkingSteps(
-                    initialWalkState, destinationWalkState);
-                                            break;
-            case WalkState.OUTSIDE_LOC:     determineAirlockInteriorToOutsideWalkingSteps(
-                    initialWalkState, destinationWalkState);
-                                            break;
-            default:                        throw new IllegalArgumentException("Invalid walk state type: " +
-                    initialWalkState.stateType);
-        }
-    }
-
-    /**
-     * Determine the walking steps between an airlock interior and a building interior location.
-     * @param initialWalkState the initial walk state.
-     * @param destinationWalkState the destination walk state.
-     */
-    private void determineAirlockInteriorToBuildingInteriorWalkingSteps(WalkState initialWalkState,
-            WalkState destinationWalkState) {
-
-        Airlock airlock = initialWalkState.airlock;
-        Building destinationBuilding = destinationWalkState.building;
-        Settlement settlement = destinationBuilding.getSettlement();
-
-        // Check if airlock is for a building or a rover.
-        if (airlock.getEntity() instanceof Building) {
-
-            Building airlockBuilding = (Building) airlock.getEntity();
-
-            // Check if walkable interior path between airlock building and destination building.
-            if (settlement.getBuildingConnectorManager().hasValidPath(airlockBuilding, destinationBuilding)) {
-
-                // Add settlement interior walk step.
-                createWalkSettlementInteriorStep(destinationWalkState.loc, destinationBuilding);
-            }
-            else {
-
-                // Add exit airlock walk step.
-                createExitAirlockStep(airlock);
-
-                // Create exterior airlock walk state.
-                WalkState exteriorAirlockState = new WalkState(WalkState.EXTERIOR_AIRLOCK);
-                exteriorAirlockState.airlock = airlock;
-                Point2D exteriorAirlockPosition = airlock.getAvailableExteriorPosition();
-                exteriorAirlockState.loc = exteriorAirlockPosition;
-
-                determineWalkingSteps(exteriorAirlockState, destinationWalkState);
-            }
-        }
-        else if (airlock.getEntity() instanceof Rover) {
-
-            // Add exit airlock walk step.
-            createExitAirlockStep(airlock);
-
-            // Create exterior airlock walk state.
-            WalkState exteriorAirlockState = new WalkState(WalkState.EXTERIOR_AIRLOCK);
-            exteriorAirlockState.airlock = airlock;
-            Point2D exteriorAirlockPosition = airlock.getAvailableExteriorPosition();
-            exteriorAirlockState.loc = exteriorAirlockPosition;
-
-            determineWalkingSteps(exteriorAirlockState, destinationWalkState);
-        }
-        else {
-            throw new IllegalArgumentException("Invalid airlock entity for walking: " + airlock.getEntity());
-        }
-    }
-
-    /**
-     * Determine the walking steps between an airlock interior and rover interior location.
-     * @param initialWalkState the initial walk state.
-     * @param destinationWalkState the destination walk state.
-     */
-    private void determineAirlockInteriorToRoverWalkingSteps(WalkState initialWalkState,
-            WalkState destinationWalkState) {
-
-        Airlock airlock = initialWalkState.airlock;
-        Rover destinationRover = destinationWalkState.rover;
-
-        // Check if airlock is for a building or a rover.
-        if (airlock.getEntity() instanceof Building) {
-
-            Building airlockBuilding = (Building) airlock.getEntity();
-
-            // Check if rover is in a garage or outside.
-            Building garageBuilding = BuildingManager.getBuilding(destinationRover);
-            if (garageBuilding != null) {
-
-                // Check if garage building has a walkable interior path from airlock building.
-                Settlement settlement = airlockBuilding.getSettlement();
-                if (settlement.getBuildingConnectorManager().hasValidPath(airlockBuilding, garageBuilding)) {
-
-                    // Add settlement interior walk step.
-                    createWalkSettlementInteriorStep(destinationWalkState.loc, garageBuilding);
-
-                    // Add enter rover walk step.
-                    WalkStep enterRoverInGarageStep = new WalkStep(WalkStep.ENTER_GARAGE_ROVER);
-                    enterRoverInGarageStep.rover = destinationRover;
-                    enterRoverInGarageStep.building = garageBuilding;
-                    enterRoverInGarageStep.loc = destinationWalkState.loc;
-                    walkingSteps.add(enterRoverInGarageStep);
-                }
-                else {
-
-                    // Add exit airlock walk step.
-                    createExitAirlockStep(airlock);
-
-                    // Create exterior airlock walk state.
-                    WalkState exteriorAirlockState = new WalkState(WalkState.EXTERIOR_AIRLOCK);
-                    exteriorAirlockState.airlock = airlock;
-                    Point2D exteriorAirlockPosition = airlock.getAvailableExteriorPosition();
-                    exteriorAirlockState.loc = exteriorAirlockPosition;
-
-                    determineWalkingSteps(exteriorAirlockState, destinationWalkState);
-                }
-            }
-            else {
-
-                // Add exit airlock walk step.
-                createExitAirlockStep(airlock);
-
-                // Create exterior airlock walk state.
-                WalkState exteriorAirlockState = new WalkState(WalkState.EXTERIOR_AIRLOCK);
-                exteriorAirlockState.airlock = airlock;
-                Point2D exteriorAirlockPosition = airlock.getAvailableExteriorPosition();
-                exteriorAirlockState.loc = exteriorAirlockPosition;
-
-                determineWalkingSteps(exteriorAirlockState, destinationWalkState);
-            }
-
-        }
-        else if (airlock.getEntity() instanceof Rover) {
-
-            Rover airlockRover = (Rover) airlock.getEntity();
-
-            // Check if airlockRover is the same as destinationRover.
-            if (airlockRover.equals(destinationRover)) {
-
-                // Create walking step internal to rover.
-                createWalkRoverInteriorStep(destinationWalkState.loc, destinationRover);
-            }
-            else {
-
-                // Add exit airlock walk step.
-                createExitAirlockStep(airlock);
-
-                // Create exterior airlock walk state.
-                WalkState exteriorAirlockState = new WalkState(WalkState.EXTERIOR_AIRLOCK);
-                exteriorAirlockState.airlock = airlock;
-                Point2D exteriorAirlockPosition = airlock.getAvailableExteriorPosition();
-                exteriorAirlockState.loc = exteriorAirlockPosition;
-
-                determineWalkingSteps(exteriorAirlockState, destinationWalkState);
-            }
-        }
-        else {
-            throw new IllegalArgumentException("Invalid airlock entity for walking: " + airlock.getEntity());
-        }
-    }
-
-    /**
-     * Determine the walking steps between an airlock interior and an outside location.
-     * @param initialWalkState the initial walk state.
-     * @param destinationWalkState the destination walk state.
-     */
-    private void determineAirlockInteriorToOutsideWalkingSteps(WalkState initialWalkState,
-            WalkState destinationWalkState) {
-
-        Airlock airlock = initialWalkState.airlock;
-
-        // Add exit airlock walk step.
-        createExitAirlockStep(airlock);
-
-        // Create exterior airlock walk state.
-        WalkState exteriorAirlockState = new WalkState(WalkState.EXTERIOR_AIRLOCK);
-        exteriorAirlockState.airlock = airlock;
-        Point2D exteriorAirlockPosition = airlock.getAvailableExteriorPosition();
-        exteriorAirlockState.loc = exteriorAirlockPosition;
-
-        determineWalkingSteps(exteriorAirlockState, destinationWalkState);
-    }
-
-    /**
-     * Determine the walking steps from an airlock exterior location.
-     * @param initialWalkState the initial walk state.
-     * @param destinationWalkState the destination walk state.
-     */
-    private void determineAirlockExteriorWalkingSteps(WalkState initialWalkState,
-            WalkState destinationWalkState) {
-
-        switch(destinationWalkState.stateType) {
-
-            case WalkState.BUILDING_LOC:    determineAirlockExteriorToBuildingInteriorWalkingSteps(
-                    initialWalkState, destinationWalkState);
-                                            break;
-            case WalkState.ROVER_LOC:       determineAirlockExteriorToRoverWalkingSteps(
-                    initialWalkState, destinationWalkState);
-                                            break;
-            case WalkState.OUTSIDE_LOC:     determineAirlockExteriorToOutsideWalkingSteps(
-                    initialWalkState, destinationWalkState);
-                                            break;
-            default:                        throw new IllegalArgumentException("Invalid walk state type: " +
-                    initialWalkState.stateType);
-        }
-    }
-
-    /**
-     * Determine the walking steps between an airlock exterior and building interior location.
-     * @param initialWalkState the initial walk state.
-     * @param destinationWalkState the destination walk state.
-     */
-    private void determineAirlockExteriorToBuildingInteriorWalkingSteps(WalkState initialWalkState,
-            WalkState destinationWalkState) {
-
-        Airlock airlock = initialWalkState.airlock;
-        Building destinationBuilding = destinationWalkState.building;
-
-        if (airlock.getEntity() instanceof Building) {
-
-            Building airlockBuilding = (Building) airlock.getEntity();
-
-            // Check if valid interior walking path between airlock building and destination building.
-            Settlement settlement = airlockBuilding.getSettlement();
-            if (settlement.getBuildingConnectorManager().hasValidPath(airlockBuilding, destinationBuilding)) {
-
-                // Create enter airlock walk step.
-                createEnterAirlockStep(airlock);
-
-                // Create airlock interior state.
-                WalkState interiorAirlockState = new WalkState(WalkState.INTERIOR_AIRLOCK);
-                interiorAirlockState.airlock = airlock;
-                interiorAirlockState.building = airlockBuilding;
-                Point2D interiorAirlockPosition = airlock.getAvailableInteriorPosition();
-                interiorAirlockState.loc = interiorAirlockPosition;
-
-                determineWalkingSteps(interiorAirlockState, destinationWalkState);
-            }
-            else {
-
-                // Determine closest airlock to destination building.
-                Airlock destinationAirlock = settlement.getClosestWalkableAvailableAirlock(destinationBuilding,
-                        initialWalkState.loc);
-                if (destinationAirlock != null) {
-
-                    // Create walk step to exterior airlock position.
-                    Point2D destinationAirlockExteriorPosition = destinationAirlock.getAvailableExteriorPosition();
-                    createWalkExteriorStep(destinationAirlockExteriorPosition);
-
-                    // Create exterior airlock walk state.
-                    WalkState exteriorAirlockState = new WalkState(WalkState.EXTERIOR_AIRLOCK);
-                    exteriorAirlockState.airlock = destinationAirlock;
-                    exteriorAirlockState.loc = destinationAirlockExteriorPosition;
-
-                    determineWalkingSteps(exteriorAirlockState, destinationWalkState);
-                }
-                else {
-
-                    // Cannot walk to destination building.
-                    canWalkAllSteps = false;
-
-                    if (person != null) {
-                    	logger.log(person, Level.WARNING, 10_000,
-                    			"No walkable airlock from building airlock exterior to building interior in "
-                        		+ person.getBuildingLocation().getNickName());
-                    }
-                    else if (robot != null) {
-                    	logger.log(robot, Level.WARNING, 10_000,
-                    			"No walkable airlock from building airlock exterior to building interior in "
-                        		+ robot.getBuildingLocation().getNickName());
-                    }
-
-                    return;
-                }
-            }
-        }
-        else if (airlock.getEntity() instanceof Rover) {
-
-            Settlement settlement = destinationBuilding.getSettlement();
-
-            // Determine closest airlock to destination building.
-            Airlock destinationAirlock = settlement.getClosestWalkableAvailableAirlock(destinationBuilding,
-                    initialWalkState.loc);
-            if (destinationAirlock != null) {
-
-                // Create walk step to exterior airlock position.
-                Point2D destinationAirlockExteriorPosition = destinationAirlock.getAvailableExteriorPosition();
-                createWalkExteriorStep(destinationAirlockExteriorPosition);
-
-                // Create exterior airlock walk state.
-                WalkState exteriorAirlockState = new WalkState(WalkState.EXTERIOR_AIRLOCK);
-                exteriorAirlockState.airlock = destinationAirlock;
-                exteriorAirlockState.loc = destinationAirlockExteriorPosition;
-
-                determineWalkingSteps(exteriorAirlockState, destinationWalkState);
-            }
-            else {
-
-                // Cannot walk to destination building.
-                canWalkAllSteps = false;
-
-                if (person != null)
-                	logger.log(person, Level.WARNING, 10_000,
-                			"No walkable airlock from rover airlock exterior to building interior.");
-                else if (robot != null)
-                	logger.log(robot, Level.WARNING, 10_000,
-                			"No walkable airlock from rover airlock exterior to building interior.");
-
-            }
-        }
-        else {
-            throw new IllegalArgumentException("Invalid airlock entity for walking: " + airlock.getEntity());
-        }
-    }
-
-    /**
-     * Determine the walking steps between an airlock exterior and a rover interior location.
-     * @param initialWalkState the initial walk state.
-     * @param destinationWalkState the destination walk state.
-     */
-    private void determineAirlockExteriorToRoverWalkingSteps(WalkState initialWalkState,
-            WalkState destinationWalkState) {
-
-        Airlock initialAirlock = initialWalkState.airlock;
-        Rover destinationRover = destinationWalkState.rover;
-
-        // Check if rover is in a garage or outside.
-        Building garageBuilding = BuildingManager.getBuilding(destinationRover);
-        if (garageBuilding != null) {
-
-            Settlement settlement = garageBuilding.getSettlement();
-            Airlock destinationAirlock = settlement.getClosestWalkableAvailableAirlock(garageBuilding,
-                    initialWalkState.loc);
-            if (destinationAirlock != null) {
-
-                if (initialAirlock.equals(destinationAirlock)) {
-
-                    // Create enter airlock walk step.
-                    createEnterAirlockStep(initialAirlock);
-
-                    // Create airlock interior state.
-                    WalkState interiorAirlockState = new WalkState(WalkState.INTERIOR_AIRLOCK);
-                    interiorAirlockState.airlock = initialAirlock;
-                    interiorAirlockState.building = (Building) initialAirlock.getEntity();
-                    Point2D interiorAirlockPosition = initialAirlock.getAvailableInteriorPosition();
-                    interiorAirlockState.loc = interiorAirlockPosition;
-
-                    determineWalkingSteps(interiorAirlockState, destinationWalkState);
-                }
-                else {
-
-                    // Create walk step to exterior airlock position.
-                    Point2D destinationAirlockExteriorPosition = destinationAirlock.getAvailableExteriorPosition();
-                    createWalkExteriorStep(destinationAirlockExteriorPosition);
-
-                    // Create exterior airlock walk state.
-                    WalkState exteriorAirlockState = new WalkState(WalkState.EXTERIOR_AIRLOCK);
-                    exteriorAirlockState.airlock = destinationAirlock;
-                    exteriorAirlockState.loc = destinationAirlockExteriorPosition;
-
-                    determineWalkingSteps(exteriorAirlockState, destinationWalkState);
-                }
-            }
-            else {
-
-                // Cannot walk to destination building.
-                canWalkAllSteps = false;
-
-                if (person != null)
-                	logger.log(person, Level.WARNING, 10_000,
-                			"No walkable airlock from airlock exterior to rover in garage in "
-                			+ person.getBuildingLocation().getNickName());
-                else if (robot != null)
-                	logger.log(robot, Level.WARNING, 10_000,
-                			"No walkable airlock from airlock exterior to rover in garage in "
-                			+ robot.getBuildingLocation().getNickName());
-
-            }
-        }
-        else {
-
-            Object airlockEntity = initialAirlock.getEntity();
-
-            if (airlockEntity.equals(destinationRover)) {
-
-                // Create enter airlock walk step.
-                createEnterAirlockStep(initialAirlock);
-
-                // Create airlock interior state.
-                WalkState interiorAirlockState = new WalkState(WalkState.INTERIOR_AIRLOCK);
-                interiorAirlockState.airlock = initialAirlock;
-                interiorAirlockState.rover = destinationRover;
-                Point2D interiorAirlockPosition = initialAirlock.getAvailableInteriorPosition();
-                interiorAirlockState.loc = interiorAirlockPosition;
-
-                determineWalkingSteps(interiorAirlockState, destinationWalkState);
-            }
-            else {
-
-                Airlock destinationAirlock = destinationRover.getAirlock();
-
-                // Create walk step to exterior airlock position.
-                Point2D destinationAirlockExteriorPosition = destinationAirlock.getAvailableExteriorPosition();
-                createWalkExteriorStep(destinationAirlockExteriorPosition);
-
-                // Create exterior airlock walk state.
-                WalkState exteriorAirlockState = new WalkState(WalkState.EXTERIOR_AIRLOCK);
-                exteriorAirlockState.airlock = destinationAirlock;
-                exteriorAirlockState.loc = destinationAirlockExteriorPosition;
-
-                determineWalkingSteps(exteriorAirlockState, destinationWalkState);
-            }
-        }
-    }
-
-    /**
-     * Determine the walking steps between an airlock exterior and an outside location.
-     * @param initialWalkState the initial walk state.
-     * @param destinationWalkState the destination walk state.
-     */
-    private void determineAirlockExteriorToOutsideWalkingSteps(WalkState initialWalkState,
-            WalkState destinationWalkState) {
-
-        // Create walk step to exterior location.
-        createWalkExteriorStep(destinationWalkState.loc);
-    }
-
-    /**
-     * Determine the walking steps from an outside location.
-     * @param initialWalkState the initial walk state.
-     * @param destinationWalkState the destination walk state.
-     */
-    private void determineOutsideWalkingSteps(WalkState initialWalkState, WalkState destinationWalkState) {
-
-        switch(destinationWalkState.stateType) {
-
-            case WalkState.BUILDING_LOC:    determineOutsideToBuildingInteriorWalkingSteps(
-                    initialWalkState, destinationWalkState);
-                                            break;
-            case WalkState.ROVER_LOC:       determineOutsideToRoverWalkingSteps(
-                    initialWalkState, destinationWalkState);
-                                            break;
-            case WalkState.OUTSIDE_LOC:     determineOutsideToOutsideWalkingSteps(
-                    initialWalkState, destinationWalkState);
-                                            break;
-            default:                        throw new IllegalArgumentException("Invalid walk state type: " +
-                    initialWalkState.stateType);
-        }
-    }
-
-    /**
-     * Determine the walking steps between an outside and a building interior location.
-     * @param initialWalkState the initial walk state.
-     * @param destinationWalkState the destination walk state.
-     */
-    private void determineOutsideToBuildingInteriorWalkingSteps(WalkState initialWalkState,
-            WalkState destinationWalkState) {
-
-        Building destinationBuilding = destinationWalkState.building;
-        Settlement settlement = destinationBuilding.getSettlement();
-
-        // Determine closest airlock to destination building.
-        Airlock destinationAirlock = settlement.getClosestWalkableAvailableAirlock(destinationBuilding,
-                initialWalkState.loc);
-        if (destinationAirlock != null) {
-
-            // Create walk step to exterior airlock position.
-            Point2D destinationAirlockExteriorPosition = destinationAirlock.getAvailableExteriorPosition();
-            createWalkExteriorStep(destinationAirlockExteriorPosition);
-
-            // Create exterior airlock walk state.
-            WalkState exteriorAirlockState = new WalkState(WalkState.EXTERIOR_AIRLOCK);
-            exteriorAirlockState.airlock = destinationAirlock;
-            exteriorAirlockState.loc = destinationAirlockExteriorPosition;
-
-            determineWalkingSteps(exteriorAirlockState, destinationWalkState);
-        }
-        else {
-
-            // Cannot walk to destination building.
-<<<<<<< HEAD
-            canWalkAllSteps = false;            
-        	logger.log(person, Level.WARNING, 10_000, 
-        			"No walkable airlock from outside to building interior in "
-            		 + destinationBuilding.getNickName());
-=======
-            canWalkAllSteps = false;
-//            logger.severe("Cannot find walkable airlock from outside to building interior.");
-
-            if (person != null)
-            	logger.log(person, Level.WARNING, 10_000,
-            			"No walkable airlock from outside to building interior in "
-                		 + person.getBuildingLocation().getNickName());
-            else if (robot != null)
-            	logger.log(robot, Level.WARNING, 10_000,
-            			"No walkable airlock from outside to building interior in "
-                		 + robot.getBuildingLocation().getNickName());
->>>>>>> 8c8aad1d
-        }
-    }
-
-    /**
-     * Determine the walking steps between an outside and rover interior location.
-     * @param initialWalkState the initial walk state.
-     * @param destinationWalkState the destination walk state.
-     */
-    private void determineOutsideToRoverWalkingSteps(WalkState initialWalkState,
-            WalkState destinationWalkState) {
-
-        Rover destinationRover = destinationWalkState.rover;
-
-        // Check if rover is in a garage or outside.
-        Building garageBuilding = BuildingManager.getBuilding(destinationRover);
-        if (garageBuilding != null) {
-
-            Settlement settlement = garageBuilding.getSettlement();
-            Airlock destinationAirlock = settlement.getClosestWalkableAvailableAirlock(garageBuilding,
-                    initialWalkState.loc);
-            if (destinationAirlock != null) {
-
-                // Create walk step to exterior airlock position.
-                Point2D destinationAirlockExteriorPosition = destinationAirlock.getAvailableExteriorPosition();
-                createWalkExteriorStep(destinationAirlockExteriorPosition);
-
-                // Create exterior airlock walk state.
-                WalkState exteriorAirlockState = new WalkState(WalkState.EXTERIOR_AIRLOCK);
-                exteriorAirlockState.airlock = destinationAirlock;
-                exteriorAirlockState.loc = destinationAirlockExteriorPosition;
-
-                determineWalkingSteps(exteriorAirlockState, destinationWalkState);
-            }
-            else {
-
-                // Cannot walk to destination building.
-                canWalkAllSteps = false;
-
-                if (person != null)
-                	logger.log(person, Level.WARNING, 10_000,
-                			"No find walkable airlock from outside to rover in garage in "
-                    		+ person.getBuildingLocation().getNickName());
-                else if (robot != null)
-                	logger.log(robot, Level.WARNING, 10_000,
-                			"No walkable airlock from outside to rover in garage in "
-                    		+ robot.getBuildingLocation().getNickName());
-
-            }
-        }
-        else {
-
-            Airlock destinationAirlock = destinationRover.getAirlock();
-
-            // Create walk step to exterior airlock position.
-            Point2D destinationAirlockExteriorPosition = destinationAirlock.getAvailableExteriorPosition();
-            createWalkExteriorStep(destinationAirlockExteriorPosition);
-
-            // Create exterior airlock walk state.
-            WalkState exteriorAirlockState = new WalkState(WalkState.EXTERIOR_AIRLOCK);
-            exteriorAirlockState.airlock = destinationAirlock;
-            exteriorAirlockState.loc = destinationAirlockExteriorPosition;
-
-            determineWalkingSteps(exteriorAirlockState, destinationWalkState);
-        }
-    }
-
-    /**
-     * Determine the walking steps between an outside and outside location.
-     * @param initialWalkState the initial walk state.
-     * @param destinationWalkState the destinatino walk state.
-     */
-    private void determineOutsideToOutsideWalkingSteps(WalkState initialWalkState,
-            WalkState destinationWalkState) {
-
-        // Create walk step to exterior location.
-        createWalkExteriorStep(destinationWalkState.loc);
-    }
-
-    /**
-     * Determine the walking steps in climbing up and down the ladder of a multi-level building
-     *
-     * @param initialWalkState the initial walk state.
-     * @param destinationWalkState the destination walk state.
-     */
-    private void determineLadderWalkingSteps(WalkState initialWalkState,
-            WalkState destinationWalkState) {
-
-        Building destinationBuilding = destinationWalkState.building;
-//        Settlement settlement = destinationBuilding.getSettlement();
-
-        if (destinationBuilding.isAHabOrHub()) {
-
-//        	createClimbUpStep(destinationWalkState.xLoc, destinationWalkState.yLoc, destinationWalkState.zLoc,
-//                    destinationBuilding);
-//
-//        	createClimbDownStep(destinationWalkState.xLoc, destinationWalkState.yLoc, destinationWalkState.zLoc,
-//                    destinationBuilding);
-        }
-
-    }
-
-    /**
-     * Create a rover interior walking step.
-     * @param destLoc the destination position.
-     * @param destinationRover the destination rover.
-     */
-    private void createWalkRoverInteriorStep(Point2D destLoc, Rover destinationRover) {
-
-        WalkStep walkStep = new WalkStep(WalkStep.ROVER_INTERIOR_WALK);
-        walkStep.loc = destLoc;
-        walkStep.rover = destinationRover;
-        walkingSteps.add(walkStep);
-    }
-
-    /**
-     * Create a settlement interior walking step.
-     * @param destLoc the destination.
-     * @param destinationBuilding the destination building.
-     */
-    private void createWalkSettlementInteriorStep(Point2D destLoc,
-            Building destinationBuilding) {
-<<<<<<< HEAD
-       WalkStep walkStep = new WalkStep(WalkStep.SETTLEMENT_INTERIOR_WALK);
-       walkStep.loc = destLoc;
-       walkStep.building = destinationBuilding;
-       walkingSteps.add(walkStep);        	
-=======
-       if (person != null) {
-           WalkStep walkStep = new WalkStep(WalkStep.SETTLEMENT_INTERIOR_WALK);
-           walkStep.xLoc = destXLoc;
-           walkStep.yLoc = destYLoc;
-           walkStep.building = destinationBuilding;
-           walkingSteps.add(walkStep);
-        }
-        else if (robot != null ){
-            RobotWalkStep walkStep = new RobotWalkStep(RobotWalkStep.SETTLEMENT_INTERIOR_WALK);
-            walkStep.xLoc = destXLoc;
-            walkStep.yLoc = destYLoc;
-            walkStep.building = destinationBuilding;
-            robotWalkingSteps.add(walkStep);
-        }
-
->>>>>>> 8c8aad1d
-    }
-
-    /**
-     * Create a climb up step.
-<<<<<<< HEAD
-     * 
-     * @param destLoc the destination position
-=======
-     *
-     * @param destXLoc the destination X location.
-     * @param destYLoc the destination Y location.
->>>>>>> 8c8aad1d
-     * @param destZLoc the destination Z location.
-     * @param destinationBuilding the destination building.
-     */
-    private void createClimbUpStep(Point2D destLoc, double destZLoc,
-            Building destinationBuilding) {
-       if (person != null) {
-           WalkStep walkStep = new WalkStep(WalkStep.UP_LADDER);
-           walkStep.loc = destLoc;
-           walkStep.zLoc = destZLoc;
-           walkStep.building = destinationBuilding;
-           walkingSteps.add(walkStep);
-        }
-        else if (robot != null ){
-<<<<<<< HEAD
-        	throw new IllegalStateException("Robots can not climb up ladders");       	
-=======
-//            RobotWalkStep walkStep = new RobotWalkStep(RobotWalkStep.UP_LADDER);
-//            walkStep.xLoc = destXLoc;
-//            walkStep.yLoc = destYLoc;
-//            walkStep.building = destinationBuilding;
-//            robotWalkingSteps.add(walkStep);
->>>>>>> 8c8aad1d
-        }
-    }
-
-    /**
-     * Create a climb up step.
-<<<<<<< HEAD
-     * 
-     * @param destLoc the destination position.
-=======
-     *
-     * @param destXLoc the destination X location.
-     * @param destYLoc the destination Y location.
->>>>>>> 8c8aad1d
-     * @param destZLoc the destination Z location.
-     * @param destinationBuilding the destination building.
-     */
-    private void createClimbDownStep(Point2D destLoc, double destZLoc,
-            Building destinationBuilding) {
-       if (person != null) {
-           WalkStep walkStep = new WalkStep(WalkStep.DOWN_LADDER);
-           walkStep.loc = destLoc;
-           walkStep.zLoc = destZLoc;
-           walkStep.building = destinationBuilding;
-           walkingSteps.add(walkStep);
-        }
-        else if (robot != null ){
-<<<<<<< HEAD
-        	throw new IllegalStateException("Robots can not climb down ladders");
-=======
-//            RobotWalkStep walkStep = new RobotWalkStep(RobotWalkStep.UP_LADDER);
-//            walkStep.xLoc = destXLoc;
-//            walkStep.yLoc = destYLoc;
-//            walkStep.building = destinationBuilding;
-//            robotWalkingSteps.add(walkStep);
->>>>>>> 8c8aad1d
-        }
-    }
-
-    /**
-     * Create an exterior walking step.
-     * @param destLoc the destination.
-     */
-    private void createWalkExteriorStep(Point2D destLoc) {
-
-        WalkStep walkExterior = new WalkStep(WalkStep.EXTERIOR_WALK);
-        walkExterior.loc = destLoc;
-        walkingSteps.add(walkExterior);
-    }
-
-    /**
-     * Create an exit airlock walking step.
-     * @param airlock the airlock.
-     */
-    private void createExitAirlockStep(Airlock airlock) {
-
-        WalkStep exitAirlockStep = new WalkStep(WalkStep.EXIT_AIRLOCK);
-        exitAirlockStep.airlock = airlock;
-        walkingSteps.add(exitAirlockStep);
-    }
-
-    /**
-     * Create an enter airlock walking step.
-     * @param airlock the airlock.
-     */
-    private void createEnterAirlockStep(Airlock airlock) {
-
-        WalkStep enterAirlockStep = new WalkStep(WalkStep.ENTER_AIRLOCK);
-        enterAirlockStep.airlock = airlock;
-        walkingSteps.add(enterAirlockStep);
-    }
-
-<<<<<<< HEAD
-    public String generateRoute() {
-    	var route = new StringBuilder();
-		for(WalkStep step : walkingSteps) {
-			route.append("Type=").append(step.stepType).append(",");
-			if (step.loc != null) {
-				route.append(" loc=").append(step.loc);
-			}
-			if (step.building != null) {
-				route.append(" building=").append(step.building.getNickName()).append(',');
-			}
-			if (step.rover != null) {
-				route.append(" rover=").append(step.rover.getNickName()).append(',');
-			}
-			if (step.airlock != null) {
-				route.append(" airlock=").append(step.airlock.getEntityName()).append(',');
-			}
-			route.append("\n");
-		}
-    	
-    	return route.toString();
-    }
-=======
-
->>>>>>> 8c8aad1d
-    /**
-     * Inner class for representing a walking state.
-     */
-    private class WalkState {
-
-        // State types.
-        private static final int BUILDING_LOC = 0;
-        private static final int INTERIOR_AIRLOCK = 1;
-        private static final int EXTERIOR_AIRLOCK = 2;
-        private static final int ROVER_LOC = 3;
-        private static final int OUTSIDE_LOC = 4;
-        private static final int LADDER_LOC = 5;
-
-        // Data members
-        private int stateType;
-        private Point2D loc;
-        private double zLoc;
-
-        private Building building;
-        private Rover rover;
-        private Airlock airlock;
-
-        private WalkState(int stateType) {
-            this.stateType = stateType;
-        }
-    }
-
-    /**
-     * Inner class for representing a walking step.
-     */
-    class WalkStep implements Serializable {
-
-        /** default serial id. */
-        private static final long serialVersionUID = 1L;
-
-        // Step types.
-        static final int SETTLEMENT_INTERIOR_WALK = 0;
-        static final int ROVER_INTERIOR_WALK = 1;
-        static final int EXTERIOR_WALK = 2;
-        static final int EXIT_AIRLOCK = 3;
-        static final int ENTER_AIRLOCK = 4;
-        static final int ENTER_GARAGE_ROVER = 5;
-        static final int EXIT_GARAGE_ROVER = 6;
-        static final int UP_LADDER = 7;
-        static final int DOWN_LADDER = 8;
-
-        // Data members
-        int stepType;
-        Point2D loc;
-        double zLoc;
-
-        Building building;
-        Rover rover;
-        Airlock airlock;
-
-        private WalkStep(int stepType) {
-            this.stepType = stepType;
-        }
-
-    	public void destroy() {
-            building = null;
-            rover = null;
-            airlock = null;
-    	}
-    }
-
-    /**
-     * Inner class for representing a walking state.
-     */
-    private class RobotWalkState {
-
-        // State types.
-        private static final int BUILDING_LOC = 0;
-
-        // Data members
-        private int stateType;
-        private Point2D loc;
-        private Building building;
-
-        private RobotWalkState(int stateType) {
-            this.stateType = stateType;
-        }
-    }
-<<<<<<< HEAD
-    
-=======
-
-    /**
-     * Inner class for representing a walking step.
-     */
-    class RobotWalkStep implements Serializable {
-
-        /** default serial id. */
-        private static final long serialVersionUID = 1L;
-
-        // Step types.
-        static final int SETTLEMENT_INTERIOR_WALK = 0;
-
-        // Data members
-        int stepType;
-        double xLoc;
-        double yLoc;
-        Building building;
-
-        private RobotWalkStep(int stepType) {
-            this.stepType = stepType;
-        }
-
-    	public void destroy() {
-            building = null;
-    	}
-    }
-
-
->>>>>>> 8c8aad1d
-	public void destroy() {
-		walkingSteps = null;
-		person = null;
-		robot = null;
-	}
-}
+/**
+ * Mars Simulation Project
+ * WalkingSteps.java
+ * @version 3.2.0 2021-06-20
+ * @author Scott Davis
+ */
+
+package org.mars_sim.msp.core.person.ai.task;
+
+import java.awt.geom.Point2D;
+import java.io.Serializable;
+import java.util.List;
+import java.util.concurrent.CopyOnWriteArrayList;
+import java.util.logging.Level;
+
+import org.mars_sim.msp.core.LocalAreaUtil;
+import org.mars_sim.msp.core.LocalBoundedObject;
+import org.mars_sim.msp.core.logging.SimLogger;
+import org.mars_sim.msp.core.person.Person;
+import org.mars_sim.msp.core.robot.Robot;
+import org.mars_sim.msp.core.structure.Airlock;
+import org.mars_sim.msp.core.structure.Settlement;
+import org.mars_sim.msp.core.structure.building.Building;
+import org.mars_sim.msp.core.structure.building.BuildingManager;
+import org.mars_sim.msp.core.vehicle.Rover;
+import org.mars_sim.msp.core.vehicle.Vehicle;
+
+/**
+ * A helper class for determining the walking steps from one location to another.
+ */
+public class WalkingSteps
+implements Serializable {
+
+	/** default serial id. */
+	private static final long serialVersionUID = 1L;
+
+	private static SimLogger logger = SimLogger.getLogger(WalkingSteps.class.getName());
+
+	// Data members.
+	private List<WalkStep> walkingSteps;
+	private boolean canWalkAllSteps;
+
+	private Person person;
+	private Robot robot;
+
+	/**
+	 * constructor 1.
+	 */
+	public WalkingSteps(Person person, double xLoc, double yLoc, double zLoc, LocalBoundedObject interiorObject) {
+        this.person = person;
+
+        // Initialize data members.
+        canWalkAllSteps = true;
+
+        walkingSteps = new CopyOnWriteArrayList<>();
+
+        // Determine initial walk state.
+        WalkState initialWalkState = determineInitialWalkState(person);
+
+        // Determine destination walk state.
+        WalkState destinationWalkState = determineDestinationWalkState(xLoc, yLoc, interiorObject);
+
+        if (initialWalkState != null && destinationWalkState != null) {
+	        // Determine walking steps to destination.
+	        determineWalkingSteps(initialWalkState, destinationWalkState);
+        }
+
+        else {
+        	if (initialWalkState == null)  {
+            	logger.severe(person, "initialWalkState : " + initialWalkState);
+            	return;
+            }
+
+        	if (destinationWalkState == null) {
+            	logger.severe(person, "destinationWalkState : " + destinationWalkState);
+            	return;
+            }
+        }
+    }
+
+	/**
+	 * constructor 2.
+	 */
+	public WalkingSteps(Robot robot, double xLoc, double yLoc, double zLoc, LocalBoundedObject interiorObject) {
+        this.robot = robot;
+
+        // Initialize data members.
+        canWalkAllSteps = true;
+        walkingSteps = new CopyOnWriteArrayList<>();
+
+        // Determine initial walk state.
+        RobotWalkState initialWalkState = determineInitialRobotWalkState(robot);
+
+        // Determine destination walk state.
+        RobotWalkState destinationWalkState = determineDestinationRobotWalkState(xLoc, yLoc, interiorObject);
+
+        if (initialWalkState != null && destinationWalkState != null) {
+	        // Determine walking steps to destination.
+	        determineWalkingSteps(initialWalkState, destinationWalkState);
+        }
+
+        else {
+        	if (initialWalkState == null)  {
+            	logger.severe(robot, "initialWalkState : " + initialWalkState);
+            	return;
+            }
+
+        	if (destinationWalkState == null) {
+            	logger.severe(robot, "destinationWalkState : " + destinationWalkState);
+            	return;
+            }
+        }
+    }
+
+    /**
+     * Gets a list of walking steps to the destination.
+     * @return list of walk steps.  Returns empty list if a valid path isn't found.
+     */
+    public List<WalkStep> getWalkingStepsList() {
+        return walkingSteps;
+    }
+
+    /**
+     * Gets the number of walking steps to the destination.
+     * @return number of walking steps.  Returns 0 if a valid path isn't found.
+     */
+    public int getWalkingStepsNumber() {
+        int result = 0;
+
+        if (walkingSteps != null) {
+            result = walkingSteps.size();
+        }
+
+        return result;
+    }
+
+    /**
+     * Checks if a valid path has been found to the destination.
+     * @return true if valid path to destination found.
+     */
+    public boolean canWalkAllSteps() {
+        return canWalkAllSteps;
+    }
+
+    /**
+     * Determines the person's initial walk state.
+     *
+     * @param person the person walking.
+     * @return the initial location state.
+     */
+    private WalkState determineInitialWalkState(Person person) {
+
+        WalkState result = null;
+
+        // Determine initial walk state based on person's location situation.
+        if (person.isOutside()) {
+
+            result = new WalkState(WalkState.OUTSIDE_LOC);
+
+			logger.log(person, Level.FINER, 4000,
+                    "Outside.");
+        }
+
+        else if (person.isInSettlement()) {
+
+            Building building = person.getBuildingLocation();//BuildingManager.getBuilding(person);
+
+            if (building == null) {
+            	logger.log(person, Level.WARNING, 4000,
+                        "Inside the settlement but not in a building.");
+            	return null;
+            }
+
+            result = new WalkState(WalkState.BUILDING_LOC);
+            result.building = building;
+
+            logger.log(person, Level.FINER, 4000,
+            		"Inside " + building
+					+ ".");
+        }
+
+        else if (person.isInVehicle()) {
+
+            Vehicle vehicle = person.getVehicle();
+
+            if (vehicle instanceof Rover) {
+                result = new WalkState(WalkState.ROVER_LOC);
+                result.rover = (Rover) vehicle;
+
+                logger.log(person, Level.FINER, 4000,
+                		"Inside " + vehicle + ".");
+            }
+
+            else {
+                result = new WalkState(WalkState.OUTSIDE_LOC);
+
+                logger.log(person, Level.FINER, 4000,
+                		 "Outside.");
+            }
+        }
+
+        else {
+
+        	logger.log(person, Level.WARNING, 4000,
+        			"Can not identify parent container.");
+        }
+
+        // Set person X and Y location.
+        if (result != null) {
+            result.loc = person.getPosition().toPoint();
+        }
+
+        return result;
+    }
+
+   private RobotWalkState determineInitialRobotWalkState(Robot robot) {
+
+	   RobotWalkState result = null;
+
+        // Determine initial walk state based on robot's location situation.
+        if (robot.isInSettlement()) {
+
+            Building building = robot.getBuildingLocation();//BuildingManager.getBuilding(robot);
+            if (building == null) {
+                return null;
+            }
+
+            result = new RobotWalkState(RobotWalkState.BUILDING_LOC);
+            result.building = building;
+
+            if (!LocalAreaUtil.isLocationWithinLocalBoundedObject(robot.getXLocation(),
+                    robot.getYLocation(), building)) {
+            	logger.log(robot, Level.SEVERE, 5000,
+            			"Invalid walk start location at (" +
+                        robot.getXLocation() + ", " + robot.getYLocation()
+                        + ") and not within " + building + ".");
+            }
+        }
+
+        else {
+        	logger.log(robot, Level.SEVERE, 5000,
+        			"Invalid location situation for walking task.");
+        }
+
+        // Set robot X and Y location.
+        if (result != null) {
+            result.loc = robot.getPosition().toPoint();
+        }
+
+        return result;
+    }
+
+    /**
+     * Determines the destination walk state.
+     *
+     * @param xLoc the destination X location.
+     * @param yLoc the destination Y location.
+     * @param interiorObject the destination interior object (inhabitable building or rover).
+     * @return destination walk state.
+     */
+    private WalkState determineDestinationWalkState(double xLoc, double yLoc,
+            LocalBoundedObject interiorObject) {
+
+        WalkState result = null;
+
+        if (interiorObject instanceof Building) {
+            Building building = (Building) interiorObject;
+            result = new WalkState(WalkState.BUILDING_LOC);
+            result.building = building;
+
+            if (!LocalAreaUtil.isLocationWithinLocalBoundedObject(xLoc, yLoc, building)) {
+            	if (person != null)
+            		logger.log(person, Level.SEVERE, 4000,
+            			"Invalid walk destination location. (" +
+                        xLoc + ", " + yLoc + ") and not within " + building + ".");
+            	else if (robot != null)
+        			logger.log(robot, Level.SEVERE, 4000,
+        					"Invalid walk destination location at (" +
+                            xLoc + ", " + yLoc + ") and not within " + building + ".");
+            }
+        }
+        else if (interiorObject instanceof Rover) {
+
+        	if (person != null) {
+	            Rover rover = (Rover) interiorObject;
+	            result = new WalkState(WalkState.ROVER_LOC);
+	            result.rover = rover;
+
+	            if (!LocalAreaUtil.isLocationWithinLocalBoundedObject(xLoc, yLoc, rover)) {
+	            	logger.log(person, Level.SEVERE, 5000,
+	            				"Invalid walk destination location at (" +
+	                        xLoc + ", " + yLoc + ") and not within rover " + rover + ".");
+	            }
+        	}
+        }
+
+        else {
+        	if (person != null) {
+        		result = new WalkState(WalkState.OUTSIDE_LOC);
+        	}
+        }
+
+        result.loc = new Point2D.Double(xLoc, yLoc);
+        return result;
+    }
+
+    /**
+     * Determines the destination walk state.
+     *
+     * @param xLoc the destination X location.
+     * @param yLoc the destination Y location.
+     * @param interiorObject the destination interior object (inhabitable building or rover).
+     * @return destination walk state.
+     */
+    private RobotWalkState determineDestinationRobotWalkState(double xLoc, double yLoc,
+            LocalBoundedObject interiorObject) {
+
+    	RobotWalkState result = null;
+
+        if (interiorObject instanceof Building) {
+            Building building = (Building) interiorObject;
+            result = new RobotWalkState(RobotWalkState.BUILDING_LOC);
+            result.building = building;
+
+            if (!LocalAreaUtil.isLocationWithinLocalBoundedObject(xLoc, yLoc, building)) {
+        			logger.log(robot, Level.SEVERE, 5000,
+        					"Invalid walk destination location at (" +
+                            xLoc + ", " + yLoc + ") and not within building " + building);
+            }
+        
+            result.loc = new Point2D.Double(xLoc, yLoc);
+        }
+        return result;
+    }
+
+    /**
+     * Determine the walk steps from an initial walk state to a destination walk state.
+     * @param initialWalkState the initial walk state.
+     * @param destinationWalkState the destination walk state.
+     */
+    private void determineWalkingSteps(WalkState initialWalkState, WalkState destinationWalkState) {
+
+        // If cannot walk steps, return.
+        if (!canWalkAllSteps) {
+            return;
+        }
+
+        if (person != null) {
+	        // Determine walking steps based on initial walk state.
+	        switch(initialWalkState.stateType) {
+
+	            case WalkState.BUILDING_LOC:    determineBuildingInteriorWalkingSteps(initialWalkState,
+	                    destinationWalkState);
+	                                            break;
+	            case WalkState.ROVER_LOC:       determineRoverInteriorWalkingSteps(initialWalkState,
+	                    destinationWalkState);
+	                                            break;
+	            case WalkState.INTERIOR_AIRLOCK:determineAirlockInteriorWalkingSteps(initialWalkState,
+	                    destinationWalkState);
+	                                            break;
+	            case WalkState.EXTERIOR_AIRLOCK:determineAirlockExteriorWalkingSteps(initialWalkState,
+	                    destinationWalkState);
+	                                            break;
+	            case WalkState.OUTSIDE_LOC:     determineOutsideWalkingSteps(initialWalkState,
+	                    destinationWalkState);
+	                                            break;
+	            case WalkState.LADDER_LOC:		determineLadderWalkingSteps(initialWalkState,
+	                    destinationWalkState);
+	                                            break;
+	            default:                        throw new IllegalArgumentException("Invalid walk state type: " +
+	                    initialWalkState.stateType);
+	        }
+        }
+        else if (robot != null ){
+	        // Determine walking steps based on initial walk state.
+	        switch(initialWalkState.stateType) {
+
+	            case WalkState.BUILDING_LOC:    determineBuildingInteriorWalkingSteps(initialWalkState,
+	                    destinationWalkState);
+	                                            break;
+//	            case WalkState.ROVER_LOC:       determineRoverInteriorWalkingSteps(initialWalkState,
+//	                    destinationWalkState);
+//	                                            break;
+//	            case WalkState.INTERIOR_AIRLOCK:determineAirlockInteriorWalkingSteps(initialWalkState,
+//	                    destinationWalkState);
+//	                                            break;
+//	            case WalkState.EXTERIOR_AIRLOCK:determineAirlockExteriorWalkingSteps(initialWalkState,
+//	                    destinationWalkState);
+//	                                            break;
+//	            case WalkState.OUTSIDE_LOC:     determineOutsideWalkingSteps(initialWalkState,
+//	                    destinationWalkState);
+//	                                            break;
+	            default:                        throw new IllegalArgumentException("Invalid walk state type: " +
+	                    initialWalkState.stateType);
+	        }
+        }
+        return;
+    }
+
+    /**
+     * Determine the walk steps from an initial walk state to a destination walk state.
+     * @param initialWalkState the initial walk state.
+     * @param destinationWalkState the destination walk state.
+     */
+    private void determineWalkingSteps(RobotWalkState initialWalkState, RobotWalkState destinationWalkState) {
+
+        // If cannot walk steps, return.
+        if (!canWalkAllSteps) {
+            return;
+        }
+
+        // Determine walking steps based on initial walk state.
+        switch(initialWalkState.stateType) {
+
+            case RobotWalkState.BUILDING_LOC:    determineBuildingInteriorWalkingSteps(initialWalkState,
+                    destinationWalkState);
+                                            break;
+            default:                        throw new IllegalArgumentException("Invalid walk state type: " +
+                    initialWalkState.stateType);
+        }
+
+        return;
+    }
+
+
+    /**
+     * Determine the walking steps in a building interior.
+     * @param initialWalkState the initial walk state.
+     * @param destinationWalkState the destination walk state.
+     */
+    private void determineBuildingInteriorWalkingSteps(WalkState initialWalkState,
+            WalkState destinationWalkState) {
+
+        // Determine walking steps based on the destination walk state.
+
+    	if (person != null) {
+	        switch(destinationWalkState.stateType) {
+
+	            case WalkState.BUILDING_LOC:    determineBuildingInteriorToBuildingInteriorWalkingSteps(
+	                    initialWalkState, destinationWalkState);
+	                                            break;
+	            case WalkState.ROVER_LOC:       determineBuildingInteriorToRoverWalkingSteps(
+	                    initialWalkState, destinationWalkState);
+	                                            break;
+	            case WalkState.OUTSIDE_LOC:     determineBuildingInteriorToOutsideWalkingSteps(
+	                    initialWalkState, destinationWalkState);
+	                                            break;
+	            default:                        throw new IllegalArgumentException("Invalid walk state type: " +
+	                initialWalkState.stateType);
+	        }
+    	}
+    	else {
+            switch(destinationWalkState.stateType) {
+
+	            case WalkState.BUILDING_LOC:    determineBuildingInteriorToBuildingInteriorWalkingSteps(
+	                    initialWalkState, destinationWalkState);
+                                            break;
+//	            case WalkState.ROVER_LOC:       determineBuildingInteriorToRoverWalkingSteps(
+//	            		initialWalkState, destinationWalkState);
+//                                            break;
+//            case WalkState.OUTSIDE_LOC:     determineBuildingInteriorToOutsideWalkingSteps(
+//                    initialWalkState, destinationWalkState);
+//                                            break;
+	            default:                        throw new IllegalArgumentException("Invalid walk state type: " +
+	                initialWalkState.stateType);
+            }
+    	}
+    }
+
+    /**
+     * Determine the walking steps in a building interior.
+     * @param initialWalkState the initial walk state.
+     * @param destinationWalkState the destination walk state.
+     */
+    private void determineBuildingInteriorWalkingSteps(RobotWalkState initialWalkState,
+    		RobotWalkState destinationWalkState) {
+
+        // Determine walking steps based on the destination walk state.
+        switch(destinationWalkState.stateType) {
+
+            case RobotWalkState.BUILDING_LOC:    determineBuildingInteriorToBuildingInteriorRobotWalkingSteps(
+                    initialWalkState, destinationWalkState);
+                                        break;
+            default:                        throw new IllegalArgumentException("Invalid walk state type: " +
+                initialWalkState.stateType);
+        }
+
+    }
+
+    /**
+     * Determine the walking steps from a building interior to another building interior.
+     * @param initialWalkState the initial walk state.
+     * @param destinationWalkState the destination walk state.
+     */
+    private void determineBuildingInteriorToBuildingInteriorWalkingSteps(WalkState initialWalkState,
+            WalkState destinationWalkState) {
+
+        Building initialBuilding = initialWalkState.building;
+        Building destinationBuilding = destinationWalkState.building;
+        Settlement settlement = initialBuilding.getSettlement();
+
+        // Check if two buildings have walkable path.
+        if (settlement.getBuildingConnectorManager().hasValidPath(initialBuilding, destinationBuilding)) {
+
+            // Add settlement interior walk step.
+            createWalkSettlementInteriorStep(destinationWalkState.loc, destinationBuilding);
+        }
+        else {
+
+            // Find closest walkable airlock to destination.
+            Airlock airlock = settlement.getClosestWalkableAvailableAirlock(initialBuilding,
+                    destinationWalkState.loc);
+            if (airlock == null) {
+                canWalkAllSteps = false;
+                if (person != null)
+        			logger.log(person, Level.WARNING, 10_000,
+        					"No walkable airlock from building interior to building interior in "
+        					+ person.getBuildingLocation().getNickName() + ".");
+                else if (robot != null)
+                	logger.log(robot, Level.WARNING, 10_000,
+                			"No walkable airlock from building interior to building interior in "
+                			+ robot.getBuildingLocation().getNickName() + ".");
+
+                return;
+            }
+
+            Building airlockBuilding = (Building) airlock.getEntity();
+            Point2D interiorAirlockPosition = airlock.getAvailableInteriorPosition();
+
+            // Add settlement interior walk step to starting airlock.
+            createWalkSettlementInteriorStep(interiorAirlockPosition, airlockBuilding);
+
+            // Create interior airlock walk state.
+            WalkState interiorAirlockState = new WalkState(WalkState.INTERIOR_AIRLOCK);
+            interiorAirlockState.airlock = airlock;
+            interiorAirlockState.building = airlockBuilding;
+            interiorAirlockState.loc = interiorAirlockPosition;
+
+            determineWalkingSteps(interiorAirlockState, destinationWalkState);
+        }
+
+    }
+
+    /**
+     * Determine the walking steps from a building interior to another building interior.
+     * @param initialWalkState the initial walk state.
+     * @param destinationWalkState the destination walk state.
+     */
+    private void determineBuildingInteriorToBuildingInteriorRobotWalkingSteps(RobotWalkState initialWalkState,
+    		RobotWalkState destinationWalkState) {
+
+        Building initialBuilding = initialWalkState.building;
+        Building destinationBuilding = destinationWalkState.building;
+        Settlement settlement = initialBuilding.getSettlement();
+
+        // Check if two buildings have walkable path.
+        if (settlement.getBuildingConnectorManager().hasValidPath(initialBuilding, destinationBuilding)) {
+
+            // Add settlement interior walk step.
+            createWalkSettlementInteriorStep(destinationWalkState.loc, destinationBuilding);
+        }
+    }
+
+    /**
+     * Determine the walking steps from a building interior to a rover interior.
+     * @param initialWalkState the initial walk state.
+     * @param destinationWalkState the destination walk state.
+     */
+    private void determineBuildingInteriorToRoverWalkingSteps(WalkState initialWalkState,
+            WalkState destinationWalkState) {
+
+        Building initialBuilding = initialWalkState.building;
+        Rover destinationRover = destinationWalkState.rover;
+        Settlement settlement = initialBuilding.getSettlement();
+
+        // Check if rover is parked in garage or outside.
+        Building garageBuilding = BuildingManager.getBuilding(destinationRover);
+        if (garageBuilding != null) {
+
+            // Create walking steps to garage building.
+            WalkState garageWalkState = new WalkState(WalkState.BUILDING_LOC);
+            garageWalkState.building = garageBuilding;
+            garageWalkState.loc = destinationWalkState.loc;
+            determineBuildingInteriorToBuildingInteriorWalkingSteps(initialWalkState, garageWalkState);
+
+            // Add enter rover walk step.
+            WalkStep enterRoverInGarageStep = new WalkStep(WalkStep.ENTER_GARAGE_ROVER);
+            enterRoverInGarageStep.rover = destinationRover;
+            enterRoverInGarageStep.building = garageBuilding;
+            enterRoverInGarageStep.loc = destinationWalkState.loc;
+            walkingSteps.add(enterRoverInGarageStep);
+        }
+        else {
+
+            // Find closest walkable airlock to destination.
+            Airlock airlock = settlement.getClosestWalkableAvailableAirlock(initialBuilding,
+                    destinationWalkState.loc);
+            if (airlock == null) {
+                canWalkAllSteps = false;
+                if (person != null)
+                	logger.log(person, Level.WARNING, 10_000,
+                		"No walkable airlock from building interior to building interior in "
+                		+ person.getBuildingLocation().getNickName());
+                else if (robot != null)
+                	logger.log(person, Level.WARNING, 10_000,
+                		"No walkable airlock from building interior to building interior in "
+                    	+ robot.getBuildingLocation().getNickName());
+               return;
+            }
+
+            if (person != null) {
+	            Building airlockBuilding = (Building) airlock.getEntity();
+	            Point2D interiorAirlockPosition = airlock.getAvailableInteriorPosition();
+
+	            // Add settlement interior walk step to starting airlock.
+	            createWalkSettlementInteriorStep(interiorAirlockPosition, airlockBuilding);
+
+	            // Create interior airlock walk state.
+	            WalkState interiorAirlockState = new WalkState(WalkState.INTERIOR_AIRLOCK);
+	            interiorAirlockState.airlock = airlock;
+	            interiorAirlockState.building = airlockBuilding;
+	            interiorAirlockState.loc = interiorAirlockPosition;
+
+	            determineWalkingSteps(interiorAirlockState, destinationWalkState);
+            }
+        }
+    }
+
+    /**
+     * Determine the walking steps between a building interior and outside.
+     * @param initialWalkState the initial walk state.
+     * @param destinationWalkState the destination walk state.
+     */
+    private void determineBuildingInteriorToOutsideWalkingSteps(WalkState initialWalkState,
+            WalkState destinationWalkState) {
+
+        Building initialBuilding = initialWalkState.building;
+        Settlement settlement = initialBuilding.getSettlement();
+
+        // Find closest walkable airlock to destination.
+        Airlock airlock = settlement.getClosestWalkableAvailableAirlock(initialBuilding,
+                destinationWalkState.loc);
+        if (airlock == null) {
+            canWalkAllSteps = false;
+            if (person != null) {
+            	logger.log(person, Level.WARNING, 10_000,
+            			"No walkable airlock from building interior to building interior in "
+            		+ person.getBuildingLocation().getNickName());
+            }
+            else if (robot != null) {
+            	logger.log(robot, Level.WARNING, 10_000,
+            			"No walkable airlock from building interior to building interior in "
+                		+ robot.getBuildingLocation().getNickName());
+            }
+           return;
+        }
+
+        Building airlockBuilding = (Building) airlock.getEntity();
+        Point2D interiorAirlockPosition = airlock.getAvailableInteriorPosition();
+
+        // Add settlement interior walk step to starting airlock.
+        createWalkSettlementInteriorStep(interiorAirlockPosition, airlockBuilding);
+
+        // Create interior airlock walk state.
+        WalkState interiorAirlockState = new WalkState(WalkState.INTERIOR_AIRLOCK);
+        interiorAirlockState.airlock = airlock;
+        interiorAirlockState.building = airlockBuilding;
+        interiorAirlockState.loc = interiorAirlockPosition;
+
+        determineWalkingSteps(interiorAirlockState, destinationWalkState);
+    }
+
+    /**
+     * Determine the walking steps between two rover interior locations.
+     * @param initialWalkState the initial walk state.
+     * @param destinationWalkState the destination walk state.
+     */
+    private void determineRoverInteriorWalkingSteps(WalkState initialWalkState,
+            WalkState destinationWalkState) {
+
+        switch(destinationWalkState.stateType) {
+
+            case WalkState.BUILDING_LOC:    determineRoverToBuildingInteriorWalkingSteps(
+                    initialWalkState, destinationWalkState);
+                                            break;
+            case WalkState.ROVER_LOC:       determineRoverToRoverWalkingSteps(
+                    initialWalkState, destinationWalkState);
+                                            break;
+            case WalkState.OUTSIDE_LOC:     determineRoverToOutsideWalkingSteps(
+                    initialWalkState, destinationWalkState);
+                                            break;
+            default:                        throw new IllegalArgumentException("Invalid walk state type: " +
+                    initialWalkState.stateType);
+        }
+    }
+
+    /**
+     * Determine the walking steps between a rover interior and a building interior.
+     * @param initialWalkState the initial walk state.
+     * @param destinationWalkState the destination walk state.
+     */
+    private void determineRoverToBuildingInteriorWalkingSteps(WalkState initialWalkState,
+            WalkState destinationWalkState) {
+
+        Rover initialRover = initialWalkState.rover;
+
+        // Check if rover is parked in garage or outside.
+        Building garageBuilding = BuildingManager.getBuilding(initialRover);
+        if (garageBuilding != null) {
+
+            // Add exit rover walk step.
+            WalkStep exitRoverInGarageStep = new WalkStep(WalkStep.EXIT_GARAGE_ROVER);
+            exitRoverInGarageStep.rover = initialRover;
+            exitRoverInGarageStep.building = garageBuilding;
+            exitRoverInGarageStep.loc = initialWalkState.loc;
+            walkingSteps.add(exitRoverInGarageStep);
+
+            // Create walking steps to destination building.
+            WalkState buildingWalkState = new WalkState(WalkState.BUILDING_LOC);
+            buildingWalkState.building = garageBuilding;
+            buildingWalkState.loc = initialWalkState.loc;
+            determineBuildingInteriorToBuildingInteriorWalkingSteps(buildingWalkState,
+                    destinationWalkState);
+        }
+        else {
+
+        	if (person != null) {
+	            // Walk to rover airlock.
+	            Airlock airlock = initialRover.getAirlock();
+	            Point2D interiorAirlockPosition = airlock.getAvailableInteriorPosition();
+
+	            // Add rover interior walk step to starting airlock.
+	            createWalkRoverInteriorStep(interiorAirlockPosition, initialRover);
+
+	            // Create interior airlock walk state.
+	            WalkState interiorAirlockState = new WalkState(WalkState.INTERIOR_AIRLOCK);
+	            interiorAirlockState.airlock = airlock;
+	            interiorAirlockState.rover = initialRover;
+	            interiorAirlockState.loc = interiorAirlockPosition;
+
+	            determineWalkingSteps(interiorAirlockState, destinationWalkState);
+        	}
+        }
+    }
+
+    /**
+     * Determine the walking steps between a rover interior and a rover interior.
+     * @param initialWalkState the initial walk state.
+     * @param destinationWalkState the destination walk state.
+     */
+    private void determineRoverToRoverWalkingSteps(WalkState initialWalkState,
+            WalkState destinationWalkState) {
+
+        Rover initialRover = initialWalkState.rover;
+        Rover destinationRover = destinationWalkState.rover;
+
+        if (initialRover.equals(destinationRover)) {
+
+            // Walk to rover interior location.
+            createWalkRoverInteriorStep(destinationWalkState.loc, destinationRover);
+        }
+        else {
+
+            // Check if initial rover is in a garage.
+            Building garageBuilding = BuildingManager.getBuilding(initialRover);
+            if (garageBuilding != null) {
+
+                // Add exit rover walk step.
+                WalkStep exitRoverInGarageStep = new WalkStep(WalkStep.EXIT_GARAGE_ROVER);
+                exitRoverInGarageStep.rover = initialRover;
+                exitRoverInGarageStep.building = garageBuilding;
+                exitRoverInGarageStep.loc = initialWalkState.loc;
+                walkingSteps.add(exitRoverInGarageStep);
+
+                // Create walking steps to destination rover.
+                WalkState buildingWalkState = new WalkState(WalkState.BUILDING_LOC);
+                buildingWalkState.building = garageBuilding;
+                buildingWalkState.loc = initialWalkState.loc;
+
+                determineBuildingInteriorToRoverWalkingSteps(buildingWalkState,
+                        destinationWalkState);
+            }
+            else {
+            	if (person != null) {
+	                // Walk to rover airlock.
+	                Airlock airlock = initialRover.getAirlock();
+	                Point2D interiorAirlockPosition = airlock.getAvailableInteriorPosition();
+
+	                // Add rover interior walk step to starting airlock.
+	                createWalkRoverInteriorStep(interiorAirlockPosition, initialRover);
+
+	                // Create interior airlock walk state.
+	                WalkState interiorAirlockState = new WalkState(WalkState.INTERIOR_AIRLOCK);
+	                interiorAirlockState.airlock = airlock;
+	                interiorAirlockState.rover = initialRover;
+	                interiorAirlockState.loc = interiorAirlockPosition;
+
+	                determineWalkingSteps(interiorAirlockState, destinationWalkState);
+            	}
+            }
+        }
+    }
+
+    /**
+     * Determine the walking steps between a rover interior and outside location.
+     * @param initialWalkState the initial walk state.
+     * @param destinationWalkState the destination walk state.
+     */
+    private void determineRoverToOutsideWalkingSteps(WalkState initialWalkState,
+            WalkState destinationWalkState) {
+
+        Rover initialRover = initialWalkState.rover;
+
+        // Check if rover is parked in garage or outside.
+        Building garageBuilding = BuildingManager.getBuilding(initialRover);
+        if (garageBuilding != null) {
+
+            // Add exit rover walk step.
+            WalkStep exitRoverInGarageStep = new WalkStep(WalkStep.EXIT_GARAGE_ROVER);
+            exitRoverInGarageStep.rover = initialRover;
+            exitRoverInGarageStep.building = garageBuilding;
+            exitRoverInGarageStep.loc = initialWalkState.loc;
+            walkingSteps.add(exitRoverInGarageStep);
+
+            // Create walking steps to destination building.
+            WalkState buildingWalkState = new WalkState(WalkState.BUILDING_LOC);
+            buildingWalkState.building = garageBuilding;
+            buildingWalkState.loc = initialWalkState.loc;
+
+            determineBuildingInteriorToOutsideWalkingSteps(buildingWalkState,
+                    destinationWalkState);
+        }
+        else {
+
+            // Walk to rover airlock.
+            Airlock airlock = initialRover.getAirlock();
+            Point2D interiorAirlockPosition = airlock.getAvailableInteriorPosition();
+
+            // Add rover interior walk step to starting airlock.
+            createWalkRoverInteriorStep(interiorAirlockPosition, initialRover);
+
+            // Create interior airlock walk state.
+            WalkState interiorAirlockState = new WalkState(WalkState.INTERIOR_AIRLOCK);
+            interiorAirlockState.airlock = airlock;
+            interiorAirlockState.rover = initialRover;
+            interiorAirlockState.loc = interiorAirlockPosition;
+
+            determineWalkingSteps(interiorAirlockState, destinationWalkState);
+        }
+    }
+
+    /**
+     * Determine the walking steps from an airlock interior location.
+     * @param initialWalkState the initial walk state.
+     * @param destinationWalkState the destination walk state.
+     */
+    private void determineAirlockInteriorWalkingSteps(WalkState initialWalkState,
+            WalkState destinationWalkState) {
+
+        switch(destinationWalkState.stateType) {
+
+            case WalkState.BUILDING_LOC:    determineAirlockInteriorToBuildingInteriorWalkingSteps(
+                    initialWalkState, destinationWalkState);
+                                            break;
+            case WalkState.ROVER_LOC:       determineAirlockInteriorToRoverWalkingSteps(
+                    initialWalkState, destinationWalkState);
+                                            break;
+            case WalkState.OUTSIDE_LOC:     determineAirlockInteriorToOutsideWalkingSteps(
+                    initialWalkState, destinationWalkState);
+                                            break;
+            default:                        throw new IllegalArgumentException("Invalid walk state type: " +
+                    initialWalkState.stateType);
+        }
+    }
+
+    /**
+     * Determine the walking steps between an airlock interior and a building interior location.
+     * @param initialWalkState the initial walk state.
+     * @param destinationWalkState the destination walk state.
+     */
+    private void determineAirlockInteriorToBuildingInteriorWalkingSteps(WalkState initialWalkState,
+            WalkState destinationWalkState) {
+
+        Airlock airlock = initialWalkState.airlock;
+        Building destinationBuilding = destinationWalkState.building;
+        Settlement settlement = destinationBuilding.getSettlement();
+
+        // Check if airlock is for a building or a rover.
+        if (airlock.getEntity() instanceof Building) {
+
+            Building airlockBuilding = (Building) airlock.getEntity();
+
+            // Check if walkable interior path between airlock building and destination building.
+            if (settlement.getBuildingConnectorManager().hasValidPath(airlockBuilding, destinationBuilding)) {
+
+                // Add settlement interior walk step.
+                createWalkSettlementInteriorStep(destinationWalkState.loc, destinationBuilding);
+            }
+            else {
+
+                // Add exit airlock walk step.
+                createExitAirlockStep(airlock);
+
+                // Create exterior airlock walk state.
+                WalkState exteriorAirlockState = new WalkState(WalkState.EXTERIOR_AIRLOCK);
+                exteriorAirlockState.airlock = airlock;
+                Point2D exteriorAirlockPosition = airlock.getAvailableExteriorPosition();
+                exteriorAirlockState.loc = exteriorAirlockPosition;
+
+                determineWalkingSteps(exteriorAirlockState, destinationWalkState);
+            }
+        }
+        else if (airlock.getEntity() instanceof Rover) {
+
+            // Add exit airlock walk step.
+            createExitAirlockStep(airlock);
+
+            // Create exterior airlock walk state.
+            WalkState exteriorAirlockState = new WalkState(WalkState.EXTERIOR_AIRLOCK);
+            exteriorAirlockState.airlock = airlock;
+            Point2D exteriorAirlockPosition = airlock.getAvailableExteriorPosition();
+            exteriorAirlockState.loc = exteriorAirlockPosition;
+
+            determineWalkingSteps(exteriorAirlockState, destinationWalkState);
+        }
+        else {
+            throw new IllegalArgumentException("Invalid airlock entity for walking: " + airlock.getEntity());
+        }
+    }
+
+    /**
+     * Determine the walking steps between an airlock interior and rover interior location.
+     * @param initialWalkState the initial walk state.
+     * @param destinationWalkState the destination walk state.
+     */
+    private void determineAirlockInteriorToRoverWalkingSteps(WalkState initialWalkState,
+            WalkState destinationWalkState) {
+
+        Airlock airlock = initialWalkState.airlock;
+        Rover destinationRover = destinationWalkState.rover;
+
+        // Check if airlock is for a building or a rover.
+        if (airlock.getEntity() instanceof Building) {
+
+            Building airlockBuilding = (Building) airlock.getEntity();
+
+            // Check if rover is in a garage or outside.
+            Building garageBuilding = BuildingManager.getBuilding(destinationRover);
+            if (garageBuilding != null) {
+
+                // Check if garage building has a walkable interior path from airlock building.
+                Settlement settlement = airlockBuilding.getSettlement();
+                if (settlement.getBuildingConnectorManager().hasValidPath(airlockBuilding, garageBuilding)) {
+
+                    // Add settlement interior walk step.
+                    createWalkSettlementInteriorStep(destinationWalkState.loc, garageBuilding);
+
+                    // Add enter rover walk step.
+                    WalkStep enterRoverInGarageStep = new WalkStep(WalkStep.ENTER_GARAGE_ROVER);
+                    enterRoverInGarageStep.rover = destinationRover;
+                    enterRoverInGarageStep.building = garageBuilding;
+                    enterRoverInGarageStep.loc = destinationWalkState.loc;
+                    walkingSteps.add(enterRoverInGarageStep);
+                }
+                else {
+
+                    // Add exit airlock walk step.
+                    createExitAirlockStep(airlock);
+
+                    // Create exterior airlock walk state.
+                    WalkState exteriorAirlockState = new WalkState(WalkState.EXTERIOR_AIRLOCK);
+                    exteriorAirlockState.airlock = airlock;
+                    Point2D exteriorAirlockPosition = airlock.getAvailableExteriorPosition();
+                    exteriorAirlockState.loc = exteriorAirlockPosition;
+
+                    determineWalkingSteps(exteriorAirlockState, destinationWalkState);
+                }
+            }
+            else {
+
+                // Add exit airlock walk step.
+                createExitAirlockStep(airlock);
+
+                // Create exterior airlock walk state.
+                WalkState exteriorAirlockState = new WalkState(WalkState.EXTERIOR_AIRLOCK);
+                exteriorAirlockState.airlock = airlock;
+                Point2D exteriorAirlockPosition = airlock.getAvailableExteriorPosition();
+                exteriorAirlockState.loc = exteriorAirlockPosition;
+
+                determineWalkingSteps(exteriorAirlockState, destinationWalkState);
+            }
+
+        }
+        else if (airlock.getEntity() instanceof Rover) {
+
+            Rover airlockRover = (Rover) airlock.getEntity();
+
+            // Check if airlockRover is the same as destinationRover.
+            if (airlockRover.equals(destinationRover)) {
+
+                // Create walking step internal to rover.
+                createWalkRoverInteriorStep(destinationWalkState.loc, destinationRover);
+            }
+            else {
+
+                // Add exit airlock walk step.
+                createExitAirlockStep(airlock);
+
+                // Create exterior airlock walk state.
+                WalkState exteriorAirlockState = new WalkState(WalkState.EXTERIOR_AIRLOCK);
+                exteriorAirlockState.airlock = airlock;
+                Point2D exteriorAirlockPosition = airlock.getAvailableExteriorPosition();
+                exteriorAirlockState.loc = exteriorAirlockPosition;
+
+                determineWalkingSteps(exteriorAirlockState, destinationWalkState);
+            }
+        }
+        else {
+            throw new IllegalArgumentException("Invalid airlock entity for walking: " + airlock.getEntity());
+        }
+    }
+
+    /**
+     * Determine the walking steps between an airlock interior and an outside location.
+     * @param initialWalkState the initial walk state.
+     * @param destinationWalkState the destination walk state.
+     */
+    private void determineAirlockInteriorToOutsideWalkingSteps(WalkState initialWalkState,
+            WalkState destinationWalkState) {
+
+        Airlock airlock = initialWalkState.airlock;
+
+        // Add exit airlock walk step.
+        createExitAirlockStep(airlock);
+
+        // Create exterior airlock walk state.
+        WalkState exteriorAirlockState = new WalkState(WalkState.EXTERIOR_AIRLOCK);
+        exteriorAirlockState.airlock = airlock;
+        Point2D exteriorAirlockPosition = airlock.getAvailableExteriorPosition();
+        exteriorAirlockState.loc = exteriorAirlockPosition;
+
+        determineWalkingSteps(exteriorAirlockState, destinationWalkState);
+    }
+
+    /**
+     * Determine the walking steps from an airlock exterior location.
+     * @param initialWalkState the initial walk state.
+     * @param destinationWalkState the destination walk state.
+     */
+    private void determineAirlockExteriorWalkingSteps(WalkState initialWalkState,
+            WalkState destinationWalkState) {
+
+        switch(destinationWalkState.stateType) {
+
+            case WalkState.BUILDING_LOC:    determineAirlockExteriorToBuildingInteriorWalkingSteps(
+                    initialWalkState, destinationWalkState);
+                                            break;
+            case WalkState.ROVER_LOC:       determineAirlockExteriorToRoverWalkingSteps(
+                    initialWalkState, destinationWalkState);
+                                            break;
+            case WalkState.OUTSIDE_LOC:     determineAirlockExteriorToOutsideWalkingSteps(
+                    initialWalkState, destinationWalkState);
+                                            break;
+            default:                        throw new IllegalArgumentException("Invalid walk state type: " +
+                    initialWalkState.stateType);
+        }
+    }
+
+    /**
+     * Determine the walking steps between an airlock exterior and building interior location.
+     * @param initialWalkState the initial walk state.
+     * @param destinationWalkState the destination walk state.
+     */
+    private void determineAirlockExteriorToBuildingInteriorWalkingSteps(WalkState initialWalkState,
+            WalkState destinationWalkState) {
+
+        Airlock airlock = initialWalkState.airlock;
+        Building destinationBuilding = destinationWalkState.building;
+
+        if (airlock.getEntity() instanceof Building) {
+
+            Building airlockBuilding = (Building) airlock.getEntity();
+
+            // Check if valid interior walking path between airlock building and destination building.
+            Settlement settlement = airlockBuilding.getSettlement();
+            if (settlement.getBuildingConnectorManager().hasValidPath(airlockBuilding, destinationBuilding)) {
+
+                // Create enter airlock walk step.
+                createEnterAirlockStep(airlock);
+
+                // Create airlock interior state.
+                WalkState interiorAirlockState = new WalkState(WalkState.INTERIOR_AIRLOCK);
+                interiorAirlockState.airlock = airlock;
+                interiorAirlockState.building = airlockBuilding;
+                Point2D interiorAirlockPosition = airlock.getAvailableInteriorPosition();
+                interiorAirlockState.loc = interiorAirlockPosition;
+
+                determineWalkingSteps(interiorAirlockState, destinationWalkState);
+            }
+            else {
+
+                // Determine closest airlock to destination building.
+                Airlock destinationAirlock = settlement.getClosestWalkableAvailableAirlock(destinationBuilding,
+                        initialWalkState.loc);
+                if (destinationAirlock != null) {
+
+                    // Create walk step to exterior airlock position.
+                    Point2D destinationAirlockExteriorPosition = destinationAirlock.getAvailableExteriorPosition();
+                    createWalkExteriorStep(destinationAirlockExteriorPosition);
+
+                    // Create exterior airlock walk state.
+                    WalkState exteriorAirlockState = new WalkState(WalkState.EXTERIOR_AIRLOCK);
+                    exteriorAirlockState.airlock = destinationAirlock;
+                    exteriorAirlockState.loc = destinationAirlockExteriorPosition;
+
+                    determineWalkingSteps(exteriorAirlockState, destinationWalkState);
+                }
+                else {
+
+                    // Cannot walk to destination building.
+                    canWalkAllSteps = false;
+
+                    if (person != null) {
+                    	logger.log(person, Level.WARNING, 10_000,
+                    			"No walkable airlock from building airlock exterior to building interior in "
+                        		+ person.getBuildingLocation().getNickName());
+                    }
+                    else if (robot != null) {
+                    	logger.log(robot, Level.WARNING, 10_000,
+                    			"No walkable airlock from building airlock exterior to building interior in "
+                        		+ robot.getBuildingLocation().getNickName());
+                    }
+
+                    return;
+                }
+            }
+        }
+        else if (airlock.getEntity() instanceof Rover) {
+
+            Settlement settlement = destinationBuilding.getSettlement();
+
+            // Determine closest airlock to destination building.
+            Airlock destinationAirlock = settlement.getClosestWalkableAvailableAirlock(destinationBuilding,
+                    initialWalkState.loc);
+            if (destinationAirlock != null) {
+
+                // Create walk step to exterior airlock position.
+                Point2D destinationAirlockExteriorPosition = destinationAirlock.getAvailableExteriorPosition();
+                createWalkExteriorStep(destinationAirlockExteriorPosition);
+
+                // Create exterior airlock walk state.
+                WalkState exteriorAirlockState = new WalkState(WalkState.EXTERIOR_AIRLOCK);
+                exteriorAirlockState.airlock = destinationAirlock;
+                exteriorAirlockState.loc = destinationAirlockExteriorPosition;
+
+                determineWalkingSteps(exteriorAirlockState, destinationWalkState);
+            }
+            else {
+
+                // Cannot walk to destination building.
+                canWalkAllSteps = false;
+
+                if (person != null)
+                	logger.log(person, Level.WARNING, 10_000,
+                			"No walkable airlock from rover airlock exterior to building interior.");
+                else if (robot != null)
+                	logger.log(robot, Level.WARNING, 10_000,
+                			"No walkable airlock from rover airlock exterior to building interior.");
+
+            }
+        }
+        else {
+            throw new IllegalArgumentException("Invalid airlock entity for walking: " + airlock.getEntity());
+        }
+    }
+
+    /**
+     * Determine the walking steps between an airlock exterior and a rover interior location.
+     * @param initialWalkState the initial walk state.
+     * @param destinationWalkState the destination walk state.
+     */
+    private void determineAirlockExteriorToRoverWalkingSteps(WalkState initialWalkState,
+            WalkState destinationWalkState) {
+
+        Airlock initialAirlock = initialWalkState.airlock;
+        Rover destinationRover = destinationWalkState.rover;
+
+        // Check if rover is in a garage or outside.
+        Building garageBuilding = BuildingManager.getBuilding(destinationRover);
+        if (garageBuilding != null) {
+
+            Settlement settlement = garageBuilding.getSettlement();
+            Airlock destinationAirlock = settlement.getClosestWalkableAvailableAirlock(garageBuilding,
+                    initialWalkState.loc);
+            if (destinationAirlock != null) {
+
+                if (initialAirlock.equals(destinationAirlock)) {
+
+                    // Create enter airlock walk step.
+                    createEnterAirlockStep(initialAirlock);
+
+                    // Create airlock interior state.
+                    WalkState interiorAirlockState = new WalkState(WalkState.INTERIOR_AIRLOCK);
+                    interiorAirlockState.airlock = initialAirlock;
+                    interiorAirlockState.building = (Building) initialAirlock.getEntity();
+                    Point2D interiorAirlockPosition = initialAirlock.getAvailableInteriorPosition();
+                    interiorAirlockState.loc = interiorAirlockPosition;
+
+                    determineWalkingSteps(interiorAirlockState, destinationWalkState);
+                }
+                else {
+
+                    // Create walk step to exterior airlock position.
+                    Point2D destinationAirlockExteriorPosition = destinationAirlock.getAvailableExteriorPosition();
+                    createWalkExteriorStep(destinationAirlockExteriorPosition);
+
+                    // Create exterior airlock walk state.
+                    WalkState exteriorAirlockState = new WalkState(WalkState.EXTERIOR_AIRLOCK);
+                    exteriorAirlockState.airlock = destinationAirlock;
+                    exteriorAirlockState.loc = destinationAirlockExteriorPosition;
+
+                    determineWalkingSteps(exteriorAirlockState, destinationWalkState);
+                }
+            }
+            else {
+
+                // Cannot walk to destination building.
+                canWalkAllSteps = false;
+
+                if (person != null)
+                	logger.log(person, Level.WARNING, 10_000,
+                			"No walkable airlock from airlock exterior to rover in garage in "
+                			+ person.getBuildingLocation().getNickName());
+                else if (robot != null)
+                	logger.log(robot, Level.WARNING, 10_000,
+                			"No walkable airlock from airlock exterior to rover in garage in "
+                			+ robot.getBuildingLocation().getNickName());
+
+            }
+        }
+        else {
+
+            Object airlockEntity = initialAirlock.getEntity();
+
+            if (airlockEntity.equals(destinationRover)) {
+
+                // Create enter airlock walk step.
+                createEnterAirlockStep(initialAirlock);
+
+                // Create airlock interior state.
+                WalkState interiorAirlockState = new WalkState(WalkState.INTERIOR_AIRLOCK);
+                interiorAirlockState.airlock = initialAirlock;
+                interiorAirlockState.rover = destinationRover;
+                Point2D interiorAirlockPosition = initialAirlock.getAvailableInteriorPosition();
+                interiorAirlockState.loc = interiorAirlockPosition;
+
+                determineWalkingSteps(interiorAirlockState, destinationWalkState);
+            }
+            else {
+
+                Airlock destinationAirlock = destinationRover.getAirlock();
+
+                // Create walk step to exterior airlock position.
+                Point2D destinationAirlockExteriorPosition = destinationAirlock.getAvailableExteriorPosition();
+                createWalkExteriorStep(destinationAirlockExteriorPosition);
+
+                // Create exterior airlock walk state.
+                WalkState exteriorAirlockState = new WalkState(WalkState.EXTERIOR_AIRLOCK);
+                exteriorAirlockState.airlock = destinationAirlock;
+                exteriorAirlockState.loc = destinationAirlockExteriorPosition;
+
+                determineWalkingSteps(exteriorAirlockState, destinationWalkState);
+            }
+        }
+    }
+
+    /**
+     * Determine the walking steps between an airlock exterior and an outside location.
+     * @param initialWalkState the initial walk state.
+     * @param destinationWalkState the destination walk state.
+     */
+    private void determineAirlockExteriorToOutsideWalkingSteps(WalkState initialWalkState,
+            WalkState destinationWalkState) {
+
+        // Create walk step to exterior location.
+        createWalkExteriorStep(destinationWalkState.loc);
+    }
+
+    /**
+     * Determine the walking steps from an outside location.
+     * @param initialWalkState the initial walk state.
+     * @param destinationWalkState the destination walk state.
+     */
+    private void determineOutsideWalkingSteps(WalkState initialWalkState, WalkState destinationWalkState) {
+
+        switch(destinationWalkState.stateType) {
+
+            case WalkState.BUILDING_LOC:    determineOutsideToBuildingInteriorWalkingSteps(
+                    initialWalkState, destinationWalkState);
+                                            break;
+            case WalkState.ROVER_LOC:       determineOutsideToRoverWalkingSteps(
+                    initialWalkState, destinationWalkState);
+                                            break;
+            case WalkState.OUTSIDE_LOC:     determineOutsideToOutsideWalkingSteps(
+                    initialWalkState, destinationWalkState);
+                                            break;
+            default:                        throw new IllegalArgumentException("Invalid walk state type: " +
+                    initialWalkState.stateType);
+        }
+    }
+
+    /**
+     * Determine the walking steps between an outside and a building interior location.
+     * @param initialWalkState the initial walk state.
+     * @param destinationWalkState the destination walk state.
+     */
+    private void determineOutsideToBuildingInteriorWalkingSteps(WalkState initialWalkState,
+            WalkState destinationWalkState) {
+
+        Building destinationBuilding = destinationWalkState.building;
+        Settlement settlement = destinationBuilding.getSettlement();
+
+        // Determine closest airlock to destination building.
+        Airlock destinationAirlock = settlement.getClosestWalkableAvailableAirlock(destinationBuilding,
+                initialWalkState.loc);
+        if (destinationAirlock != null) {
+
+            // Create walk step to exterior airlock position.
+            Point2D destinationAirlockExteriorPosition = destinationAirlock.getAvailableExteriorPosition();
+            createWalkExteriorStep(destinationAirlockExteriorPosition);
+
+            // Create exterior airlock walk state.
+            WalkState exteriorAirlockState = new WalkState(WalkState.EXTERIOR_AIRLOCK);
+            exteriorAirlockState.airlock = destinationAirlock;
+            exteriorAirlockState.loc = destinationAirlockExteriorPosition;
+
+            determineWalkingSteps(exteriorAirlockState, destinationWalkState);
+        }
+        else {
+
+            // Cannot walk to destination building.
+            canWalkAllSteps = false;            
+        	logger.log(person, Level.WARNING, 10_000, 
+        			"No walkable airlock from outside to building interior in "
+            		 + destinationBuilding.getNickName());
+        }
+    }
+
+    /**
+     * Determine the walking steps between an outside and rover interior location.
+     * @param initialWalkState the initial walk state.
+     * @param destinationWalkState the destination walk state.
+     */
+    private void determineOutsideToRoverWalkingSteps(WalkState initialWalkState,
+            WalkState destinationWalkState) {
+
+        Rover destinationRover = destinationWalkState.rover;
+
+        // Check if rover is in a garage or outside.
+        Building garageBuilding = BuildingManager.getBuilding(destinationRover);
+        if (garageBuilding != null) {
+
+            Settlement settlement = garageBuilding.getSettlement();
+            Airlock destinationAirlock = settlement.getClosestWalkableAvailableAirlock(garageBuilding,
+                    initialWalkState.loc);
+            if (destinationAirlock != null) {
+
+                // Create walk step to exterior airlock position.
+                Point2D destinationAirlockExteriorPosition = destinationAirlock.getAvailableExteriorPosition();
+                createWalkExteriorStep(destinationAirlockExteriorPosition);
+
+                // Create exterior airlock walk state.
+                WalkState exteriorAirlockState = new WalkState(WalkState.EXTERIOR_AIRLOCK);
+                exteriorAirlockState.airlock = destinationAirlock;
+                exteriorAirlockState.loc = destinationAirlockExteriorPosition;
+
+                determineWalkingSteps(exteriorAirlockState, destinationWalkState);
+            }
+            else {
+
+                // Cannot walk to destination building.
+                canWalkAllSteps = false;
+
+                if (person != null)
+                	logger.log(person, Level.WARNING, 10_000,
+                			"No find walkable airlock from outside to rover in garage in "
+                    		+ person.getBuildingLocation().getNickName());
+                else if (robot != null)
+                	logger.log(robot, Level.WARNING, 10_000,
+                			"No walkable airlock from outside to rover in garage in "
+                    		+ robot.getBuildingLocation().getNickName());
+
+            }
+        }
+        else {
+
+            Airlock destinationAirlock = destinationRover.getAirlock();
+
+            // Create walk step to exterior airlock position.
+            Point2D destinationAirlockExteriorPosition = destinationAirlock.getAvailableExteriorPosition();
+            createWalkExteriorStep(destinationAirlockExteriorPosition);
+
+            // Create exterior airlock walk state.
+            WalkState exteriorAirlockState = new WalkState(WalkState.EXTERIOR_AIRLOCK);
+            exteriorAirlockState.airlock = destinationAirlock;
+            exteriorAirlockState.loc = destinationAirlockExteriorPosition;
+
+            determineWalkingSteps(exteriorAirlockState, destinationWalkState);
+        }
+    }
+
+    /**
+     * Determine the walking steps between an outside and outside location.
+     * @param initialWalkState the initial walk state.
+     * @param destinationWalkState the destinatino walk state.
+     */
+    private void determineOutsideToOutsideWalkingSteps(WalkState initialWalkState,
+            WalkState destinationWalkState) {
+
+        // Create walk step to exterior location.
+        createWalkExteriorStep(destinationWalkState.loc);
+    }
+
+    /**
+     * Determine the walking steps in climbing up and down the ladder of a multi-level building
+     *
+     * @param initialWalkState the initial walk state.
+     * @param destinationWalkState the destination walk state.
+     */
+    private void determineLadderWalkingSteps(WalkState initialWalkState,
+            WalkState destinationWalkState) {
+
+        Building destinationBuilding = destinationWalkState.building;
+//        Settlement settlement = destinationBuilding.getSettlement();
+
+        if (destinationBuilding.isAHabOrHub()) {
+
+//        	createClimbUpStep(destinationWalkState.xLoc, destinationWalkState.yLoc, destinationWalkState.zLoc,
+//                    destinationBuilding);
+//
+//        	createClimbDownStep(destinationWalkState.xLoc, destinationWalkState.yLoc, destinationWalkState.zLoc,
+//                    destinationBuilding);
+        }
+
+    }
+
+    /**
+     * Create a rover interior walking step.
+     * @param destLoc the destination position.
+     * @param destinationRover the destination rover.
+     */
+    private void createWalkRoverInteriorStep(Point2D destLoc, Rover destinationRover) {
+
+        WalkStep walkStep = new WalkStep(WalkStep.ROVER_INTERIOR_WALK);
+        walkStep.loc = destLoc;
+        walkStep.rover = destinationRover;
+        walkingSteps.add(walkStep);
+    }
+
+    /**
+     * Create a settlement interior walking step.
+     * @param destLoc the destination.
+     * @param destinationBuilding the destination building.
+     */
+    private void createWalkSettlementInteriorStep(Point2D destLoc,
+            Building destinationBuilding) {
+       WalkStep walkStep = new WalkStep(WalkStep.SETTLEMENT_INTERIOR_WALK);
+       walkStep.loc = destLoc;
+       walkStep.building = destinationBuilding;
+       walkingSteps.add(walkStep);        	
+    }
+
+    /**
+     * Create a climb up step.
+     * 
+     * @param destLoc the destination position
+     * @param destZLoc the destination Z location.
+     * @param destinationBuilding the destination building.
+     */
+    private void createClimbUpStep(Point2D destLoc, double destZLoc,
+            Building destinationBuilding) {
+       if (person != null) {
+           WalkStep walkStep = new WalkStep(WalkStep.UP_LADDER);
+           walkStep.loc = destLoc;
+           walkStep.zLoc = destZLoc;
+           walkStep.building = destinationBuilding;
+           walkingSteps.add(walkStep);
+        }
+        else if (robot != null) {
+        	throw new IllegalStateException("Robots can not climb up ladders");
+        }
+    }
+
+    /**
+     * Create a climb up step.
+     * 
+     * @param destLoc the destination position.
+     * @param destZLoc the destination Z location.
+     * @param destinationBuilding the destination building.
+     */
+    private void createClimbDownStep(Point2D destLoc, double destZLoc,
+            Building destinationBuilding) {
+       if (person != null) {
+           WalkStep walkStep = new WalkStep(WalkStep.DOWN_LADDER);
+           walkStep.loc = destLoc;
+           walkStep.zLoc = destZLoc;
+           walkStep.building = destinationBuilding;
+           walkingSteps.add(walkStep);
+        }
+        else if (robot != null) {
+        	throw new IllegalStateException("Robots can not climb down ladders");
+        }
+    }
+
+    /**
+     * Create an exterior walking step.
+     * @param destLoc the destination.
+     */
+    private void createWalkExteriorStep(Point2D destLoc) {
+
+        WalkStep walkExterior = new WalkStep(WalkStep.EXTERIOR_WALK);
+        walkExterior.loc = destLoc;
+        walkingSteps.add(walkExterior);
+    }
+
+    /**
+     * Create an exit airlock walking step.
+     * @param airlock the airlock.
+     */
+    private void createExitAirlockStep(Airlock airlock) {
+
+        WalkStep exitAirlockStep = new WalkStep(WalkStep.EXIT_AIRLOCK);
+        exitAirlockStep.airlock = airlock;
+        walkingSteps.add(exitAirlockStep);
+    }
+
+    /**
+     * Create an enter airlock walking step.
+     * @param airlock the airlock.
+     */
+    private void createEnterAirlockStep(Airlock airlock) {
+
+        WalkStep enterAirlockStep = new WalkStep(WalkStep.ENTER_AIRLOCK);
+        enterAirlockStep.airlock = airlock;
+        walkingSteps.add(enterAirlockStep);
+    }
+
+    /**
+     * Generate a string representation of the calculated route. 
+     * @return This will be a multi-line output.
+     */
+    public String generateRoute() {
+    	var route = new StringBuilder();
+		for(WalkStep step : walkingSteps) {
+			route.append("Type=").append(step.stepType).append(",");
+			if (step.loc != null) {
+				route.append(" loc=").append(step.loc);
+			}
+			if (step.building != null) {
+				route.append(" building=").append(step.building.getNickName()).append(',');
+			}
+			if (step.rover != null) {
+				route.append(" rover=").append(step.rover.getNickName()).append(',');
+			}
+			if (step.airlock != null) {
+				route.append(" airlock=").append(step.airlock.getEntityName()).append(',');
+			}
+			route.append("\n");
+		}
+    	
+    	return route.toString();
+    }
+
+    /**
+     * Inner class for representing a walking state.
+     */
+    private class WalkState {
+
+        // State types.
+        private static final int BUILDING_LOC = 0;
+        private static final int INTERIOR_AIRLOCK = 1;
+        private static final int EXTERIOR_AIRLOCK = 2;
+        private static final int ROVER_LOC = 3;
+        private static final int OUTSIDE_LOC = 4;
+        private static final int LADDER_LOC = 5;
+
+        // Data members
+        private int stateType;
+        private Point2D loc;
+        private double zLoc;
+
+        private Building building;
+        private Rover rover;
+        private Airlock airlock;
+
+        private WalkState(int stateType) {
+            this.stateType = stateType;
+        }
+    }
+
+    /**
+     * Inner class for representing a walking step.
+     */
+    class WalkStep implements Serializable {
+
+        /** default serial id. */
+        private static final long serialVersionUID = 1L;
+
+        // Step types.
+        static final int SETTLEMENT_INTERIOR_WALK = 0;
+        static final int ROVER_INTERIOR_WALK = 1;
+        static final int EXTERIOR_WALK = 2;
+        static final int EXIT_AIRLOCK = 3;
+        static final int ENTER_AIRLOCK = 4;
+        static final int ENTER_GARAGE_ROVER = 5;
+        static final int EXIT_GARAGE_ROVER = 6;
+        static final int UP_LADDER = 7;
+        static final int DOWN_LADDER = 8;
+
+        // Data members
+        int stepType;
+        Point2D loc;
+        double zLoc;
+
+        Building building;
+        Rover rover;
+        Airlock airlock;
+
+        private WalkStep(int stepType) {
+            this.stepType = stepType;
+        }
+
+    	public void destroy() {
+            building = null;
+            rover = null;
+            airlock = null;
+    	}
+    }
+
+    /**
+     * Inner class for representing a walking state.
+     */
+    private class RobotWalkState {
+
+        // State types.
+        private static final int BUILDING_LOC = 0;
+
+        // Data members
+        private int stateType;
+        private Point2D loc;
+        private Building building;
+
+        private RobotWalkState(int stateType) {
+            this.stateType = stateType;
+        }
+    }
+
+	public void destroy() {
+		walkingSteps = null;
+		person = null;
+		robot = null;
+	}
+}