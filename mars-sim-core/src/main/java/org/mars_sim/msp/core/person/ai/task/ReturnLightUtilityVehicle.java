/**
 * Mars Simulation Project
 * ReturnLightUtilityVehicle.java
 * @version 3.1.2 2020-09-02
 * @author Scott Davis
 */
package org.mars_sim.msp.core.person.ai.task;

import java.io.Serializable;
import java.util.Iterator;
<<<<<<< HEAD
import java.util.logging.Level;
=======
import java.util.logging.Logger;
>>>>>>> 790d5371

import org.mars_sim.msp.core.Inventory;
import org.mars_sim.msp.core.Msg;
import org.mars_sim.msp.core.Unit;
import org.mars_sim.msp.core.logging.SimLogger;
import org.mars_sim.msp.core.person.Person;
import org.mars_sim.msp.core.person.ai.mission.Mission;
import org.mars_sim.msp.core.person.ai.mission.RoverMission;
import org.mars_sim.msp.core.person.ai.task.utils.Task;
import org.mars_sim.msp.core.person.ai.task.utils.TaskPhase;
import org.mars_sim.msp.core.resource.ItemResourceUtil;
import org.mars_sim.msp.core.resource.Part;
import org.mars_sim.msp.core.resource.ResourceUtil;
import org.mars_sim.msp.core.structure.Settlement;
import org.mars_sim.msp.core.vehicle.LightUtilityVehicle;
import org.mars_sim.msp.core.vehicle.Rover;
import org.mars_sim.msp.core.vehicle.Vehicle;

/**
 * A task for returning a light utility vehicle (LUV) to a rover or settlement
 * when a person finds themselves operating one.
 */
public class ReturnLightUtilityVehicle extends Task implements Serializable {

	/** default serial id. */
	private static final long serialVersionUID = 1L;

	/** default logger. */
	private static SimLogger logger = SimLogger.getLogger(ReturnLightUtilityVehicle.class.getName());

	/** Task name */
	private static final String NAME = Msg.getString("Task.description.returnLightUtilityVehicle"); //$NON-NLS-1$

	/** Task phases. */
	private static final TaskPhase RETURN_LUV = new TaskPhase(Msg.getString("Task.phase.returnLUV")); //$NON-NLS-1$

	// Static members
	/** The stress modified per millisol. */
	private static final double STRESS_MODIFIER = .5D;

	// Data members.
	LightUtilityVehicle luv = null;
	Unit returnContainer = null;

	/**
	 * Constructor.
	 * 
	 * @param person the person starting the task.
	 */
	public ReturnLightUtilityVehicle(Person person) {
		super(NAME, person, false, false, STRESS_MODIFIER, null, 0D);
		
		Vehicle personVehicle = person.getVehicle();
		if ((personVehicle != null) && (personVehicle instanceof LightUtilityVehicle)) {
			luv = (LightUtilityVehicle) personVehicle;
		} else {
			endTask();
			logger.severe(person, "Is not in a light utility vehicle.");
		}

		// Return container may be settlement or rover.
		returnContainer = null;

		// Attempt to determine return container based on mission.
		Mission mission = person.getMind().getMission();
		if (mission != null) {
			if (mission instanceof RoverMission) {
				RoverMission roverMission = (RoverMission) mission;
				returnContainer = roverMission.getRover();
			} else {
				returnContainer = mission.getAssociatedSettlement();
			}
		}

		// If returnContainer hasn't been found, look for local settlement.
		if (returnContainer == null) {
			Iterator<Settlement> i = unitManager.getSettlements().iterator();
			while (i.hasNext()) {
				Settlement settlement = i.next();
				if (person.getCoordinates().equals(settlement.getCoordinates())) {
					returnContainer = settlement;
					break;
				}
			}
		}

		// If returnContainer hasn't been found, look for local rover.
		if (returnContainer == null) {
			Iterator<Vehicle> i = unitManager.getVehicles().iterator();
			while (i.hasNext()) {
				Vehicle vehicle = i.next();
				if (vehicle instanceof Rover) {
					returnContainer = vehicle;
					break;
				}
			}
		}

		// Initialize task phase
		addPhase(RETURN_LUV);
		setPhase(RETURN_LUV);

		// If returnContainer still hasn't been found, end task.
		if (returnContainer == null) {
			endTask();
			logger.severe(person, "Cannot find a settlement or rover to return light utility vehicle.");
		} else {
			if (luv != null) {
				setDescription(Msg.getString("Task.description.returnLightUtilityVehicle.detail", luv.getName(),
					returnContainer.getName())); // $NON-NLS-1$
				logger.log(person, Level.FINE, 500, "Is starting to return light utility vehicle: " + luv.getName() + " to "
					+ returnContainer.getName());
			}
		}
	}

//	public ReturnLightUtilityVehicle(Robot robot) {
//		super(NAME, robot, false, false, STRESS_MODIFIER, false, 0D);
//
//		Vehicle robotVehicle = robot.getVehicle();
//		if ((robotVehicle != null) && (robotVehicle instanceof LightUtilityVehicle)) {
//			luv = (LightUtilityVehicle) robotVehicle;
//		} else {
//			endTask();
//			logger.severe(robot.getName() + " is not in a light utility vehicle.");
//		}
//
//		// Return container may be settlement or rover.
//		returnContainer = null;
//
//		// Attempt to determine return container based on mission.
//		Mission mission = robot.getBotMind().getMission();
//		if (mission != null) {
//			if (mission instanceof RoverMission) {
//				RoverMission roverMission = (RoverMission) mission;
//				returnContainer = roverMission.getRover();
//			} else {
//				returnContainer = mission.getAssociatedSettlement();
//			}
//		}
//
//		// If returnContainer hasn't been found, look for local settlement.
//		if (returnContainer == null) {
//			Iterator<Settlement> i = unitManager.getSettlements().iterator();
//			while (i.hasNext()) {
//				Settlement settlement = i.next();
//				if (robot.getCoordinates().equals(settlement.getCoordinates())) {
//					returnContainer = settlement;
//					break;
//				}
//			}
//		}
//
//		// If returnContainer hasn't been found, look for local rover.
//		if (returnContainer == null) {
//			Iterator<Vehicle> i = unitManager.getVehicles().iterator();
//			while (i.hasNext()) {
//				Vehicle vehicle = i.next();
//				if (vehicle instanceof Rover) {
//					returnContainer = vehicle;
//					break;
//				}
//			}
//		}
//
//		// Initialize task phase
//		addPhase(RETURN_LUV);
//		setPhase(RETURN_LUV);
//
//		// If returnContainer still hasn't been found, end task.
//		if (returnContainer == null) {
//			endTask();
//			logger.severe(robot.getName() + " cannot find a settlement or rover to return light utility vehicle.");
//		} else {
//			setDescription(Msg.getString("Task.description.returnLightUtilityVehicle.detail", luv.getName(),
//					returnContainer.getName())); // $NON-NLS-1$
//			logger.fine(robot.getName() + " is starting to return light utility vehicle: " + luv.getName() + " to "
//					+ returnContainer.getName());
//		}
//	}

	@Override
	protected double performMappedPhase(double time) {
		if (getPhase() == null) {
			throw new IllegalArgumentException("Task phase is null");
		} else if (RETURN_LUV.equals(getPhase())) {
			return returnLUVPhase(time);
		} else {
			return time;
		}
	}

	/**
	 * Perform the return LUV phase.
	 * 
	 * @param time the time to perform the task phase.
	 * @return remaining time after performing the phase.
	 */
	private double returnLUVPhase(double time) {

		Mission mission = worker.getMission();
		
		if (mission == null) {
			// Put light utility vehicle in return container.
			if (returnContainer.getInventory().canStoreUnit(luv, false)) {
				
				if (person != null)
					// Remove person from light utility vehicle.
					luv.getInventory().retrieveUnit(person);
				else if (robot != null)
					// Remove robot from light utility vehicle.
					luv.getInventory().retrieveUnit(robot);

				luv.setOperator(null);
				
				returnContainer.getInventory().storeUnit(luv);		
				
				if (returnContainer instanceof Settlement) {
					luv.findNewParkingLoc();
				}
			} else {
				logger.severe(luv, "Light utility vehicle: could not be stored in "
						+ returnContainer.getName());
			}

			// Unload any attachment parts or inventory from light utility vehicle.
			unloadLUVInventory();
		}

		endTask();

		return time;
	}

	/**
	 * Unload all attachment parts and inventory from light utility vehicle.
	 */
	private void unloadLUVInventory() {

		Inventory luvInv = luv.getInventory();
		Inventory rcInv = returnContainer.getInventory();

		// Unload all units.
		Iterator<Unit> j = luvInv.getContainedUnits().iterator();
		while (j.hasNext()) {
			Unit unit = j.next();
			if (rcInv.canStoreUnit(unit, false)) {
				unit.transfer(luvInv, rcInv);
//				luvInv.retrieveUnit(unit);
//				rcInv.storeUnit(unit);
			} else {
				logger.severe(unit, "Cannot be stored in " + returnContainer.getName());
			}
		}

		// Unload all parts.
		Iterator<Integer> i = luvInv.getAllItemResourcesStored().iterator();
		while (i.hasNext()) {
			Integer item = i.next();
			int num = luvInv.getItemResourceNum(item);
			Part part= (Part)(ItemResourceUtil.findItemResource(item));
			double mass = part.getMassPerItem() * num;
			if (rcInv.getRemainingGeneralCapacity(false) >= mass) {
				luvInv.retrieveItemResources(item, num);
				rcInv.storeItemResources(item, num);
			} else {
				logger.severe(returnContainer, part.getName() + " numbered " + num
							+ " cannot be stored due to insufficient remaining general capacity.");
			}
		}

		// Unload all amount resources.
		Iterator<Integer> k = luvInv.getAllARStored(false).iterator();
		while (k.hasNext()) {
			Integer resource = k.next();
			double amount = luvInv.getAmountResourceStored(resource, false);
			if (rcInv.hasAmountResourceCapacity(resource, amount, false)) {
				luvInv.retrieveAmountResource(resource, amount);
				rcInv.storeAmountResource(resource, amount, true);
			} else {
				logger.severe(returnContainer, ResourceUtil.findAmountResourceName(resource)
							  + " of amount " + amount + " kg. cannot be stored");
			}
		}
	}
}
<|MERGE_RESOLUTION|>--- conflicted
+++ resolved
@@ -1,301 +1,297 @@
-/**
- * Mars Simulation Project
- * ReturnLightUtilityVehicle.java
- * @version 3.1.2 2020-09-02
- * @author Scott Davis
- */
-package org.mars_sim.msp.core.person.ai.task;
-
-import java.io.Serializable;
-import java.util.Iterator;
-<<<<<<< HEAD
-import java.util.logging.Level;
-=======
-import java.util.logging.Logger;
->>>>>>> 790d5371
-
-import org.mars_sim.msp.core.Inventory;
-import org.mars_sim.msp.core.Msg;
-import org.mars_sim.msp.core.Unit;
-import org.mars_sim.msp.core.logging.SimLogger;
-import org.mars_sim.msp.core.person.Person;
-import org.mars_sim.msp.core.person.ai.mission.Mission;
-import org.mars_sim.msp.core.person.ai.mission.RoverMission;
-import org.mars_sim.msp.core.person.ai.task.utils.Task;
-import org.mars_sim.msp.core.person.ai.task.utils.TaskPhase;
-import org.mars_sim.msp.core.resource.ItemResourceUtil;
-import org.mars_sim.msp.core.resource.Part;
-import org.mars_sim.msp.core.resource.ResourceUtil;
-import org.mars_sim.msp.core.structure.Settlement;
-import org.mars_sim.msp.core.vehicle.LightUtilityVehicle;
-import org.mars_sim.msp.core.vehicle.Rover;
-import org.mars_sim.msp.core.vehicle.Vehicle;
-
-/**
- * A task for returning a light utility vehicle (LUV) to a rover or settlement
- * when a person finds themselves operating one.
- */
-public class ReturnLightUtilityVehicle extends Task implements Serializable {
-
-	/** default serial id. */
-	private static final long serialVersionUID = 1L;
-
-	/** default logger. */
-	private static SimLogger logger = SimLogger.getLogger(ReturnLightUtilityVehicle.class.getName());
-
-	/** Task name */
-	private static final String NAME = Msg.getString("Task.description.returnLightUtilityVehicle"); //$NON-NLS-1$
-
-	/** Task phases. */
-	private static final TaskPhase RETURN_LUV = new TaskPhase(Msg.getString("Task.phase.returnLUV")); //$NON-NLS-1$
-
-	// Static members
-	/** The stress modified per millisol. */
-	private static final double STRESS_MODIFIER = .5D;
-
-	// Data members.
-	LightUtilityVehicle luv = null;
-	Unit returnContainer = null;
-
-	/**
-	 * Constructor.
-	 * 
-	 * @param person the person starting the task.
-	 */
-	public ReturnLightUtilityVehicle(Person person) {
-		super(NAME, person, false, false, STRESS_MODIFIER, null, 0D);
-		
-		Vehicle personVehicle = person.getVehicle();
-		if ((personVehicle != null) && (personVehicle instanceof LightUtilityVehicle)) {
-			luv = (LightUtilityVehicle) personVehicle;
-		} else {
-			endTask();
-			logger.severe(person, "Is not in a light utility vehicle.");
-		}
-
-		// Return container may be settlement or rover.
-		returnContainer = null;
-
-		// Attempt to determine return container based on mission.
-		Mission mission = person.getMind().getMission();
-		if (mission != null) {
-			if (mission instanceof RoverMission) {
-				RoverMission roverMission = (RoverMission) mission;
-				returnContainer = roverMission.getRover();
-			} else {
-				returnContainer = mission.getAssociatedSettlement();
-			}
-		}
-
-		// If returnContainer hasn't been found, look for local settlement.
-		if (returnContainer == null) {
-			Iterator<Settlement> i = unitManager.getSettlements().iterator();
-			while (i.hasNext()) {
-				Settlement settlement = i.next();
-				if (person.getCoordinates().equals(settlement.getCoordinates())) {
-					returnContainer = settlement;
-					break;
-				}
-			}
-		}
-
-		// If returnContainer hasn't been found, look for local rover.
-		if (returnContainer == null) {
-			Iterator<Vehicle> i = unitManager.getVehicles().iterator();
-			while (i.hasNext()) {
-				Vehicle vehicle = i.next();
-				if (vehicle instanceof Rover) {
-					returnContainer = vehicle;
-					break;
-				}
-			}
-		}
-
-		// Initialize task phase
-		addPhase(RETURN_LUV);
-		setPhase(RETURN_LUV);
-
-		// If returnContainer still hasn't been found, end task.
-		if (returnContainer == null) {
-			endTask();
-			logger.severe(person, "Cannot find a settlement or rover to return light utility vehicle.");
-		} else {
-			if (luv != null) {
-				setDescription(Msg.getString("Task.description.returnLightUtilityVehicle.detail", luv.getName(),
-					returnContainer.getName())); // $NON-NLS-1$
-				logger.log(person, Level.FINE, 500, "Is starting to return light utility vehicle: " + luv.getName() + " to "
-					+ returnContainer.getName());
-			}
-		}
-	}
-
-//	public ReturnLightUtilityVehicle(Robot robot) {
-//		super(NAME, robot, false, false, STRESS_MODIFIER, false, 0D);
-//
-//		Vehicle robotVehicle = robot.getVehicle();
-//		if ((robotVehicle != null) && (robotVehicle instanceof LightUtilityVehicle)) {
-//			luv = (LightUtilityVehicle) robotVehicle;
-//		} else {
-//			endTask();
-//			logger.severe(robot.getName() + " is not in a light utility vehicle.");
-//		}
-//
-//		// Return container may be settlement or rover.
-//		returnContainer = null;
-//
-//		// Attempt to determine return container based on mission.
-//		Mission mission = robot.getBotMind().getMission();
-//		if (mission != null) {
-//			if (mission instanceof RoverMission) {
-//				RoverMission roverMission = (RoverMission) mission;
-//				returnContainer = roverMission.getRover();
-//			} else {
-//				returnContainer = mission.getAssociatedSettlement();
-//			}
-//		}
-//
-//		// If returnContainer hasn't been found, look for local settlement.
-//		if (returnContainer == null) {
-//			Iterator<Settlement> i = unitManager.getSettlements().iterator();
-//			while (i.hasNext()) {
-//				Settlement settlement = i.next();
-//				if (robot.getCoordinates().equals(settlement.getCoordinates())) {
-//					returnContainer = settlement;
-//					break;
-//				}
-//			}
-//		}
-//
-//		// If returnContainer hasn't been found, look for local rover.
-//		if (returnContainer == null) {
-//			Iterator<Vehicle> i = unitManager.getVehicles().iterator();
-//			while (i.hasNext()) {
-//				Vehicle vehicle = i.next();
-//				if (vehicle instanceof Rover) {
-//					returnContainer = vehicle;
-//					break;
-//				}
-//			}
-//		}
-//
-//		// Initialize task phase
-//		addPhase(RETURN_LUV);
-//		setPhase(RETURN_LUV);
-//
-//		// If returnContainer still hasn't been found, end task.
-//		if (returnContainer == null) {
-//			endTask();
-//			logger.severe(robot.getName() + " cannot find a settlement or rover to return light utility vehicle.");
-//		} else {
-//			setDescription(Msg.getString("Task.description.returnLightUtilityVehicle.detail", luv.getName(),
-//					returnContainer.getName())); // $NON-NLS-1$
-//			logger.fine(robot.getName() + " is starting to return light utility vehicle: " + luv.getName() + " to "
-//					+ returnContainer.getName());
-//		}
-//	}
-
-	@Override
-	protected double performMappedPhase(double time) {
-		if (getPhase() == null) {
-			throw new IllegalArgumentException("Task phase is null");
-		} else if (RETURN_LUV.equals(getPhase())) {
-			return returnLUVPhase(time);
-		} else {
-			return time;
-		}
-	}
-
-	/**
-	 * Perform the return LUV phase.
-	 * 
-	 * @param time the time to perform the task phase.
-	 * @return remaining time after performing the phase.
-	 */
-	private double returnLUVPhase(double time) {
-
-		Mission mission = worker.getMission();
-		
-		if (mission == null) {
-			// Put light utility vehicle in return container.
-			if (returnContainer.getInventory().canStoreUnit(luv, false)) {
-				
-				if (person != null)
-					// Remove person from light utility vehicle.
-					luv.getInventory().retrieveUnit(person);
-				else if (robot != null)
-					// Remove robot from light utility vehicle.
-					luv.getInventory().retrieveUnit(robot);
-
-				luv.setOperator(null);
-				
-				returnContainer.getInventory().storeUnit(luv);		
-				
-				if (returnContainer instanceof Settlement) {
-					luv.findNewParkingLoc();
-				}
-			} else {
-				logger.severe(luv, "Light utility vehicle: could not be stored in "
-						+ returnContainer.getName());
-			}
-
-			// Unload any attachment parts or inventory from light utility vehicle.
-			unloadLUVInventory();
-		}
-
-		endTask();
-
-		return time;
-	}
-
-	/**
-	 * Unload all attachment parts and inventory from light utility vehicle.
-	 */
-	private void unloadLUVInventory() {
-
-		Inventory luvInv = luv.getInventory();
-		Inventory rcInv = returnContainer.getInventory();
-
-		// Unload all units.
-		Iterator<Unit> j = luvInv.getContainedUnits().iterator();
-		while (j.hasNext()) {
-			Unit unit = j.next();
-			if (rcInv.canStoreUnit(unit, false)) {
-				unit.transfer(luvInv, rcInv);
-//				luvInv.retrieveUnit(unit);
-//				rcInv.storeUnit(unit);
-			} else {
-				logger.severe(unit, "Cannot be stored in " + returnContainer.getName());
-			}
-		}
-
-		// Unload all parts.
-		Iterator<Integer> i = luvInv.getAllItemResourcesStored().iterator();
-		while (i.hasNext()) {
-			Integer item = i.next();
-			int num = luvInv.getItemResourceNum(item);
-			Part part= (Part)(ItemResourceUtil.findItemResource(item));
-			double mass = part.getMassPerItem() * num;
-			if (rcInv.getRemainingGeneralCapacity(false) >= mass) {
-				luvInv.retrieveItemResources(item, num);
-				rcInv.storeItemResources(item, num);
-			} else {
-				logger.severe(returnContainer, part.getName() + " numbered " + num
-							+ " cannot be stored due to insufficient remaining general capacity.");
-			}
-		}
-
-		// Unload all amount resources.
-		Iterator<Integer> k = luvInv.getAllARStored(false).iterator();
-		while (k.hasNext()) {
-			Integer resource = k.next();
-			double amount = luvInv.getAmountResourceStored(resource, false);
-			if (rcInv.hasAmountResourceCapacity(resource, amount, false)) {
-				luvInv.retrieveAmountResource(resource, amount);
-				rcInv.storeAmountResource(resource, amount, true);
-			} else {
-				logger.severe(returnContainer, ResourceUtil.findAmountResourceName(resource)
-							  + " of amount " + amount + " kg. cannot be stored");
-			}
-		}
-	}
-}
+/**
+ * Mars Simulation Project
+ * ReturnLightUtilityVehicle.java
+ * @version 3.1.2 2020-09-02
+ * @author Scott Davis
+ */
+package org.mars_sim.msp.core.person.ai.task;
+
+import java.io.Serializable;
+import java.util.Iterator;
+import java.util.logging.Level;
+
+import org.mars_sim.msp.core.Inventory;
+import org.mars_sim.msp.core.Msg;
+import org.mars_sim.msp.core.Unit;
+import org.mars_sim.msp.core.logging.SimLogger;
+import org.mars_sim.msp.core.person.Person;
+import org.mars_sim.msp.core.person.ai.mission.Mission;
+import org.mars_sim.msp.core.person.ai.mission.RoverMission;
+import org.mars_sim.msp.core.person.ai.task.utils.Task;
+import org.mars_sim.msp.core.person.ai.task.utils.TaskPhase;
+import org.mars_sim.msp.core.resource.ItemResourceUtil;
+import org.mars_sim.msp.core.resource.Part;
+import org.mars_sim.msp.core.resource.ResourceUtil;
+import org.mars_sim.msp.core.structure.Settlement;
+import org.mars_sim.msp.core.vehicle.LightUtilityVehicle;
+import org.mars_sim.msp.core.vehicle.Rover;
+import org.mars_sim.msp.core.vehicle.Vehicle;
+
+/**
+ * A task for returning a light utility vehicle (LUV) to a rover or settlement
+ * when a person finds themselves operating one.
+ */
+public class ReturnLightUtilityVehicle extends Task implements Serializable {
+
+	/** default serial id. */
+	private static final long serialVersionUID = 1L;
+
+	/** default logger. */
+	private static SimLogger logger = SimLogger.getLogger(ReturnLightUtilityVehicle.class.getName());
+
+	/** Task name */
+	private static final String NAME = Msg.getString("Task.description.returnLightUtilityVehicle"); //$NON-NLS-1$
+
+	/** Task phases. */
+	private static final TaskPhase RETURN_LUV = new TaskPhase(Msg.getString("Task.phase.returnLUV")); //$NON-NLS-1$
+
+	// Static members
+	/** The stress modified per millisol. */
+	private static final double STRESS_MODIFIER = .5D;
+
+	// Data members.
+	LightUtilityVehicle luv = null;
+	Unit returnContainer = null;
+
+	/**
+	 * Constructor.
+	 * 
+	 * @param person the person starting the task.
+	 */
+	public ReturnLightUtilityVehicle(Person person) {
+		super(NAME, person, false, false, STRESS_MODIFIER, null, 0D);
+		
+		Vehicle personVehicle = person.getVehicle();
+		if ((personVehicle != null) && (personVehicle instanceof LightUtilityVehicle)) {
+			luv = (LightUtilityVehicle) personVehicle;
+		} else {
+			endTask();
+			logger.severe(person, "Is not in a light utility vehicle.");
+		}
+
+		// Return container may be settlement or rover.
+		returnContainer = null;
+
+		// Attempt to determine return container based on mission.
+		Mission mission = person.getMind().getMission();
+		if (mission != null) {
+			if (mission instanceof RoverMission) {
+				RoverMission roverMission = (RoverMission) mission;
+				returnContainer = roverMission.getRover();
+			} else {
+				returnContainer = mission.getAssociatedSettlement();
+			}
+		}
+
+		// If returnContainer hasn't been found, look for local settlement.
+		if (returnContainer == null) {
+			Iterator<Settlement> i = unitManager.getSettlements().iterator();
+			while (i.hasNext()) {
+				Settlement settlement = i.next();
+				if (person.getCoordinates().equals(settlement.getCoordinates())) {
+					returnContainer = settlement;
+					break;
+				}
+			}
+		}
+
+		// If returnContainer hasn't been found, look for local rover.
+		if (returnContainer == null) {
+			Iterator<Vehicle> i = unitManager.getVehicles().iterator();
+			while (i.hasNext()) {
+				Vehicle vehicle = i.next();
+				if (vehicle instanceof Rover) {
+					returnContainer = vehicle;
+					break;
+				}
+			}
+		}
+
+		// Initialize task phase
+		addPhase(RETURN_LUV);
+		setPhase(RETURN_LUV);
+
+		// If returnContainer still hasn't been found, end task.
+		if (returnContainer == null) {
+			endTask();
+			logger.severe(person, "Cannot find a settlement or rover to return light utility vehicle.");
+		} else {
+			if (luv != null) {
+				setDescription(Msg.getString("Task.description.returnLightUtilityVehicle.detail", luv.getName(),
+					returnContainer.getName())); // $NON-NLS-1$
+				logger.log(person, Level.FINE, 500, "Is starting to return light utility vehicle: " + luv.getName() + " to "
+					+ returnContainer.getName());
+			}
+		}
+	}
+
+//	public ReturnLightUtilityVehicle(Robot robot) {
+//		super(NAME, robot, false, false, STRESS_MODIFIER, false, 0D);
+//
+//		Vehicle robotVehicle = robot.getVehicle();
+//		if ((robotVehicle != null) && (robotVehicle instanceof LightUtilityVehicle)) {
+//			luv = (LightUtilityVehicle) robotVehicle;
+//		} else {
+//			endTask();
+//			logger.severe(robot.getName() + " is not in a light utility vehicle.");
+//		}
+//
+//		// Return container may be settlement or rover.
+//		returnContainer = null;
+//
+//		// Attempt to determine return container based on mission.
+//		Mission mission = robot.getBotMind().getMission();
+//		if (mission != null) {
+//			if (mission instanceof RoverMission) {
+//				RoverMission roverMission = (RoverMission) mission;
+//				returnContainer = roverMission.getRover();
+//			} else {
+//				returnContainer = mission.getAssociatedSettlement();
+//			}
+//		}
+//
+//		// If returnContainer hasn't been found, look for local settlement.
+//		if (returnContainer == null) {
+//			Iterator<Settlement> i = unitManager.getSettlements().iterator();
+//			while (i.hasNext()) {
+//				Settlement settlement = i.next();
+//				if (robot.getCoordinates().equals(settlement.getCoordinates())) {
+//					returnContainer = settlement;
+//					break;
+//				}
+//			}
+//		}
+//
+//		// If returnContainer hasn't been found, look for local rover.
+//		if (returnContainer == null) {
+//			Iterator<Vehicle> i = unitManager.getVehicles().iterator();
+//			while (i.hasNext()) {
+//				Vehicle vehicle = i.next();
+//				if (vehicle instanceof Rover) {
+//					returnContainer = vehicle;
+//					break;
+//				}
+//			}
+//		}
+//
+//		// Initialize task phase
+//		addPhase(RETURN_LUV);
+//		setPhase(RETURN_LUV);
+//
+//		// If returnContainer still hasn't been found, end task.
+//		if (returnContainer == null) {
+//			endTask();
+//			logger.severe(robot.getName() + " cannot find a settlement or rover to return light utility vehicle.");
+//		} else {
+//			setDescription(Msg.getString("Task.description.returnLightUtilityVehicle.detail", luv.getName(),
+//					returnContainer.getName())); // $NON-NLS-1$
+//			logger.fine(robot.getName() + " is starting to return light utility vehicle: " + luv.getName() + " to "
+//					+ returnContainer.getName());
+//		}
+//	}
+
+	@Override
+	protected double performMappedPhase(double time) {
+		if (getPhase() == null) {
+			throw new IllegalArgumentException("Task phase is null");
+		} else if (RETURN_LUV.equals(getPhase())) {
+			return returnLUVPhase(time);
+		} else {
+			return time;
+		}
+	}
+
+	/**
+	 * Perform the return LUV phase.
+	 * 
+	 * @param time the time to perform the task phase.
+	 * @return remaining time after performing the phase.
+	 */
+	private double returnLUVPhase(double time) {
+
+		Mission mission = worker.getMission();
+		
+		if (mission == null) {
+			// Put light utility vehicle in return container.
+			if (returnContainer.getInventory().canStoreUnit(luv, false)) {
+				
+				if (person != null)
+					// Remove person from light utility vehicle.
+					luv.getInventory().retrieveUnit(person);
+				else if (robot != null)
+					// Remove robot from light utility vehicle.
+					luv.getInventory().retrieveUnit(robot);
+
+				luv.setOperator(null);
+				
+				returnContainer.getInventory().storeUnit(luv);		
+				
+				if (returnContainer instanceof Settlement) {
+					luv.findNewParkingLoc();
+				}
+			} else {
+				logger.severe(luv, "Light utility vehicle: could not be stored in "
+						+ returnContainer.getName());
+			}
+
+			// Unload any attachment parts or inventory from light utility vehicle.
+			unloadLUVInventory();
+		}
+
+		endTask();
+
+		return time;
+	}
+
+	/**
+	 * Unload all attachment parts and inventory from light utility vehicle.
+	 */
+	private void unloadLUVInventory() {
+
+		Inventory luvInv = luv.getInventory();
+		Inventory rcInv = returnContainer.getInventory();
+
+		// Unload all units.
+		Iterator<Unit> j = luvInv.getContainedUnits().iterator();
+		while (j.hasNext()) {
+			Unit unit = j.next();
+			if (rcInv.canStoreUnit(unit, false)) {
+				unit.transfer(luvInv, rcInv);
+//				luvInv.retrieveUnit(unit);
+//				rcInv.storeUnit(unit);
+			} else {
+				logger.severe(unit, "Cannot be stored in " + returnContainer.getName());
+			}
+		}
+
+		// Unload all parts.
+		Iterator<Integer> i = luvInv.getAllItemResourcesStored().iterator();
+		while (i.hasNext()) {
+			Integer item = i.next();
+			int num = luvInv.getItemResourceNum(item);
+			Part part= (Part)(ItemResourceUtil.findItemResource(item));
+			double mass = part.getMassPerItem() * num;
+			if (rcInv.getRemainingGeneralCapacity(false) >= mass) {
+				luvInv.retrieveItemResources(item, num);
+				rcInv.storeItemResources(item, num);
+			} else {
+				logger.severe(returnContainer, part.getName() + " numbered " + num
+							+ " cannot be stored due to insufficient remaining general capacity.");
+			}
+		}
+
+		// Unload all amount resources.
+		Iterator<Integer> k = luvInv.getAllARStored(false).iterator();
+		while (k.hasNext()) {
+			Integer resource = k.next();
+			double amount = luvInv.getAmountResourceStored(resource, false);
+			if (rcInv.hasAmountResourceCapacity(resource, amount, false)) {
+				luvInv.retrieveAmountResource(resource, amount);
+				rcInv.storeAmountResource(resource, amount, true);
+			} else {
+				logger.severe(returnContainer, ResourceUtil.findAmountResourceName(resource)
+							  + " of amount " + amount + " kg. cannot be stored");
+			}
+		}
+	}
+}