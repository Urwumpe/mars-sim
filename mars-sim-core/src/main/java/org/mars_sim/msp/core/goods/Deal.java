--- conflicted
+++ resolved
@@ -6,13 +6,8 @@
  */
 package org.mars_sim.msp.core.goods;
 
-<<<<<<< HEAD
 import java.util.Map;
 
-import javax.swing.plaf.basic.BasicTreeUI.SelectionModelPropertyChangeHandler;
-
-=======
->>>>>>> 35049df0
 import org.mars_sim.msp.core.structure.Settlement;
 import org.mars_sim.msp.core.time.MarsClock;
 
@@ -29,7 +24,9 @@
 	private double profit;
 	private MarsClock created;
 
-    Deal(Settlement buyer, double sellingRevenue, Map<Good, Integer> sellLoad, double buyingRevenue, Map<Good, Integer> buyLoad, double cost, MarsClock created) {
+    Deal(Settlement buyer, double sellingRevenue, Map<Good, Integer> sellLoad,
+        double buyingRevenue, Map<Good, Integer> buyLoad, double cost, MarsClock created) {
+
 		this.buyer = buyer;
 		this.sellingRevenue = sellingRevenue;
         this.sellingLoad = sellLoad;
@@ -64,7 +61,7 @@
     public double getSellingRevenue() {
         return sellingRevenue;
     }
-    
+
     public Map<Good, Integer> getSellingLoad() {
         return sellingLoad;
     }
