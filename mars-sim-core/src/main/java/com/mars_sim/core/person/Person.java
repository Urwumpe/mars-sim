/*
 * Mars Simulation Project
 * Person.java
 * @date 2023-06-25
 * @author Scott Davis
 */

package com.mars_sim.core.person;

import java.time.LocalDate;
import java.time.LocalDateTime;
import java.time.format.DateTimeFormatter;
import java.time.format.FormatStyle;
import java.time.temporal.ChronoUnit;
import java.util.ArrayList;
import java.util.Arrays;
import java.util.Collection;
import java.util.Collections;
import java.util.EnumMap;
import java.util.HashSet;
import java.util.List;
import java.util.Map;
import java.util.Map.Entry;
import java.util.Set;
import java.util.concurrent.ConcurrentHashMap;

import com.mars_sim.core.Entity;
import com.mars_sim.core.LifeSupportInterface;
import com.mars_sim.core.Simulation;
import com.mars_sim.core.SimulationConfig;
import com.mars_sim.core.Unit;
import com.mars_sim.core.UnitEventType;
import com.mars_sim.core.UnitType;
import com.mars_sim.core.authority.Authority;
import com.mars_sim.core.data.SolMetricDataLogger;
import com.mars_sim.core.environment.MarsSurface;
import com.mars_sim.core.equipment.Container;
import com.mars_sim.core.equipment.EVASuit;
import com.mars_sim.core.equipment.Equipment;
import com.mars_sim.core.equipment.EquipmentInventory;
import com.mars_sim.core.equipment.EquipmentOwner;
import com.mars_sim.core.equipment.EquipmentType;
import com.mars_sim.core.location.LocationStateType;
import com.mars_sim.core.logging.SimLogger;
import com.mars_sim.core.person.ai.Mind;
import com.mars_sim.core.person.ai.NaturalAttributeManager;
import com.mars_sim.core.person.ai.NaturalAttributeType;
import com.mars_sim.core.person.ai.PersonAttributeManager;
import com.mars_sim.core.person.ai.SkillManager;
import com.mars_sim.core.person.ai.fav.Favorite;
import com.mars_sim.core.person.ai.fav.FavoriteType;
import com.mars_sim.core.person.ai.fav.Preference;
import com.mars_sim.core.person.ai.job.util.AssignmentHistory;
import com.mars_sim.core.person.ai.job.util.AssignmentType;
import com.mars_sim.core.person.ai.job.util.JobType;
import com.mars_sim.core.person.ai.job.util.JobUtil;
import com.mars_sim.core.person.ai.mission.Mission;
import com.mars_sim.core.person.ai.mission.MissionType;
import com.mars_sim.core.person.ai.role.Role;
import com.mars_sim.core.person.ai.role.RoleType;
import com.mars_sim.core.person.ai.shift.ShiftSlot;
import com.mars_sim.core.person.ai.shift.ShiftSlot.WorkStatus;
import com.mars_sim.core.person.ai.social.Relation;
import com.mars_sim.core.person.ai.task.EVAOperation;
import com.mars_sim.core.person.ai.task.meta.WorkoutMeta;
import com.mars_sim.core.person.ai.task.util.TaskManager;
import com.mars_sim.core.person.ai.task.util.Worker;
import com.mars_sim.core.person.ai.training.TrainingType;
import com.mars_sim.core.person.health.HealthProblem;
import com.mars_sim.core.person.health.MedicalEvent;
import com.mars_sim.core.resource.ItemResourceUtil;
import com.mars_sim.core.resource.ResourceUtil;
import com.mars_sim.core.science.Researcher;
import com.mars_sim.core.science.ScienceType;
import com.mars_sim.core.science.ScientificStudy;
import com.mars_sim.core.structure.Settlement;
import com.mars_sim.core.structure.building.Building;
import com.mars_sim.core.structure.building.BuildingManager;
<<<<<<< HEAD
=======
import com.mars_sim.core.structure.building.function.ActivitySpot;
>>>>>>> 677e6f03
import com.mars_sim.core.structure.building.function.ActivitySpot.AllocatedSpot;
import com.mars_sim.core.structure.building.function.FunctionType;
import com.mars_sim.core.time.ClockPulse;
import com.mars_sim.core.time.Temporal;
import com.mars_sim.core.vehicle.Crewable;
import com.mars_sim.core.vehicle.Rover;
import com.mars_sim.core.vehicle.Vehicle;
import com.mars_sim.core.vehicle.VehicleType;
import com.mars_sim.mapdata.location.LocalPosition;
import com.mars_sim.tools.util.RandomUtil;

/**
 * The Person class represents a person on Mars. It keeps track of everything
 * related to that person and provides information about him/her.
 */
public class Person extends Unit implements Worker, Temporal, Researcher {

	/** default serial id. */
	private static final long serialVersionUID = 1L;
	/** default logger. */
	private static final SimLogger logger = SimLogger.getLogger(Person.class.getName());
	
	/** The maximum number of sols for storing stats. */
	public static final int MAX_NUM_SOLS = 7;
	/** The standard hand carrying capacity for food in a person. */
	public static final int CARRYING_CAPACITY_FOOD = 1;
	
	/** A small amount. */
	private static final double SMALL_AMOUNT = 0.01;

	private static final String EARTH_BIRTHPLACE = "Earth";
	private static final String MARS_BIRTHPLACE = "Mars";
	private static final String HEIGHT_GENE = "Height";
	private static final String WEIGHT_GENE = "Weight";

	private static final String EARTHLING = "Earthling";

	/** The average height of a person. */
	private static  double averageHeight;
	/** The average weight of a person. */
	private static  double averageWeight;
	/** The average upper height of a person. */
	private static  double tall;
	/** The average low height of a person. */
	private static  double shortH;
	/** The average high weight of a person. */
	private static  double highW;
	/** The average low weight of a person. */
	private static  double lowW;

	// Transient data members
	/** The extrovert score of a person. */
	private transient int extrovertScore = -1;

	// Data members
	/** True if the person is born on Mars. */
	private boolean bornOnMars;
	/** True if the person is buried. */
	private boolean isBuried;
	/** True if the person is declared dead. */
	private boolean declaredDead;

	/** The birth of a person */
	private LocalDate birthDate;
	/** The age of a person */
	private int age = -1;
	/** The current building location of the person. */
	private int currentBuildingInt;
	/** The carrying capacity of the person. */
	private int carryingCapacity;
	/** The id of the person who invite this person for a meeting. */
	private int initiatorId = -1;
	/** The id of the person being invited by this person for a meeting. */
	private int inviteeId = -1;
	
	/** The settlement the person is currently associated with. */
	private Integer associatedSettlementID = Integer.valueOf(-1);
	/** The buried settlement if the person has been deceased. */
	private Integer buriedSettlement = Integer.valueOf(-1);

	/** The eating speed of the person [kg/millisol]. */
	private double eatingSpeed = .5 + RandomUtil.getRandomDouble(-.05, .05);
	/** The height of the person (in cm). */
	private double height;
	/** The height of the person (in kg). */
	private double weight;
	/** Settlement Z location (meters) from settlement center. */
	private double zLoc;

	/** The birthplace of the person. */
	private String birthplace;
	/** The person's country of origin. */
	private String country;
	/** The person's blood type. */
	private String bloodType;

	/** Settlement position (meters) from settlement center. */
	private LocalPosition position;
	/** The spot owned by this Person */
	private AllocatedSpot spot;
	/** The gender of the person (male or female). */
	private GenderType gender = GenderType.MALE;

	/** The person's skill manager. */
	private SkillManager skillManager;
	/** Manager for Person's natural attributes. */
	private NaturalAttributeManager attributes;
	/** Person's mind. */
	private Mind mind;
	/** Person's physical condition. */
	private PhysicalCondition condition;
	/** Person's circadian clock. */
	private CircadianClock circadian;
	/** Person's Favorite instance. */
	private Favorite favorite;
	/** Person's JobHistory instance. */
	private AssignmentHistory jobHistory;
	/** Person's Role instance. */
	private Role role;
	/** Person's Preference instance. */
	private Preference preference;
	/** Person's LifeSupportInterface instance. */
	private LifeSupportInterface support;
	/** Person's ReportingAuthority instance. */
	private Authority ra;
	/** The bed location of the person */
	private AllocatedSpot bed;
	/** The person's current scientific study. */
	private ScientificStudy study;
	/** The person's EquipmentInventory instance. */
	private EquipmentInventory eqmInventory;
	
	/** The person's achievement in scientific fields. */
	private Map<ScienceType, Double> scientificAchievement = new ConcurrentHashMap<>();
	/** The person's paternal chromosome. */
	private Map<Integer, Gene> paternalChromosome;
	/** The person's maternal chromosome. */
	private Map<Integer, Gene> maternalChromosome;
	/** The person's mission experiences. */
	private Map<MissionType, Integer> missionExperiences;
	/** The person's list of prior trainings */
	private List<TrainingType> trainings;
	/** The person's list of collaborative scientific studies. */
	private Set<ScientificStudy> collabStudies;

	/** The person's EVA times. */
	private SolMetricDataLogger<String> eVATaskTime;
	private ShiftSlot shiftSlot;

	static {
		// personConfig is needed by maven unit test
		PersonConfig personConfig = simulationConfig.getPersonConfig();

		// Compute the average height for all
		tall = personConfig.getTallAverageHeight();
		shortH = personConfig.getShortAverageHeight();
		averageHeight = (tall + shortH) / 2D;
		// Compute the average weight for all
		highW = personConfig.getHighAverageWeight();
		lowW = personConfig.getLowAverageWeight();
		averageWeight = (highW + lowW) / 2D;
	}

	/**
	 * Constructor 0 : used by LoadVehicleTest and other maven test suites.
	 *
	 * @param settlement
	 */
	public Person(Settlement settlement) {
		super("Mock Person", settlement.getCoordinates());
		this.position = LocalPosition.DEFAULT_POSITION;
		this.associatedSettlementID = settlement.getIdentifier();
		super.setDescription(EARTHLING);

		// Add this person as a citizen
		settlement.addACitizen(this);
		// Set the container unit
		setContainerUnit(settlement);

		// Add to a random building
		BuildingManager.landOnRandomBuilding(this, settlement);
		// Create PersonAttributeManager instance
		attributes = new PersonAttributeManager();
	}

	/**
	 * Constructor 1 : used by PersonBuilderImpl Creates a Person object at a given
	 * settlement.
	 *
	 * @param name       the person's name
	 * @param settlement {@link Settlement} the settlement the person is at
	 * @throws Exception if no inhabitable building available at settlement.
	 */
	public Person(String name, Settlement settlement) {
		super(name, settlement.getCoordinates());
		super.setDescription(EARTHLING);

		// Initialize data members
		this.position = LocalPosition.DEFAULT_POSITION;
		this.associatedSettlementID = settlement.getIdentifier();

		// Create a prior training profile
		generatePriorTraining();
		// Construct the PersonAttributeManager instance
		attributes = new PersonAttributeManager();
		// Construct the SkillManager instance
		skillManager = new SkillManager(this);
		// Construct the Mind instance
		mind = new Mind(this);

		// Set the person's status of death
		isBuried = false;

		// Add this person as a citizen
		settlement.addACitizen(this);
		// Set the container unit
		setContainerUnit(settlement);
	}

	/*
	 * Uses static factory method to create an instance of PersonBuilder.
	 *
	 * @param name
	 * @param settlement
	 * @return
	 */
	public static PersonBuilder<?> create(String name, Settlement settlement) {
		return new PersonBuilderImpl(name, settlement);
	}

	/**
	 * Initializes field data and class.
	 */
	public void initialize() {
		// WARNING: setAssociatedSettlement(settlement) may cause suffocation 
		// Reloading from a saved sim
		
		// Add to a random building
		BuildingManager.landOnRandomBuilding(this, getAssociatedSettlement());
		// Set up the time stamp for the person
		calculateBirthDate(masterClock.getEarthTime());
		// Create favorites
		favorite = new Favorite(this);
		// Create preferences
		preference = new Preference(this);
		// Set up genetic make-up. Notes it requires attributes.
		setupChromosomeMap();
		// Create circadian clock
		circadian = new CircadianClock(this);
		// Create physical condition
		condition = new PhysicalCondition(this);
		// Initialize field data in circadian clock
		circadian.initialize();
		// Create job history
		jobHistory = new AssignmentHistory();
		// Create the role
		role = new Role(this);
		// Create shift schedule
		shiftSlot = getAssociatedSettlement().getShiftManager().allocationShift(this);
		
		// Set up life support type
		support = getLifeSupportType();
		// Create the mission experiences map
		missionExperiences = new EnumMap<>(MissionType.class);
//		// Create the EVA hours map
		eVATaskTime = new SolMetricDataLogger<>(MAX_NUM_SOLS);
		// Create a set of collaborative studies
		collabStudies = new HashSet<>();
		// Construct the EquipmentInventory instance.
		eqmInventory = new EquipmentInventory(this, carryingCapacity);
		
		eqmInventory.setResourceCapacity(ResourceUtil.foodID, CARRYING_CAPACITY_FOOD);
	}

	/**
	 * Computes a person's chromosome map.
	 */
	private void setupChromosomeMap() {
		paternalChromosome = new ConcurrentHashMap<>();
		maternalChromosome = new ConcurrentHashMap<>();

		if (bornOnMars) {
			// Note: figure out how to account for growing characteristics
			// such as height and weight
			// and define various traits get passed on from parents
		} else {
			// Biochemistry: id 0 - 19
			setupBloodType();
			// Physical Characteristics: id 20 - 39
			// Set up Height
			setupHeight();
			// Set up Weight
			setupWeight();
			// Set up carrying capacity and personality traits: id 40 - 59
			setupCarryingCapAttributeTrait();
		}
	}

	/**
	 * Computes a person's carrying capacity and attributes and its chromosome.
	 */
	private void setupCarryingCapAttributeTrait() {
		// Note: set up a set of genes that was passed onto this person
		// from two hypothetical parents
		int id = 40;
		boolean dominant = false;

		int strength = attributes.getAttribute(NaturalAttributeType.STRENGTH);
		int endurance = attributes.getAttribute(NaturalAttributeType.ENDURANCE);
		double gym = 2D * getPreference().getPreferenceScore(new WorkoutMeta());
		if (getFavorite().getFavoriteActivity() == FavoriteType.FIELD_WORK)
			gym += RandomUtil.getRandomRegressionInteger(20);
		else if (getFavorite().getFavoriteActivity() == FavoriteType.SPORT)
			gym += RandomUtil.getRandomRegressionInteger(10);

		PersonConfig personConfig = SimulationConfig.instance().getPersonConfig();
		int baseCap = (int)personConfig.getBaseCapacity();
		int load = 0;
		if (age > 4 && age < 8)
			load = age;
		else if (age > 7 && age <= 12)
			load = age * 2;
		else if (age > 11 && age <= 14)
			load = (baseCap/3 + age * 2);
		else if (age > 14 && age <= 18)
			load = (int)(baseCap/2.5 + age * 1.5);
		else if (age > 18 && age <= 25)
			load = (int)(baseCap/2.0 + 35 - age / 7.5);
		else if (age > 25 && age <= 35)
			load = (int)(baseCap + 30 - age / 12.5);
		else if (age > 35 && age <= 45)
			load = (baseCap + 25 - age / 10);
		else if (age > 45 && age <= 55)
			load = (int)(baseCap + 20 - age / 7.5);
		else if (age > 55 && age <= 65)
			load = (int)(baseCap/1.25 + 15 - age / 6.0);
		else if (age > 65 && age <= 70)
			load = (int)(baseCap/1.5 + 10 - age / 5.0);
		else if (age > 70 && age <= 75)
			load = (int)(baseCap/1.75 - age / 4.0);
		else if (age > 75 && age <= 80)
			load = (int)(baseCap/2.0 - age / 4.0);
		else
			load = (int)(baseCap/2.5 - age / 4.0);

		// Set inventory total mass capacity based on the person's weight and strength.
		// Must be able to carry an EVA suit
		carryingCapacity = Math.max((int)(EVASuit.getEmptyMass() * 2),
						(int)(gym + load + Math.max(20, weight/6.0) + (strength - 50)/1.5 + (endurance - 50)/2.0
				+ RandomUtil.getRandomRegressionInteger(10)));
		
		int score = mind.getMBTI().getIntrovertExtrovertScore();

		Gene trait1G = new Gene(this, id, "Trait 1", true, dominant, "Introvert", score);
		
		paternalChromosome.put(id, trait1G);
	}

	/**
	 * Computes a person's blood type and its chromosome.
	 */
	private void setupBloodType() {
		int id = 1;
		boolean dominant = false;

		String dadBloodType = null;
		int rand = RandomUtil.getRandomInt(2);
		if (rand == 0) {
			dadBloodType = "A";
			dominant = true;
		} else if (rand == 1) {
			dadBloodType = "B";
			dominant = true;
		} else if (rand == 2) {
			dadBloodType = "O";
			dominant = false;
		}

		// Biochemistry 0 - 19
		Gene dadBloodTypeG = new Gene(this, id, "Blood Type", true, dominant, dadBloodType, 0);
		paternalChromosome.put(id, dadBloodTypeG);

		String momBloodType = null;
		rand = RandomUtil.getRandomInt(2);
		if (rand == 0) {
			momBloodType = "A";
			dominant = true;
		} else if (rand == 1) {
			momBloodType = "B";
			dominant = true;
		} else if (rand == 2) {
			momBloodType = "O";
			dominant = false;
		}

		Gene momBloodTypeG = new Gene(this, 0, "Blood Type", false, dominant, momBloodType, 0);
		maternalChromosome.put(0, momBloodTypeG);

		if (dadBloodType.equals("A") && momBloodType.equals("A"))
			bloodType = "A";
		else if (dadBloodType.equals("A") && momBloodType.equals("B"))
			bloodType = "AB";
		else if (dadBloodType.equals("A") && momBloodType.equals("O"))
			bloodType = "A";
		else if (dadBloodType.equals("B") && momBloodType.equals("A"))
			bloodType = "AB";
		else if (dadBloodType.equals("B") && momBloodType.equals("B"))
			bloodType = "B";
		else if (dadBloodType.equals("B") && momBloodType.equals("O"))
			bloodType = "B";
		else if (dadBloodType.equals("O") && momBloodType.equals("A"))
			bloodType = "A";
		else if (dadBloodType.equals("O") && momBloodType.equals("B"))
			bloodType = "B";
		else if (dadBloodType.equals("O") && momBloodType.equals("O"))
			bloodType = "O";

	}

	/**
	 * Gets the blood type.
	 *
	 * @return
	 */
	public String getBloodType() {
		return bloodType;
	}

	/**
	 * Computes a person's height and its chromosome.
	 */
	private void setupHeight() {
		int id = 20;
		boolean dominant = false;

		// For a 20-year-old in the US:
		//   male - height: 176.5,  weight: 68.5
		// female - height: 162.6,  weight: 57.2

		// Note: factor in country of origin.
		// Note: look for a gender-correlated curve

		// Note: p = mean + RandomUtil.getGaussianDouble() * standardDeviation
		// Attempt to compute height with gaussian curve

		double dadHeight = tall + RandomUtil.getGaussianDouble() * tall / 7D;
		double momHeight = shortH + RandomUtil.getGaussianDouble() * shortH / 10D;

		Gene dadHeightG = new Gene(this, id, HEIGHT_GENE, true, dominant, null, dadHeight);
		paternalChromosome.put(id, dadHeightG);

		Gene momHeightG = new Gene(this, id, HEIGHT_GENE, false, dominant, null, momHeight);
		maternalChromosome.put(id, momHeightG);

		double geneticFactor = .65;
		double sexFactor = (tall - averageHeight) / averageHeight;
		// Add arbitrary (US-based) sex and genetic factor
		if (gender == GenderType.MALE)
			height = Math.round(
					(geneticFactor * dadHeight + (1 - geneticFactor) * momHeight * (1 + sexFactor)) * 100D) / 100D;
		else
			height = Math.round(
					((1 - geneticFactor) * dadHeight + geneticFactor * momHeight * (1 - sexFactor)) * 100D) / 100D;

	}

	/**
	 * Computes a person's weight and its chromosome.
	 */
	private void setupWeight() {
		int id = 21;
		boolean dominant = false;

		// For a 20-year-old in the US:
		// male : height : 176.5 weight : 68.5
		// female : height : 162.6 weight : 57.2

		// Note: factor in country of origin.
		// Note: look for a gender-correlated curve

		// Note: p = mean + RandomUtil.getGaussianDouble() * standardDeviation
		// Attempt to compute height with gaussian curve
		double dadWeight = highW + RandomUtil.getGaussianDouble() * highW / 13.5;// RandomUtil.getRandomInt(10);
		double momWeight = lowW + RandomUtil.getGaussianDouble() * lowW / 10.5;// RandomUtil.getRandomInt(15);

		Gene dadWeightG = new Gene(this, id, WEIGHT_GENE, true, dominant, null, dadWeight);
		paternalChromosome.put(id, dadWeightG);

		Gene momWeightG = new Gene(this, id, WEIGHT_GENE, false, dominant, null, momWeight);
		maternalChromosome.put(id, momWeightG);

		double geneticFactor = .65;
		double sexFactor = (highW - averageWeight) / averageWeight; // for male
		double heightFactor = height / averageHeight;

		// Add arbitrary (US-based) sex and genetic factor
		if (gender == GenderType.MALE)
			weight = Math.round(heightFactor
					* (geneticFactor * dadWeight + (1 - geneticFactor) * momWeight * (1 + sexFactor)) * 100D)
					/ 100D;
		else
			weight = Math.round(heightFactor
					* ((1 - geneticFactor) * dadWeight + geneticFactor * momWeight * (1 - sexFactor)) * 100D)
					/ 100D;

		setBaseMass(weight);
	}

	/*
	 * Sets sponsoring agency for the person.
	 */
	public void setSponsor(Authority sponsor) {
		ra = sponsor;
	}

	/*
	 * Gets sponsoring agency for the person.
	 */
	public Authority getReportingAuthority() {
		return ra;
	}

	/*
	 * Gets task preference for the person.
	 */
	public Preference getPreference() {
		return preference;
	}

	/**
	 * Sets the role for a person.
	 *
	 * @param type {@link RoleType}
	 */
	public void setRole(RoleType type) {
		getRole().changeRoleType(type);

		// In case of the role of the Mayor, his job must be set to Politician instead.
		if (type == RoleType.MAYOR) {
			// Set the job as Politician
			mind.assignJob(JobType.POLITICIAN, true, JobUtil.SETTLEMENT, AssignmentType.APPROVED, JobUtil.SETTLEMENT);
		}
	}

	/**
	 * Sets the job of a person.
	 *
	 * @param job JobType
	 * @param authority
	 */
	public void setJob(JobType job, String authority) {
		mind.assignJob(job, true, JobUtil.SETTLEMENT, AssignmentType.APPROVED, authority);
	}

	/**
	 * Gets the instance of Role for a person.
	 */
	public Role getRole() {
		return role;
	}

	/**
	 * Gets the instance of JobHistory for a person.
	 */
	public AssignmentHistory getJobHistory() {
		return jobHistory;
	}

	/**
	 * Gets the instance of Favorite for a person.
	 */
	public Favorite getFavorite() {
		return favorite;
	}

	/**
	 * Get details of the 
	 */
	public ShiftSlot getShiftSlot() {
		return shiftSlot;
	}

	/**
	 * Is this Person OnDuty. This does not include On Call.
	 */
	public boolean isOnDuty() {
		return shiftSlot.getStatus() == WorkStatus.ON_DUTY;
	}

	/**
	 * Creates a string representing the birth time of the person.
	 * @param clock
	 *
	 */
	private void calculateBirthDate(LocalDateTime earthLocalTime) {
		// Remove a random number of days from the current earth date
		int daysPast = RandomUtil.getRandomInt(21*365, 65*365);
		birthDate = earthLocalTime.minusDays(daysPast).toLocalDate();

		// Calculate the year
		// Set the age
		age = updateAge(earthLocalTime);
	}

	/**
	 * Is the person outside of a settlement but within its vicinity ?
	 *
	 * @return true if the person is just right outside of a settlement
	 */
	public boolean isRightOutsideSettlement() {
		// Q: How to tell the different between a person doing EVA right outside a settlement 
		//    and a person doing EVA right outside a vehicle that are on a mission far away from the settlement ?
		// Ans: Use coordinates to see if it matches 
		
		return LocationStateType.WITHIN_SETTLEMENT_VICINITY == currentStateType || isBuried;
	}

	/**
	 * Gets the person's position at a settlement.
	 *
	 * @return distance (meters) from the settlement's center.
	 */
	@Override
	public LocalPosition getPosition() {
		return position;
	}

	/**
	 * Sets the person's settlement-wide position.
	 *
	 * @param position
	 */
	@Override
	public void setPosition(LocalPosition position) {
		this.position = position;
	}

	/**
	 * Gets the person's Z location at a settlement.
	 *
	 * @return Z distance (meters) from the settlement's center.
	 */
	public double getZLocation() {
		return zLoc;
	}

	/**
	 * Sets the person's Z location at a settlement.
	 *
	 * @param zLocation the Z distance (meters) from the settlement's center.
	 */
	public void setZLocation(double zLocation) {
		this.zLoc = zLocation;
	}

	/**
	 * Gets the settlement in vicinity. This is used assume the person is not at a settlement.
	 *
	 * @return the person's settlement
	 */
	public Settlement getNearbySettlement() {
		return unitManager.findSettlement(getCoordinates());
	}
	
	/**
	 * Gets the settlement the person is at.
	 * Returns null if person is not at a settlement.
	 *
	 * @return the person's settlement
	 */
	@Override
	public Settlement getSettlement() {

		if (getContainerID() <= Unit.MARS_SURFACE_UNIT_ID)
			return null;

		Unit c = getContainerUnit();

		if (c.getUnitType() == UnitType.SETTLEMENT) {
			return (Settlement) c;
		}

		if (c.getUnitType() == UnitType.VEHICLE) {
			// Will see if vehicle is inside a garage or not
			return ((Vehicle)c).getSettlement();
		}

		if (c.getUnitType() == UnitType.BUILDING || c.getUnitType() == UnitType.PERSON
				|| c.getUnitType() == UnitType.ROBOT) {
			return c.getSettlement();
		}

		return null;
	}

	/**
	 * Buries the Person at the current location. This happens only if the person can
	 * be retrieved from any containing Settlements or Vehicles found. The body is
	 * fixed at the last location of the containing unit.
	 */
	public void buryBody() {
		// Bury the body
		isBuried = true;
		
		// Q: When should a person be removed from being a citizen of a settlement ?
		// A: after being buried ? 
		
		// Back up the last container unit
		condition.getDeathDetails().backupContainerUnit(getContainerUnit());
		// Set his/her buried settlement
		buriedSettlement = associatedSettlementID;
		// Throw unit event.
		fireUnitUpdate(UnitEventType.BURIAL_EVENT);
	}

	/**
	 * Declares the person dead.
	 */
	void setDeclaredDead() {
		// Set declaredDead
		declaredDead = true;
		// Set description
		setDescription("Dead");
		// Throw unit event
		fireUnitUpdate(UnitEventType.DEATH_EVENT);
	}

	/**
	 * Revives the person.
	 * 
	 * @param problem
	 */
	void setRevived(HealthProblem problem) {
		// Reset declaredDead
		declaredDead = false;
		// Set description
		setDescription("Recovering");
		// Reset isBuried
		isBuried = false;
		
		// Set buried settlement
		buriedSettlement = -1;
		// Throw unit event
		fireUnitUpdate(UnitEventType.REVIVED_EVENT);
		// Generate medical event
		MedicalEvent event = new MedicalEvent(this, problem, EventType.MEDICAL_RESUSCITATED);
		// Register event
		Simulation.instance().getEventManager().registerNewEvent(event);
	}
	
	/**
	 * Deregisters the person's quarters.
	 */
	void deregisterBed() {
		if (bed != null) {
			// Release the bed
			bed.leave(this, true);
			bed = null;
		}
	}

	/**
	 * Person can take action with time passing.
	 *
	 * @param pulse amount of time passing (in millisols).
	 */
	@Override
	public boolean timePassing(ClockPulse pulse) {
		if (!isValid(pulse)) {
			return false;
		}

		// Check to see if the person has deceased
		if (condition.getDeathDetails() != null
				&& condition.getDeathDetails().getBodyRetrieved()) {
			setDeceased();
		}
		
		// Check to see if the person is dead
		if (condition.isDead()) {
			return false;
		}

		// Primary researcher; my responsibility to update Study
		if (study != null) {
			study.timePassing(pulse);
		}

		EVASuit suit = getSuit();
		// Record the use of it
		if (suit != null) {
			suit.recordUsageTime(pulse);
		}

		// Mental changes with time passing.
		mind.timePassing(pulse);

		// If Person is dead, then skip
		if (getLifeSupportType() != null) {
			// Get the life support type
			support = getLifeSupportType();
		}

		circadian.timePassing(pulse, support);
		// Pass the time in the physical condition first as this may result in death.
		condition.timePassing(pulse, support);

		if (pulse.isNewSol()) {
			// Update the solCache
			int currentSol = pulse.getMarsTime().getMissionSol();

			if (currentSol == 1) {
				// On the first mission sol,
				// adjust the sleep habit according to the current work shift
				for (int i=0; i< 15; i++) {
					int shiftEnd = shiftSlot.getShift().getEnd();
					int m = shiftEnd - 20 * (i+1);
					if (m < 0)
						m = m + 1000;
					// suppress sleep during the work shift
					circadian.updateSleepCycle(m, false);

					m = shiftEnd + 10 * (i+1);
					if (m > 1000)
						m = m - 1000;
					// encourage sleep after the work shift
					circadian.updateSleepCycle(m, true);
				}

				condition.increaseFatigue(RandomUtil.getRandomInt(333));
			}
			else {
				// Adjust the sleep habit according to the current work shift
				for (int i=0; i< 5; i++) {
					int m = shiftSlot.getShift().getEnd() + 10 * (i+1);
					if (m > 1000)
						m = m - 1000;
					circadian.updateSleepCycle(m, true);
				}

				// Check if a person's age should be updated
				age = updateAge(pulse.getMasterClock().getEarthTime());

				// Checks if a person has a role
				if (role.getType() == null)
					role.obtainNewRole();
			}
		}
		
		return true;
	}

	/**
	 * Checks if the person has deceased.
	 * 
	 * @return
	 */
	public void setDeceased() {
		if (!isBuried && !declaredDead) {
			// Declares the person dead
			setDeclaredDead();
			
			// Q: When should a person be removed from being a citizen of a settlement ?
			// A: after being buried ? 
			
			// Deregisters the person's quarters
			deregisterBed();
			// Deactivates the person's mind
			mind.setInactive();
		}
	}

	/**
	 * Returns a reference to the Person's natural attribute manager.
	 *
	 * @return the person's natural attribute manager
	 */
	@Override
	public NaturalAttributeManager getNaturalAttributeManager() {
		return attributes;
	}

	/**
	 * Gets the performance factor that effect Person with health complaint.
	 *
	 * @return The value is between 0 -> 1.
	 */
	public double getPerformanceRating() {
		return condition.getPerformanceFactor();
	}

	/**
	 * Returns a reference to the Person's physical condition.
	 *
	 * @return the person's physical condition
	 */
	public PhysicalCondition getPhysicalCondition() {
		return condition;
	}

	/**
	 * Returns the person's mind.
	 *
	 * @return the person's mind
	 */
	public Mind getMind() {
		return mind;
	}

	@Override
	public TaskManager getTaskManager() {
		return mind.getTaskManager();
	}

	/**
	 * Updates and returns the person's age.
	 *
	 * @return the person's age
	 */
	private int updateAge(LocalDateTime localDateTime) {
		age = (int)ChronoUnit.YEARS.between(birthDate, localDateTime);
		return age;
	}

	/**
	 * Sets a person's age and update one's year of birth.
	 *
	 * @param newAge
	 */
	public void changeAge(int newAge) {
		// Back calculate a person's year
		int offset = age - newAge;
		// Set year to newYear
		birthDate = LocalDate.of(birthDate.getYear() + offset, birthDate.getMonth(), birthDate.getDayOfMonth());
		age = newAge;
	}

	/**
	 * Returns the person's birth date in the format of "2055-05-06".
	 *
	 * @return the person's birth date
	 */
	public String getBirthDate() {
		return birthDate.format(DateTimeFormatter.ofLocalizedDate(FormatStyle.SHORT));
	}

	/**
	 * Gets the LifeSupport system supporting this Person. This may be from the
	 * Settlement, Vehicle or Equipment.
	 *
	 * @return Life support system.
	 */
	private LifeSupportInterface getLifeSupportType() {

		Settlement settlement = getSettlement();
		if (settlement != null) {
			// if the person is inside
			return settlement;
		}

		Vehicle vehicle = getVehicle();
		if ((vehicle != null) && (vehicle instanceof LifeSupportInterface v)) {

			if (vehicle.isInVehicleInGarage()) {
				// Note: if the vehicle is inside a garage
				// continue to use settlement's life support
				return vehicle.getSettlement();
			}

			else {
				return v;
			}
		}

		EVASuit suit = getSuit();
		if (suit != null) {
			return suit;
		}

		// Note: in future a person may rely on a portable gas mask
		// for breathing

		return null;
	}

	/**
	 * Gets the gender of the person.
	 *
	 * @return the gender
	 */
	public GenderType getGender() {
		return gender;
	}

	/**
	 * Sets the gender of the person.
	 *
	 * @param gender the GenderType
	 */
	public void setGender(GenderType gender) {
		this.gender = gender;
	}

	/**
	 * Gets the birthplace of the person.
	 *
	 * @return the birthplace
	 */
	public String getBirthplace() {
		return birthplace;
	}

	/**
	 * Gets the person's local group of people (in building or rover).
	 *
	 * @return collection of people in person's location. The collectino incldues the Person
	 */
	public Collection<Person> getLocalGroup() {
		Collection<Person> localGroup = null;

		if (isInSettlement()) {
			Building building = BuildingManager.getBuilding(this);
			if (building != null) {
				if (building.hasFunction(FunctionType.LIFE_SUPPORT)) {
					localGroup = building.getLifeSupport().getOccupants();
				}
			}
		} else if (isInVehicle()) {
			localGroup = ((Crewable) getVehicle()).getCrew();
		}

		if (localGroup == null) {
			localGroup = Collections.emptyList();
		}
		return localGroup;
	}

	/**
	 * Checks if a person is super unfit.
	 *
	 * @return true if a person is super fit
	 */
	public boolean isSuperUnFit() {
		return condition.isSuperUnFit();
    }
	
	/**
	 * Checks if a person is unfit.
	 *
	 * @return true if a person is unfit
	 */
	public boolean isUnFit() {
		return condition.isUnFit();
    }

	/**
	 * Checks if a person is EVA fit.
	 *
	 * @return true if a person is EVA fit
	 */
	public boolean isEVAFit() {
        return condition.isEVAFit();
    }
	
	/**
	 * Checks if a person is nominally fit.
	 *
	 * @return true if a person is nominally fit
	 */
	public boolean isNominallyFit() {
        return condition.isNominallyFit();
    }
	
	/**
	 * Sets the person's name.
	 *
	 * @param newName the new name
	 */
	public void setName(String newName) {
		if (!getName().equals(newName)) {
			logger.config(this, "The Mission Control renamed to '" + newName + "'.");
			super.setName(newName);
			super.setDescription(EARTHLING);
		}
	}

	/**
	 * Gets the settlement the person is currently associated with.
	 *
	 * @return associated settlement or null if none.
	 */
	@Override
	public Settlement getAssociatedSettlement() {
		return unitManager.getSettlementByID(associatedSettlementID);
	}

	/**
	 * Sets the associated settlement for a person.
	 *
	 * @param newSettlement the new associated settlement or null if none.
	 */
	public void setAssociatedSettlement(int newSettlement) {

		if (associatedSettlementID != newSettlement) {

			int oldSettlement = associatedSettlementID;
			associatedSettlementID = newSettlement;

			if (oldSettlement != -1) {
				unitManager.getSettlementByID(oldSettlement).removeACitizen(this);
			}

			if (newSettlement != -1) {
				unitManager.getSettlementByID(newSettlement).addACitizen(this);
			}
		}
	}

	public Settlement getBuriedSettlement() {
		return unitManager.getSettlementByID(buriedSettlement);
	}

	/**
	 * Set the study that this Person is the lead on.
	 * 
	 * @param scientificStudy
	 */
	@Override
	public void setStudy(ScientificStudy scientificStudy) {
		this.study = scientificStudy;
	}

	
	/**
	 * Gets the scientific study instance.		
	 */
	@Override
	public ScientificStudy getStudy() {
		return study;
	}

	/**
	 * Gets the collaborative study sets.
	 */
	@Override
	public Set<ScientificStudy> getCollabStudies() {
		return collabStudies;
	}
	
	/**
	 * Adds the collaborative study.
	 * 
	 * @param study
	 */
	@Override
	public void addCollabStudy(ScientificStudy study) {
		this.collabStudies.add(study);
	}

	/**
	 * Removes the collaborative study.
	 * 
	 * @param study
	 */
	@Override
	public void removeCollabStudy(ScientificStudy study) {
		this.collabStudies.remove(study);
	}

	/**
	 * Gets the person's achievement credit for a given scientific field.
	 *
	 * @param science the scientific field.
	 * @return achievement credit.
	 */
	@Override
	public double getScientificAchievement(ScienceType science) {
		double result = 0D;
		if (science == null)
			return result;
		if (scientificAchievement.containsKey(science)) {
			result = scientificAchievement.get(science);
		}
		return result;
	}

	/**
	 * Gets the person's total scientific achievement credit.
	 *
	 * @return achievement credit.
	 */
	@Override
	public double getTotalScientificAchievement() {
		double result = 0d;
		for (double value : scientificAchievement.values()) {
			result += value;
		}
		return result;
	}

	/**
	 * Adds achievement credit to the person in a scientific field.
	 *
	 * @param achievementCredit the achievement credit.
	 * @param science           the scientific field.
	 */
	@Override
	public void addScientificAchievement(double achievementCredit, ScienceType science) {
		if (scientificAchievement.containsKey(science)) {
			achievementCredit += scientificAchievement.get(science);
		}
		scientificAchievement.put(science, achievementCredit);
	}


	/**
	 * Computes the building the person is currently located at.
	 * Returns null if outside of a settlement.
	 *
	 * @return building
	 */
	@Override
	public Building getBuildingLocation() {
		if (currentBuildingInt == -1)
			return null;
		return unitManager.getBuildingByID(currentBuildingInt);
	}

	/**
	 * Computes the building the person is currently located at.
	 * Returns null if outside of a settlement.
	 *
	 * @return building
	 */
	public void setCurrentBuilding(Building building) {
		if (building == null) {
			currentBuildingInt = -1;
		}
		else {
			currentBuildingInt = building.getIdentifier();
		}
	}

	public Settlement findSettlementVicinity() {
		if (isRightOutsideSettlement())
			return getLocationTag().findSettlementVicinity();
		else
			return null;
	}

	@Override
	public String getTaskDescription() {
		return getMind().getTaskManager().getTaskDescription(false);
	}

	/**
	 * Does the current task require no physical effort ?
	 * 
	 * @return
	 */
	public boolean isRestingTask() {
		if (getMind().getTaskManager().getTask() != null)
			return !getMind().getTaskManager().getTask().isEffortDriven();
		return true;
	}
    		
	public String getTaskPhase() {
		if (getMind().getTaskManager().getPhase() != null)
			return getMind().getTaskManager().getPhase().getName();
		return "";
	}

	@Override
	public Mission getMission() {
		return getMind().getMission();
	}

	@Override
	public void setMission(Mission newMission) {
		getMind().setMission(newMission);
	}

	public int[] getPreferredSleepHours() {
		return circadian.getPreferredSleepHours();
	}

	/**
	 * Returns the weight/desire for sleep at a msol.
	 * 
	 * @param index
	 * @return
	 */
	public int getSleepWeight(int msol) {
		return circadian.getSleepWeight(msol);
	}
	
	public void updateSleepCycle(int millisols, boolean updateType) {
		circadian.updateSleepCycle(millisols, updateType);
	}

	/**
	 * Gets the settlement location of this bed.
	 * 
	 * @return
	 */
	public AllocatedSpot getBed() {
		return bed;
	}

	/**
	 * Assign a bed to this person.
	 * 
	 * @param bed2 The assignment
	 */
	public void setBed(AllocatedSpot bed2) {
		this.bed = bed2;	}

	public boolean hasBed() {
		return bed != null;
	}
	
	public String getCountry() {
		return country;
	}

	public void setCountry(String c) {
		this.country = c;
		if (c != null)
			birthplace = c + ", " + EARTH_BIRTHPLACE;
		else
			birthplace = MARS_BIRTHPLACE;
	}

	public boolean isDeclaredDead() {
		return declaredDead;
	}

	public boolean isBuried() {
		return isBuried;
	}

	/**
	 * Gets vehicle person is in, null if person is not in vehicle.
	 *
	 * @return the person's vehicle
	 */
	@Override
	public Vehicle getVehicle() {
		if (getLocationStateType() == LocationStateType.INSIDE_VEHICLE) {
			return (Vehicle) getContainerUnit();
		}

		return null;
	}

	public CircadianClock getCircadianClock() {
		return circadian;
	}

	/**
	 * Adds the mission experience score.
	 *
	 * @param missionType
	 * @param score
	 */
	public void addMissionExperience(MissionType missionType, int score) {
		Integer total = missionExperiences.getOrDefault(missionType, 0);
		total += score;
		missionExperiences.put(missionType, total);
	}

	/**
	 * Gets the mission experiences map.
	 *
	 * @return a map of mission experiences
	 */
	public int getMissionExperience(MissionType missionType) {
		Integer previous = missionExperiences.get(missionType);
		if (previous != null) {
			return previous;
		}
		return 0;
	}

	/**
	 * Adds the EVA time.
	 *
	 * @param taskName
	 * @param time
	 */
	public void addEVATime(String taskName, double time) {
		eVATaskTime.increaseDataPoint(taskName, time);
	}

	/**
	 * Gets the map of EVA task time.
	 *
	 * @return a map of EVA time by sol
	 */
	public Map<Integer, Double> getTotalEVATaskTimeBySol() {
		Map<Integer, Double> map = new ConcurrentHashMap<>();
		Map<Integer, Map<String, Double>> history = eVATaskTime.getHistory();
		for (Entry<Integer, Map<String, Double>> day : history.entrySet()) {
			double sum = 0;
			int sol = day.getKey();
			for (Double t : day.getValue().values()) {
				sum += t;
			}

			map.put(sol, sum);
		}

		return map;
	}

	public double getEatingSpeed() {
		return eatingSpeed;
	}

	/**
	 * Returns the person's height in cm
	 *
	 * @return the person's height
	 */
	public double getHeight() {
		return height;
	}

	/**
	 * Gets the average height of a person.
	 */
	public static double getAverageHeight() {
		return averageHeight;
	}

	/**
	 * Gets the average weight of a person.
	 */
	public static double getAverageWeight() {
		return averageWeight;
	}

	/**
	 * Gets the age of this person.
	 *
	 * @return
	 */
	public int getAge() {
		return age;
	}

	/**
	 * Sets the age of this person.
	 *
	 * @param value
	 */
	public void setAge(int value) {
		age = value;
	}

	/**
	 * Returns a reference to the Person's skill manager
	 *
	 * @return the person's skill manager
	 */
	@Override
	public SkillManager getSkillManager() {
		return skillManager;
	}

	/**
	 * Randomly generates a list of training the person may have attended.
	 */
	private void generatePriorTraining() {
		if (trainings == null) {
			trainings = new ArrayList<>();
			List<TrainingType> lists = new ArrayList<>(Arrays.asList(TrainingType.values()));
			int num = RandomUtil.getRandomRegressionInteger(4);
			// Guarantee at least one training
			if (num == 0) num = 1;
			for (int i= 0 ; i < num; i++) {
				int size = lists.size();
				int rand = RandomUtil.getRandomInt(size-1);
				TrainingType t = lists.get(rand);
				trainings.add(t);
				lists.remove(t);
			}
		}
	}

	/**
	 * Gets a list of prior training.
	 *
	 * @return {@link List<TrainingType>}
	 */
	public List<TrainingType> getTrainings() {
		return trainings;
	}

	/**
	 * Gets the EVA suit the person has donned on.
	 *
	 * @return
	 */
	public EVASuit getSuit() {
		return getInventorySuit();
	}

	/**
	 * Gets the EVA suit instance the person has in inventory.
	 *
	 * @return
	 */
	public EVASuit getInventorySuit() {
		return (EVASuit) getSuitSet().stream().findAny().orElse(null);
	}

	public int getExtrovertmodifier() {
		if (extrovertScore == -1) {
			int score = mind.getTraitManager().getIntrovertExtrovertScore();
			extrovertScore = score;

			// if introvert, score  0 to  50 --> -2 to 0
			// if extrovert, score 50 to 100 -->  0 to 2
		}

		return (int)((extrovertScore - 50) / 25D);
	}

	/**
	 * Calculates the modifier for walking speed based on how much the person is carrying.
	 */
	public double getWalkSpeedMod() {
		// Get the modified stored mass and base mass 
		double mass = getMass();
		// The modifier is a ratio of the mass the person carry and the carrying capacity 
		// Make sure it doesn't go to zero or -ve as there is always some movement
		return Math.max(carryingCapacity/mass/1.2, SMALL_AMOUNT);
	}

	/**
	 * Gets the remaining carrying capacity available.
	 *
	 * @return capacity (kg).
	 */
	public double getRemainingCarryingCapacity() {
		double result = carryingCapacity - eqmInventory.getStoredMass();
		if (result < 0)
			return 0;
		return result;
	}

	/**
	 * Gets the capacity a person can carry.
	 *
	 * @return capacity (kg)
	 */
	public double getCarryingCapacity() {
		return carryingCapacity;
	}

	/**
	 * Returns the mass as the base mass plus whatever being stored in him.
	 */
	@Override
	public double getMass() {
		// TODO because the Person is not fully initialised in the constructor this
		// can be null. The initialise method is the culprit.
		return (eqmInventory != null ? eqmInventory.getModifiedMass(EquipmentType.WHEELBARROW, 20) : 0) + getBaseMass();
	}
	
	/**
	 * Gets the equipment list.
	 *
	 * @return the equipment list
	 */
	@Override
	public Set<Equipment> getEquipmentSet() {
		return eqmInventory.getEquipmentSet();
	}

	/**
	 * Gets the container set.
	 *
	 * @return
	 */
	@Override
	public Set<Equipment> getContainerSet() {
		return eqmInventory.getContainerSet();
	}
	
	/**
	 * Gets the EVA suit set.
	 * 
	 * @return
	 */
	@Override
	public Set<Equipment> getSuitSet() {
		return eqmInventory.getSuitSet();
	}
	
	public EquipmentInventory getEquipmentInventory() {
		return eqmInventory;
	}

	/**
	 * Finds all of the containers of a particular type (excluding EVA suit).
	 *
	 * @return collection of containers or empty collection if none.
	 */
	@Override
	public Collection<Container> findContainersOfType(EquipmentType type){
		return eqmInventory.findContainersOfType(type);
	}

	/**
	 * Does this person possess an equipment of this equipment type ?
	 *
	 * @param typeID
	 * @return true if this person possess this equipment type
	 */
	@Override
	public boolean containsEquipment(EquipmentType type) {
		return eqmInventory.containsEquipment(type);
	}

	/**
	 * Adds an equipment to this person.
	 *
	 * @param equipment
	 * @return true if this person can carry it
	 */
	@Override
	public boolean addEquipment(Equipment e) {
		if (eqmInventory.addEquipment(e)) {
			fireUnitUpdate(UnitEventType.ADD_ASSOCIATED_EQUIPMENT_EVENT, this);
			return true;
		}
		return false;
	}

	/**
	 * Removes an equipment.
	 *
	 * @param equipment
	 */
	@Override
	public boolean removeEquipment(Equipment equipment) {
		return eqmInventory.removeEquipment(equipment);
	}
	
	/**
	 * Stores the item resource.
	 *
	 * @param resource the item resource
	 * @param quantity
	 * @return excess quantity that cannot be stored
	 */
	@Override
	public int storeItemResource(int resource, int quantity) {
		return eqmInventory.storeItemResource(resource, quantity);
	}

	/**
	 * Retrieves the item resource.
	 *
	 * @param resource
	 * @param quantity
	 * @return quantity that cannot be retrieved
	 */
	@Override
	public int retrieveItemResource(int resource, int quantity) {
		return eqmInventory.retrieveItemResource(resource, quantity);
	}

	/**
	 * Gets the item resource stored.
	 *
	 * @param resource
	 * @return quantity
	 */
	@Override
	public int getItemResourceStored(int resource) {
		return eqmInventory.getItemResourceStored(resource);
	}

	/**
	 * Stores the amount resource.
	 *
	 * @param resource the amount resource
	 * @param quantity
	 * @return excess quantity that cannot be stored
	 */
	@Override
	public double storeAmountResource(int resource, double quantity) {
		return eqmInventory.storeAmountResource(resource, quantity);
	}

	/**
	 * Retrieves the resource.
	 *
	 * @param resource
	 * @param quantity
	 * @return quantity that cannot be retrieved
	 */
	@Override
	public double retrieveAmountResource(int resource, double quantity) {
		return eqmInventory.retrieveAmountResource(resource, quantity);
	}

	/**
	 * Gets the capacity of a particular amount resource.
	 *
	 * @param resource
	 * @return capacity
	 */
	@Override
	public double getAmountResourceCapacity(int resource) {
		return eqmInventory.getAmountResourceCapacity(resource);
	}

	/**
	 * Obtains the remaining storage space of a particular amount resource.
	 *
	 * @param resource
	 * @return quantity
	 */
	@Override
	public double getAmountResourceRemainingCapacity(int resource) {
		return eqmInventory.getAmountResourceRemainingCapacity(resource);
	}

	/**
	 * Does it have unused space or capacity for a particular resource ?
	 * 
	 * @param resource
	 * @return
	 */
	@Override
	public boolean hasAmountResourceRemainingCapacity(int resource) {
		return eqmInventory.hasAmountResourceRemainingCapacity(resource);
	}
	
	/**
     * Gets the total capacity that this person can hold.
     *
     * @return total capacity (kg).
     */
	@Override
	public double getCargoCapacity() {
		return eqmInventory.getCargoCapacity();
	}

	/**
	 * Gets the amount resource stored.
	 *
	 * @param resource
	 * @return quantity
	 */
	@Override
	public double getAmountResourceStored(int resource) {
		return eqmInventory.getAmountResourceStored(resource);
	}

	/**
	 * Gets all the amount resource resource stored, including inside equipment.
	 *
	 * @param resource
	 * @return quantity
	 */
	@Override
	public double getAllAmountResourceStored(int resource) {
		return eqmInventory.getAllAmountResourceStored(resource);
	}
	
	/**
	 * Gets all stored amount resources in eqmInventory.
	 *
	 * @return all stored amount resources.
	 */
	@Override
	public Set<Integer> getAmountResourceIDs() {
		return eqmInventory.getAmountResourceIDs();
	}
	
	/**
	 * Gets all stored amount resources in eqmInventory, including inside equipment
	 *
	 * @return all stored amount resources.
	 */
	@Override
	public Set<Integer> getAllAmountResourceIDs() {
		return eqmInventory.getAllAmountResourceIDs();
	}

	/**
	 * Gets all stored item resources.
	 *
	 * @return all stored item resources.
	 */
	@Override
	public Set<Integer> getItemResourceIDs() {
		return eqmInventory.getItemResourceIDs();
	}


	/**
	 * Finds the number of empty containers of a class that are contained in storage and have
	 * an empty inventory. 
	 * 
	 * Note: NOT for EVA suits.
	 *
	 * @param containerClass  the unit class.
	 * @param brandNew  does it include brand new bag only
	 * @return number of empty containers.
	 */
	@Override
	public int findNumEmptyContainersOfType(EquipmentType containerType, boolean brandNew) {
		return eqmInventory.findNumEmptyContainersOfType(containerType, brandNew);
	}

	/**
	 * Finds the number of containers of a particular type.
	 *
	 * Note: will not count EVA suits.
	 * 
	 * @param containerType the equipment type.
	 * @return number of empty containers.
	 */
	@Override
	public int findNumContainersOfType(EquipmentType containerType) {
		return eqmInventory.findNumContainersOfType(containerType);
	}

	/**
	 * Finds a container in storage.
	 *
	 * Note: will not count EVA suits.
	 * 
	 * @param containerType
	 * @param empty does it need to be empty ?
	 * @param resource If -1 then resource doesn't matter
	 * @return instance of container or null if none.
	 */
	@Override
	public Container findContainer(EquipmentType containerType, boolean empty, int resource) {
		return eqmInventory.findContainer(containerType, empty, resource);
	}

	/**
	 * Is this unit empty ?
	 *
	 * @return true if this unit doesn't carry any resources or equipment
	 */
	public boolean isEmpty() {
		return eqmInventory.isEmpty();
	}


	/**
	 * Gets the stored mass.
	 */
	@Override
	public double getStoredMass() {
		return eqmInventory.getStoredMass();
	}

	/**
	 * Obtains the remaining general storage space.
	 *
	 * @return quantity
	 */
	@Override
	public double getRemainingCargoCapacity() {
		return eqmInventory.getRemainingCargoCapacity();
	}

	/**
	 * Does it have this item resource ?
	 *
	 * @param resource
	 * @return
	 */
	@Override
	public boolean hasItemResource(int resource) {
		return eqmInventory.hasItemResource(resource);
	}

	/**
	 * Sets the unit's container unit.
	 *
	 * @param newContainer the unit to contain this unit.
	 */
	public boolean setContainerUnit(Unit newContainer) {
		if (newContainer != null) {
			Unit cu = getContainerUnit();
			
			if (newContainer.equals(cu)) {
				return false;
			}
			
			// 1. Set Coordinates
			if (newContainer.getUnitType() == UnitType.MARS) {
				// Since it's on the surface of Mars,
				// First set its initial location to its old parent's location as it's leaving its parent.
				// Later it may move around and updates its coordinates by itself
				setCoordinates(cu.getCoordinates());
			}
			else {
				setCoordinates(newContainer.getCoordinates());
			}
			
			// 2. Set new LocationStateType
			if (cu != null) { 
				// 2a. If the previous cu is a settlement
				//     and this person's new cu is mars surface,
				//     then location state is within settlement vicinity
				if (cu.getUnitType() == UnitType.SETTLEMENT
					&& newContainer.getUnitType() == UnitType.MARS) {
						currentStateType = LocationStateType.WITHIN_SETTLEMENT_VICINITY;
				}	
				// 2b. If the previous cu is a vehicle
				//     and this vehicle is in within settlement vicinity
				//     and this person's new cu is mars surface,
				//     then location state is within settlement vicinity
				else if (cu.getUnitType() == UnitType.VEHICLE
						&& cu.isInSettlementVicinity()
						&& newContainer.getUnitType() == UnitType.MARS) {
							currentStateType = LocationStateType.WITHIN_SETTLEMENT_VICINITY;
				}
				else {
					updatePersonState(newContainer);
				}
			}
			else {
				updatePersonState(newContainer);
			}
			
			// 3. Set containerID
			// Note: need to decide what to set for a deceased person
			setContainerID(newContainer.getIdentifier());
			
			// 4. Fire the container unit event
			fireUnitUpdate(UnitEventType.CONTAINER_UNIT_EVENT, newContainer);
		}
		return true;
	}

	/**
	 * Updates the location state type of a person.
	 *
	 * @param newContainer
	 */
	public void updatePersonState(Unit newContainer) {
		if (newContainer == null) {
			currentStateType = LocationStateType.UNKNOWN;
			return;
		}

		currentStateType = getNewLocationState(newContainer);
	}

	/**
	 * Gets the location state type based on the type of the new container unit.
	 *
	 * @param newContainer
	 * @return {@link LocationStateType}
	 */
	private LocationStateType getNewLocationState(Unit newContainer) {

		if (newContainer.getUnitType() == UnitType.SETTLEMENT)
			return LocationStateType.INSIDE_SETTLEMENT;

		if (newContainer.getUnitType() == UnitType.BUILDING)
			return LocationStateType.INSIDE_SETTLEMENT;

		if (newContainer.getUnitType() == UnitType.VEHICLE)
			return LocationStateType.INSIDE_VEHICLE;

		if (newContainer.getUnitType() == UnitType.CONSTRUCTION)
			return LocationStateType.MARS_SURFACE;

		if (newContainer.getUnitType() == UnitType.PERSON)
			return LocationStateType.ON_PERSON_OR_ROBOT;

		if (newContainer.getUnitType() == UnitType.MARS)
			return LocationStateType.MARS_SURFACE;

		return null;
	}

	/**
	 * Is this unit inside a settlement ?
	 *
	 * @return true if the unit is inside a settlement
	 */
	@Override
	public boolean isInSettlement() {

		if (containerID <= MARS_SURFACE_UNIT_ID)
			return false;

		if (LocationStateType.INSIDE_SETTLEMENT == currentStateType)
			return true;

		return false;
	}

	/**
	 * Transfer the unit from one owner to another owner.
	 *
	 * @param origin {@link Unit} the original container unit
	 * @param destination {@link Unit} the destination container unit
	 */
	public boolean transfer(Unit destination) {
		boolean transferred = false;
		Unit cu = getContainerUnit();
		UnitType ut = cu.getUnitType();

		if (destination.equals(cu)) {
			return true;
		}

		// Check if the origin is a vehicle
		if (ut == UnitType.VEHICLE) {
			if (((Vehicle)cu).getVehicleType() != VehicleType.DELIVERY_DRONE) {
				transferred = ((Crewable)cu).removePerson(this);
			}
			else {
				logger.warning(this, 60_000L, "Not possible to be retrieved from " + cu + ".");
			}
		}
		else if (ut == UnitType.MARS) {
			transferred = ((MarsSurface)cu).removePerson(this);
		}
		else if (ut == UnitType.BUILDING) {
			transferred = true;
		}
		else if (ut == UnitType.SETTLEMENT) {
			// Q1: should one remove this person from settlement's peopleWithin list,
			//     especially if he is still inside the garage of a settlement ?
			// Q2: should it be the vehicle's responsibility to remove the person from the settlement
			//     as the vehicle leaves the garage ?
			transferred = ((Settlement)cu).removePeopleWithin(this);
			BuildingManager.removePersonFromBuilding(this, getBuildingLocation());
		}

		if (transferred) {
			// Check if the destination is a vehicle
			if (destination.getUnitType() == UnitType.VEHICLE) {
				if (destination instanceof Crewable cr) {
					transferred = cr.addPerson(this);
				}
				else {
					logger.warning(this, 60_000L, "Not possible to be stored into " + cu + ".");
				}
			}
			else if (destination.getUnitType() == UnitType.MARS) {
				transferred = ((MarsSurface)destination).addPerson(this);
			}
			else if (destination.getUnitType() == UnitType.SETTLEMENT) {
				transferred = ((Settlement)destination).addToIndoor(this);
				// WARNING: Transferring a person/robot/equipment from a vehicle into a settlement 
				// can be problematic if no building is assigned.
				// If exiting a vehicle in a garage, it's recommended using garageBuilding as a destination
			}
			else if (destination.getUnitType() == UnitType.BUILDING) {
				BuildingManager.setToBuilding(this, (Building)destination);
				transferred = ((Building)destination).getSettlement().addToIndoor(this);
				// Turn a building destination to a settlement to avoid 
				// casting issue with making containerUnit a building instance
				destination = (((Building)destination)).getSettlement();
			}

			if (!transferred) {
				logger.warning(this, 60_000L, "Cannot be stored into " + destination + ".");
				// NOTE: need to revert back the storage action
			}
			else {
				// Set the new container unit (which will internally set the container unit id)
				setContainerUnit(destination);
				// Fire the unit event type
				getContainerUnit().fireUnitUpdate(UnitEventType.INVENTORY_STORING_UNIT_EVENT, this);
				// Fire the unit event type for old container
				cu.fireUnitUpdate(UnitEventType.INVENTORY_RETRIEVING_UNIT_EVENT, this);
			}
		}
		else {
			logger.warning(this, 60_000L, "Cannot be retrieved from " + cu + ".");
			// NOTE: need to revert back the retrieval action
		}

		return transferred;
	}

	@Override
	public UnitType getUnitType() {
		return UnitType.PERSON;
	}

	/**
	 * Gets the holder's unit instance.
	 *
	 * @return the holder's unit instance
	 */
	@Override
	public Unit getHolder() {
		return this;
	}

	/**
	 * Does this person have a set of clothing ?
	 */
	public boolean hasGarment() {
		return getItemResourceStored(ItemResourceUtil.garmentID) > 0;
	}

	/**
	 * Does this person have a pressure suit ?
	 */
	public boolean hasPressureSuit() {
		return getItemResourceStored(ItemResourceUtil.pressureSuitID) > 0;
	}

	/**
	 * Does this person have a thermal bottle ?
	 * 
	 * @return
	 */
	public boolean hasThermalBottle() {
		return findNumContainersOfType(EquipmentType.THERMAL_BOTTLE) > 0;
	}
	
	/**
	 * Fills up a thermal bottle with water.
	 * 
	 * @param amount
	 */
	public void fillUpThermalBottle(double amount) {
		Container bottle = lookForThermalBottle();
		bottle.storeAmountResource(ResourceUtil.waterID, amount);
	}
	
	/**
	 * Looks for one's thermal bottle.
	 * 
	 * @return
	 */
	public Container lookForThermalBottle() {
		Container c = eqmInventory.findOwnedContainer(EquipmentType.THERMAL_BOTTLE, getIdentifier(), ResourceUtil.waterID);
		if (c == null)
			return findContainer(EquipmentType.THERMAL_BOTTLE, false, ResourceUtil.waterID);
		else
			return c;
	}
	
	/**
	 * Assigns a thermal bottle as a standard living necessity.
	 */
	public void assignThermalBottle() {

		if (!hasThermalBottle() && isInside()) {
			Equipment aBottle = null;
			for (Equipment e : ((EquipmentOwner)getContainerUnit()).getContainerSet()) {
				if (e.getEquipmentType() == EquipmentType.THERMAL_BOTTLE) {
					Person originalOwner = e.getRegisteredOwner();
					if (originalOwner != null && originalOwner.equals(this)) {
						// Remove it from the container unit
						e.transfer(this);
						// Register the person as the owner of this bottle
						e.setRegisteredOwner(this);
						
						return;
					}
					
					// Tag this bottle first
					if (aBottle == null) {
						aBottle = e;
					}
				}
			}
			
			// After done with iterating over all the bottle,
			// if it still can't find a bottle that was last assigned to this person
			// get the first saved one 
			if (aBottle != null) {
				// Remove it from the container unit
				aBottle.transfer(this);
				// Register the person as the owner of this bottle
				aBottle.setRegisteredOwner(this);
			}
		}
	}
	
	/**
	 * Drops off the thermal bottle such as when going out for an EVA.
	 */
	public void dropOffThermalBottle() {

		if (isInside()) {
			for(Equipment e : getContainerSet()) {
				if (e.getEquipmentType() == EquipmentType.THERMAL_BOTTLE) {
					// Transfer to this person's container unit 
					e.transfer(getContainerUnit());
					
					break;
				}
			}
		}
	}
	
	
	
	/**
	 * Puts on a garment.
	 *
	 * @param holder the previous holder of the clothing
	 */
	public void wearGarment(EquipmentOwner holder) {
		if (!hasGarment() && holder.retrieveItemResource(ItemResourceUtil.garmentID, 1) == 0) {
			storeItemResource(ItemResourceUtil.garmentID, 1);
		}
	}

	/**
	 * Puts on a pressure suit set.
	 *
	 * @param suit
	 */
	public void wearPressureSuit(EquipmentOwner holder) {
		if (!hasPressureSuit() && holder.retrieveItemResource(ItemResourceUtil.pressureSuitID, 1) == 0) {
			storeItemResource(ItemResourceUtil.pressureSuitID, 1);
		}
	}


	/**
	 * Puts off the garment.
	 *
	 * @param holder the new holder of the clothing
	 * @return true if successful
	 */
	public boolean unwearGarment(EquipmentOwner holder) {
		if (hasGarment() && retrieveItemResource(ItemResourceUtil.garmentID, 1) == 0) {
			if (holder.storeItemResource(ItemResourceUtil.garmentID, 1) == 0) {
				return true;
			}
		}
		return false;
	}

	/**
	 * Puts off the pressure suit set.
	 *
	 * @param suit
	 * @return true if successful
	 */
	public boolean unwearPressureSuit(EquipmentOwner holder) {
		if (hasPressureSuit() && retrieveItemResource(ItemResourceUtil.pressureSuitID, 1) == 0) {
			if (holder.storeItemResource(ItemResourceUtil.pressureSuitID, 1) == 0) {
				return true;
			}
		}
		return false;
	}

	/**
	 * Puts off the garment and the thermal bottle. (UNUSED)
	 * 
	 * DO NOT DELETE THIS YET
	 * 
	 * @param person
	 * @param entity
	 */
	public void putOff(Person person, Entity entity) {
		EquipmentOwner housing = null;

		boolean inS = person.isInSettlement();
		
		if (inS)
			housing = ((Building)entity).getSettlement();
		else
			housing = (Vehicle)entity;
		
		// Remove pressure suit and put on garment
		if (inS) {
			if (person.unwearPressureSuit(housing)) {
				person.wearGarment(housing);
			}
		}
		// Note: vehicle may or may not have garment available
		else if (((Rover)housing).hasGarment() && person.unwearPressureSuit(housing)) {
			person.wearGarment(housing);
		}

		// Assign thermal bottle
		person.assignThermalBottle();
	}
	
	/**
	 * Rescues the person from the rover.
	 * Note: this is more like a hack, rather than a legitimate 
	 * way of transferring a person through the airlock into the settlement.			
	 *
	 * @param r the rover
	 * @param p the person
	 * @param s the settlement
	 */
	public boolean rescueOperation(Rover r, Settlement s) {
		boolean result = false;
		
		if (isDeclaredDead()) {
			// WARNING: Transferring a person/robot/equipment from a vehicle into a settlement 
			// can be problematic if no building is assigned.
			// If exiting a vehicle in a garage, it's recommended using garageBuilding as a destination
			result = transfer(s);
		}
		else if (r != null || isOutside()) {
			result = transfer(s);
		}

		// Add the person to a medical facility	
		EVAOperation.send2Medical(this, s);
		
		return result;
	}
	
	/**
	 * Gets the relation instance.
	 * 
	 * @return
	 */
	public Relation getRelation( ) {
		return mind.getRelation();
	}
	
	public void setMeetingInitiator(int initiatorId) {
		this.initiatorId = initiatorId;
	}
	
	public void setMeetingInvitee(int inviteeId) {
		this.inviteeId = inviteeId;
	}
	
	public int getMeetingInitiator() {
		return initiatorId;
	}
	
	public int getMeetingInvitee() {
		return inviteeId;
	}
	
	/**
	 * Get the allocated activity spot
	 */
	@Override
	public AllocatedSpot getActivitySpot() {
		return spot;
	}
	
	/**
	 * Sets the activity spot allocated.
	 * 
	 * @param newSpot Can be null if no spot assigned
	 */
	@Override
	public void setActivitySpot(AllocatedSpot newSpot) {
		if (spot != null) {
			spot.leave(this, false);
		}
		spot = newSpot;
	}
	
	/**
	 * Reinitialize references after loading from a saved sim.
	 */
	public void reinit() {
		mind.reinit();
		condition.reinit();
	}

	/**
	 * Compares if an object is the same as this person.
	 *
	 * @param obj
	 */
	@Override
	public boolean equals(Object obj) {
		if (this == obj) return true;
		if (obj == null) return false;
		if (this.getClass() != obj.getClass()) return false;
		Person p = (Person) obj;
		return this.getIdentifier() == p.getIdentifier();
	}

	/**
	 * Gets the hash code for this object.
	 *
	 * @return hash code.
	 */
	@Override
	public int hashCode() {
		// Hash must be constant and not depend upon changing attributes
		return getIdentifier() % 64;
	}

	@Override
	public void destroy() {
		super.destroy();
		circadian = null;
		condition = null;
		favorite = null;
		jobHistory = null;
		role = null;
		preference = null;
		support = null;
		ra = null;
		bed = null;
		attributes.destroy();
		attributes = null;
		mind.destroy();
		mind = null;

		skillManager.destroy();
		skillManager = null;

		scientificAchievement.clear();
		scientificAchievement = null;
	}
}
<|MERGE_RESOLUTION|>--- conflicted
+++ resolved
@@ -1,2512 +1,2508 @@
-/*
- * Mars Simulation Project
- * Person.java
- * @date 2023-06-25
- * @author Scott Davis
- */
-
-package com.mars_sim.core.person;
-
-import java.time.LocalDate;
-import java.time.LocalDateTime;
-import java.time.format.DateTimeFormatter;
-import java.time.format.FormatStyle;
-import java.time.temporal.ChronoUnit;
-import java.util.ArrayList;
-import java.util.Arrays;
-import java.util.Collection;
-import java.util.Collections;
-import java.util.EnumMap;
-import java.util.HashSet;
-import java.util.List;
-import java.util.Map;
-import java.util.Map.Entry;
-import java.util.Set;
-import java.util.concurrent.ConcurrentHashMap;
-
-import com.mars_sim.core.Entity;
-import com.mars_sim.core.LifeSupportInterface;
-import com.mars_sim.core.Simulation;
-import com.mars_sim.core.SimulationConfig;
-import com.mars_sim.core.Unit;
-import com.mars_sim.core.UnitEventType;
-import com.mars_sim.core.UnitType;
-import com.mars_sim.core.authority.Authority;
-import com.mars_sim.core.data.SolMetricDataLogger;
-import com.mars_sim.core.environment.MarsSurface;
-import com.mars_sim.core.equipment.Container;
-import com.mars_sim.core.equipment.EVASuit;
-import com.mars_sim.core.equipment.Equipment;
-import com.mars_sim.core.equipment.EquipmentInventory;
-import com.mars_sim.core.equipment.EquipmentOwner;
-import com.mars_sim.core.equipment.EquipmentType;
-import com.mars_sim.core.location.LocationStateType;
-import com.mars_sim.core.logging.SimLogger;
-import com.mars_sim.core.person.ai.Mind;
-import com.mars_sim.core.person.ai.NaturalAttributeManager;
-import com.mars_sim.core.person.ai.NaturalAttributeType;
-import com.mars_sim.core.person.ai.PersonAttributeManager;
-import com.mars_sim.core.person.ai.SkillManager;
-import com.mars_sim.core.person.ai.fav.Favorite;
-import com.mars_sim.core.person.ai.fav.FavoriteType;
-import com.mars_sim.core.person.ai.fav.Preference;
-import com.mars_sim.core.person.ai.job.util.AssignmentHistory;
-import com.mars_sim.core.person.ai.job.util.AssignmentType;
-import com.mars_sim.core.person.ai.job.util.JobType;
-import com.mars_sim.core.person.ai.job.util.JobUtil;
-import com.mars_sim.core.person.ai.mission.Mission;
-import com.mars_sim.core.person.ai.mission.MissionType;
-import com.mars_sim.core.person.ai.role.Role;
-import com.mars_sim.core.person.ai.role.RoleType;
-import com.mars_sim.core.person.ai.shift.ShiftSlot;
-import com.mars_sim.core.person.ai.shift.ShiftSlot.WorkStatus;
-import com.mars_sim.core.person.ai.social.Relation;
-import com.mars_sim.core.person.ai.task.EVAOperation;
-import com.mars_sim.core.person.ai.task.meta.WorkoutMeta;
-import com.mars_sim.core.person.ai.task.util.TaskManager;
-import com.mars_sim.core.person.ai.task.util.Worker;
-import com.mars_sim.core.person.ai.training.TrainingType;
-import com.mars_sim.core.person.health.HealthProblem;
-import com.mars_sim.core.person.health.MedicalEvent;
-import com.mars_sim.core.resource.ItemResourceUtil;
-import com.mars_sim.core.resource.ResourceUtil;
-import com.mars_sim.core.science.Researcher;
-import com.mars_sim.core.science.ScienceType;
-import com.mars_sim.core.science.ScientificStudy;
-import com.mars_sim.core.structure.Settlement;
-import com.mars_sim.core.structure.building.Building;
-import com.mars_sim.core.structure.building.BuildingManager;
-<<<<<<< HEAD
-=======
-import com.mars_sim.core.structure.building.function.ActivitySpot;
->>>>>>> 677e6f03
-import com.mars_sim.core.structure.building.function.ActivitySpot.AllocatedSpot;
-import com.mars_sim.core.structure.building.function.FunctionType;
-import com.mars_sim.core.time.ClockPulse;
-import com.mars_sim.core.time.Temporal;
-import com.mars_sim.core.vehicle.Crewable;
-import com.mars_sim.core.vehicle.Rover;
-import com.mars_sim.core.vehicle.Vehicle;
-import com.mars_sim.core.vehicle.VehicleType;
-import com.mars_sim.mapdata.location.LocalPosition;
-import com.mars_sim.tools.util.RandomUtil;
-
-/**
- * The Person class represents a person on Mars. It keeps track of everything
- * related to that person and provides information about him/her.
- */
-public class Person extends Unit implements Worker, Temporal, Researcher {
-
-	/** default serial id. */
-	private static final long serialVersionUID = 1L;
-	/** default logger. */
-	private static final SimLogger logger = SimLogger.getLogger(Person.class.getName());
-	
-	/** The maximum number of sols for storing stats. */
-	public static final int MAX_NUM_SOLS = 7;
-	/** The standard hand carrying capacity for food in a person. */
-	public static final int CARRYING_CAPACITY_FOOD = 1;
-	
-	/** A small amount. */
-	private static final double SMALL_AMOUNT = 0.01;
-
-	private static final String EARTH_BIRTHPLACE = "Earth";
-	private static final String MARS_BIRTHPLACE = "Mars";
-	private static final String HEIGHT_GENE = "Height";
-	private static final String WEIGHT_GENE = "Weight";
-
-	private static final String EARTHLING = "Earthling";
-
-	/** The average height of a person. */
-	private static  double averageHeight;
-	/** The average weight of a person. */
-	private static  double averageWeight;
-	/** The average upper height of a person. */
-	private static  double tall;
-	/** The average low height of a person. */
-	private static  double shortH;
-	/** The average high weight of a person. */
-	private static  double highW;
-	/** The average low weight of a person. */
-	private static  double lowW;
-
-	// Transient data members
-	/** The extrovert score of a person. */
-	private transient int extrovertScore = -1;
-
-	// Data members
-	/** True if the person is born on Mars. */
-	private boolean bornOnMars;
-	/** True if the person is buried. */
-	private boolean isBuried;
-	/** True if the person is declared dead. */
-	private boolean declaredDead;
-
-	/** The birth of a person */
-	private LocalDate birthDate;
-	/** The age of a person */
-	private int age = -1;
-	/** The current building location of the person. */
-	private int currentBuildingInt;
-	/** The carrying capacity of the person. */
-	private int carryingCapacity;
-	/** The id of the person who invite this person for a meeting. */
-	private int initiatorId = -1;
-	/** The id of the person being invited by this person for a meeting. */
-	private int inviteeId = -1;
-	
-	/** The settlement the person is currently associated with. */
-	private Integer associatedSettlementID = Integer.valueOf(-1);
-	/** The buried settlement if the person has been deceased. */
-	private Integer buriedSettlement = Integer.valueOf(-1);
-
-	/** The eating speed of the person [kg/millisol]. */
-	private double eatingSpeed = .5 + RandomUtil.getRandomDouble(-.05, .05);
-	/** The height of the person (in cm). */
-	private double height;
-	/** The height of the person (in kg). */
-	private double weight;
-	/** Settlement Z location (meters) from settlement center. */
-	private double zLoc;
-
-	/** The birthplace of the person. */
-	private String birthplace;
-	/** The person's country of origin. */
-	private String country;
-	/** The person's blood type. */
-	private String bloodType;
-
-	/** Settlement position (meters) from settlement center. */
-	private LocalPosition position;
-	/** The spot owned by this Person */
-	private AllocatedSpot spot;
-	/** The gender of the person (male or female). */
-	private GenderType gender = GenderType.MALE;
-
-	/** The person's skill manager. */
-	private SkillManager skillManager;
-	/** Manager for Person's natural attributes. */
-	private NaturalAttributeManager attributes;
-	/** Person's mind. */
-	private Mind mind;
-	/** Person's physical condition. */
-	private PhysicalCondition condition;
-	/** Person's circadian clock. */
-	private CircadianClock circadian;
-	/** Person's Favorite instance. */
-	private Favorite favorite;
-	/** Person's JobHistory instance. */
-	private AssignmentHistory jobHistory;
-	/** Person's Role instance. */
-	private Role role;
-	/** Person's Preference instance. */
-	private Preference preference;
-	/** Person's LifeSupportInterface instance. */
-	private LifeSupportInterface support;
-	/** Person's ReportingAuthority instance. */
-	private Authority ra;
-	/** The bed location of the person */
-	private AllocatedSpot bed;
-	/** The person's current scientific study. */
-	private ScientificStudy study;
-	/** The person's EquipmentInventory instance. */
-	private EquipmentInventory eqmInventory;
-	
-	/** The person's achievement in scientific fields. */
-	private Map<ScienceType, Double> scientificAchievement = new ConcurrentHashMap<>();
-	/** The person's paternal chromosome. */
-	private Map<Integer, Gene> paternalChromosome;
-	/** The person's maternal chromosome. */
-	private Map<Integer, Gene> maternalChromosome;
-	/** The person's mission experiences. */
-	private Map<MissionType, Integer> missionExperiences;
-	/** The person's list of prior trainings */
-	private List<TrainingType> trainings;
-	/** The person's list of collaborative scientific studies. */
-	private Set<ScientificStudy> collabStudies;
-
-	/** The person's EVA times. */
-	private SolMetricDataLogger<String> eVATaskTime;
-	private ShiftSlot shiftSlot;
-
-	static {
-		// personConfig is needed by maven unit test
-		PersonConfig personConfig = simulationConfig.getPersonConfig();
-
-		// Compute the average height for all
-		tall = personConfig.getTallAverageHeight();
-		shortH = personConfig.getShortAverageHeight();
-		averageHeight = (tall + shortH) / 2D;
-		// Compute the average weight for all
-		highW = personConfig.getHighAverageWeight();
-		lowW = personConfig.getLowAverageWeight();
-		averageWeight = (highW + lowW) / 2D;
-	}
-
-	/**
-	 * Constructor 0 : used by LoadVehicleTest and other maven test suites.
-	 *
-	 * @param settlement
-	 */
-	public Person(Settlement settlement) {
-		super("Mock Person", settlement.getCoordinates());
-		this.position = LocalPosition.DEFAULT_POSITION;
-		this.associatedSettlementID = settlement.getIdentifier();
-		super.setDescription(EARTHLING);
-
-		// Add this person as a citizen
-		settlement.addACitizen(this);
-		// Set the container unit
-		setContainerUnit(settlement);
-
-		// Add to a random building
-		BuildingManager.landOnRandomBuilding(this, settlement);
-		// Create PersonAttributeManager instance
-		attributes = new PersonAttributeManager();
-	}
-
-	/**
-	 * Constructor 1 : used by PersonBuilderImpl Creates a Person object at a given
-	 * settlement.
-	 *
-	 * @param name       the person's name
-	 * @param settlement {@link Settlement} the settlement the person is at
-	 * @throws Exception if no inhabitable building available at settlement.
-	 */
-	public Person(String name, Settlement settlement) {
-		super(name, settlement.getCoordinates());
-		super.setDescription(EARTHLING);
-
-		// Initialize data members
-		this.position = LocalPosition.DEFAULT_POSITION;
-		this.associatedSettlementID = settlement.getIdentifier();
-
-		// Create a prior training profile
-		generatePriorTraining();
-		// Construct the PersonAttributeManager instance
-		attributes = new PersonAttributeManager();
-		// Construct the SkillManager instance
-		skillManager = new SkillManager(this);
-		// Construct the Mind instance
-		mind = new Mind(this);
-
-		// Set the person's status of death
-		isBuried = false;
-
-		// Add this person as a citizen
-		settlement.addACitizen(this);
-		// Set the container unit
-		setContainerUnit(settlement);
-	}
-
-	/*
-	 * Uses static factory method to create an instance of PersonBuilder.
-	 *
-	 * @param name
-	 * @param settlement
-	 * @return
-	 */
-	public static PersonBuilder<?> create(String name, Settlement settlement) {
-		return new PersonBuilderImpl(name, settlement);
-	}
-
-	/**
-	 * Initializes field data and class.
-	 */
-	public void initialize() {
-		// WARNING: setAssociatedSettlement(settlement) may cause suffocation 
-		// Reloading from a saved sim
-		
-		// Add to a random building
-		BuildingManager.landOnRandomBuilding(this, getAssociatedSettlement());
-		// Set up the time stamp for the person
-		calculateBirthDate(masterClock.getEarthTime());
-		// Create favorites
-		favorite = new Favorite(this);
-		// Create preferences
-		preference = new Preference(this);
-		// Set up genetic make-up. Notes it requires attributes.
-		setupChromosomeMap();
-		// Create circadian clock
-		circadian = new CircadianClock(this);
-		// Create physical condition
-		condition = new PhysicalCondition(this);
-		// Initialize field data in circadian clock
-		circadian.initialize();
-		// Create job history
-		jobHistory = new AssignmentHistory();
-		// Create the role
-		role = new Role(this);
-		// Create shift schedule
-		shiftSlot = getAssociatedSettlement().getShiftManager().allocationShift(this);
-		
-		// Set up life support type
-		support = getLifeSupportType();
-		// Create the mission experiences map
-		missionExperiences = new EnumMap<>(MissionType.class);
-//		// Create the EVA hours map
-		eVATaskTime = new SolMetricDataLogger<>(MAX_NUM_SOLS);
-		// Create a set of collaborative studies
-		collabStudies = new HashSet<>();
-		// Construct the EquipmentInventory instance.
-		eqmInventory = new EquipmentInventory(this, carryingCapacity);
-		
-		eqmInventory.setResourceCapacity(ResourceUtil.foodID, CARRYING_CAPACITY_FOOD);
-	}
-
-	/**
-	 * Computes a person's chromosome map.
-	 */
-	private void setupChromosomeMap() {
-		paternalChromosome = new ConcurrentHashMap<>();
-		maternalChromosome = new ConcurrentHashMap<>();
-
-		if (bornOnMars) {
-			// Note: figure out how to account for growing characteristics
-			// such as height and weight
-			// and define various traits get passed on from parents
-		} else {
-			// Biochemistry: id 0 - 19
-			setupBloodType();
-			// Physical Characteristics: id 20 - 39
-			// Set up Height
-			setupHeight();
-			// Set up Weight
-			setupWeight();
-			// Set up carrying capacity and personality traits: id 40 - 59
-			setupCarryingCapAttributeTrait();
-		}
-	}
-
-	/**
-	 * Computes a person's carrying capacity and attributes and its chromosome.
-	 */
-	private void setupCarryingCapAttributeTrait() {
-		// Note: set up a set of genes that was passed onto this person
-		// from two hypothetical parents
-		int id = 40;
-		boolean dominant = false;
-
-		int strength = attributes.getAttribute(NaturalAttributeType.STRENGTH);
-		int endurance = attributes.getAttribute(NaturalAttributeType.ENDURANCE);
-		double gym = 2D * getPreference().getPreferenceScore(new WorkoutMeta());
-		if (getFavorite().getFavoriteActivity() == FavoriteType.FIELD_WORK)
-			gym += RandomUtil.getRandomRegressionInteger(20);
-		else if (getFavorite().getFavoriteActivity() == FavoriteType.SPORT)
-			gym += RandomUtil.getRandomRegressionInteger(10);
-
-		PersonConfig personConfig = SimulationConfig.instance().getPersonConfig();
-		int baseCap = (int)personConfig.getBaseCapacity();
-		int load = 0;
-		if (age > 4 && age < 8)
-			load = age;
-		else if (age > 7 && age <= 12)
-			load = age * 2;
-		else if (age > 11 && age <= 14)
-			load = (baseCap/3 + age * 2);
-		else if (age > 14 && age <= 18)
-			load = (int)(baseCap/2.5 + age * 1.5);
-		else if (age > 18 && age <= 25)
-			load = (int)(baseCap/2.0 + 35 - age / 7.5);
-		else if (age > 25 && age <= 35)
-			load = (int)(baseCap + 30 - age / 12.5);
-		else if (age > 35 && age <= 45)
-			load = (baseCap + 25 - age / 10);
-		else if (age > 45 && age <= 55)
-			load = (int)(baseCap + 20 - age / 7.5);
-		else if (age > 55 && age <= 65)
-			load = (int)(baseCap/1.25 + 15 - age / 6.0);
-		else if (age > 65 && age <= 70)
-			load = (int)(baseCap/1.5 + 10 - age / 5.0);
-		else if (age > 70 && age <= 75)
-			load = (int)(baseCap/1.75 - age / 4.0);
-		else if (age > 75 && age <= 80)
-			load = (int)(baseCap/2.0 - age / 4.0);
-		else
-			load = (int)(baseCap/2.5 - age / 4.0);
-
-		// Set inventory total mass capacity based on the person's weight and strength.
-		// Must be able to carry an EVA suit
-		carryingCapacity = Math.max((int)(EVASuit.getEmptyMass() * 2),
-						(int)(gym + load + Math.max(20, weight/6.0) + (strength - 50)/1.5 + (endurance - 50)/2.0
-				+ RandomUtil.getRandomRegressionInteger(10)));
-		
-		int score = mind.getMBTI().getIntrovertExtrovertScore();
-
-		Gene trait1G = new Gene(this, id, "Trait 1", true, dominant, "Introvert", score);
-		
-		paternalChromosome.put(id, trait1G);
-	}
-
-	/**
-	 * Computes a person's blood type and its chromosome.
-	 */
-	private void setupBloodType() {
-		int id = 1;
-		boolean dominant = false;
-
-		String dadBloodType = null;
-		int rand = RandomUtil.getRandomInt(2);
-		if (rand == 0) {
-			dadBloodType = "A";
-			dominant = true;
-		} else if (rand == 1) {
-			dadBloodType = "B";
-			dominant = true;
-		} else if (rand == 2) {
-			dadBloodType = "O";
-			dominant = false;
-		}
-
-		// Biochemistry 0 - 19
-		Gene dadBloodTypeG = new Gene(this, id, "Blood Type", true, dominant, dadBloodType, 0);
-		paternalChromosome.put(id, dadBloodTypeG);
-
-		String momBloodType = null;
-		rand = RandomUtil.getRandomInt(2);
-		if (rand == 0) {
-			momBloodType = "A";
-			dominant = true;
-		} else if (rand == 1) {
-			momBloodType = "B";
-			dominant = true;
-		} else if (rand == 2) {
-			momBloodType = "O";
-			dominant = false;
-		}
-
-		Gene momBloodTypeG = new Gene(this, 0, "Blood Type", false, dominant, momBloodType, 0);
-		maternalChromosome.put(0, momBloodTypeG);
-
-		if (dadBloodType.equals("A") && momBloodType.equals("A"))
-			bloodType = "A";
-		else if (dadBloodType.equals("A") && momBloodType.equals("B"))
-			bloodType = "AB";
-		else if (dadBloodType.equals("A") && momBloodType.equals("O"))
-			bloodType = "A";
-		else if (dadBloodType.equals("B") && momBloodType.equals("A"))
-			bloodType = "AB";
-		else if (dadBloodType.equals("B") && momBloodType.equals("B"))
-			bloodType = "B";
-		else if (dadBloodType.equals("B") && momBloodType.equals("O"))
-			bloodType = "B";
-		else if (dadBloodType.equals("O") && momBloodType.equals("A"))
-			bloodType = "A";
-		else if (dadBloodType.equals("O") && momBloodType.equals("B"))
-			bloodType = "B";
-		else if (dadBloodType.equals("O") && momBloodType.equals("O"))
-			bloodType = "O";
-
-	}
-
-	/**
-	 * Gets the blood type.
-	 *
-	 * @return
-	 */
-	public String getBloodType() {
-		return bloodType;
-	}
-
-	/**
-	 * Computes a person's height and its chromosome.
-	 */
-	private void setupHeight() {
-		int id = 20;
-		boolean dominant = false;
-
-		// For a 20-year-old in the US:
-		//   male - height: 176.5,  weight: 68.5
-		// female - height: 162.6,  weight: 57.2
-
-		// Note: factor in country of origin.
-		// Note: look for a gender-correlated curve
-
-		// Note: p = mean + RandomUtil.getGaussianDouble() * standardDeviation
-		// Attempt to compute height with gaussian curve
-
-		double dadHeight = tall + RandomUtil.getGaussianDouble() * tall / 7D;
-		double momHeight = shortH + RandomUtil.getGaussianDouble() * shortH / 10D;
-
-		Gene dadHeightG = new Gene(this, id, HEIGHT_GENE, true, dominant, null, dadHeight);
-		paternalChromosome.put(id, dadHeightG);
-
-		Gene momHeightG = new Gene(this, id, HEIGHT_GENE, false, dominant, null, momHeight);
-		maternalChromosome.put(id, momHeightG);
-
-		double geneticFactor = .65;
-		double sexFactor = (tall - averageHeight) / averageHeight;
-		// Add arbitrary (US-based) sex and genetic factor
-		if (gender == GenderType.MALE)
-			height = Math.round(
-					(geneticFactor * dadHeight + (1 - geneticFactor) * momHeight * (1 + sexFactor)) * 100D) / 100D;
-		else
-			height = Math.round(
-					((1 - geneticFactor) * dadHeight + geneticFactor * momHeight * (1 - sexFactor)) * 100D) / 100D;
-
-	}
-
-	/**
-	 * Computes a person's weight and its chromosome.
-	 */
-	private void setupWeight() {
-		int id = 21;
-		boolean dominant = false;
-
-		// For a 20-year-old in the US:
-		// male : height : 176.5 weight : 68.5
-		// female : height : 162.6 weight : 57.2
-
-		// Note: factor in country of origin.
-		// Note: look for a gender-correlated curve
-
-		// Note: p = mean + RandomUtil.getGaussianDouble() * standardDeviation
-		// Attempt to compute height with gaussian curve
-		double dadWeight = highW + RandomUtil.getGaussianDouble() * highW / 13.5;// RandomUtil.getRandomInt(10);
-		double momWeight = lowW + RandomUtil.getGaussianDouble() * lowW / 10.5;// RandomUtil.getRandomInt(15);
-
-		Gene dadWeightG = new Gene(this, id, WEIGHT_GENE, true, dominant, null, dadWeight);
-		paternalChromosome.put(id, dadWeightG);
-
-		Gene momWeightG = new Gene(this, id, WEIGHT_GENE, false, dominant, null, momWeight);
-		maternalChromosome.put(id, momWeightG);
-
-		double geneticFactor = .65;
-		double sexFactor = (highW - averageWeight) / averageWeight; // for male
-		double heightFactor = height / averageHeight;
-
-		// Add arbitrary (US-based) sex and genetic factor
-		if (gender == GenderType.MALE)
-			weight = Math.round(heightFactor
-					* (geneticFactor * dadWeight + (1 - geneticFactor) * momWeight * (1 + sexFactor)) * 100D)
-					/ 100D;
-		else
-			weight = Math.round(heightFactor
-					* ((1 - geneticFactor) * dadWeight + geneticFactor * momWeight * (1 - sexFactor)) * 100D)
-					/ 100D;
-
-		setBaseMass(weight);
-	}
-
-	/*
-	 * Sets sponsoring agency for the person.
-	 */
-	public void setSponsor(Authority sponsor) {
-		ra = sponsor;
-	}
-
-	/*
-	 * Gets sponsoring agency for the person.
-	 */
-	public Authority getReportingAuthority() {
-		return ra;
-	}
-
-	/*
-	 * Gets task preference for the person.
-	 */
-	public Preference getPreference() {
-		return preference;
-	}
-
-	/**
-	 * Sets the role for a person.
-	 *
-	 * @param type {@link RoleType}
-	 */
-	public void setRole(RoleType type) {
-		getRole().changeRoleType(type);
-
-		// In case of the role of the Mayor, his job must be set to Politician instead.
-		if (type == RoleType.MAYOR) {
-			// Set the job as Politician
-			mind.assignJob(JobType.POLITICIAN, true, JobUtil.SETTLEMENT, AssignmentType.APPROVED, JobUtil.SETTLEMENT);
-		}
-	}
-
-	/**
-	 * Sets the job of a person.
-	 *
-	 * @param job JobType
-	 * @param authority
-	 */
-	public void setJob(JobType job, String authority) {
-		mind.assignJob(job, true, JobUtil.SETTLEMENT, AssignmentType.APPROVED, authority);
-	}
-
-	/**
-	 * Gets the instance of Role for a person.
-	 */
-	public Role getRole() {
-		return role;
-	}
-
-	/**
-	 * Gets the instance of JobHistory for a person.
-	 */
-	public AssignmentHistory getJobHistory() {
-		return jobHistory;
-	}
-
-	/**
-	 * Gets the instance of Favorite for a person.
-	 */
-	public Favorite getFavorite() {
-		return favorite;
-	}
-
-	/**
-	 * Get details of the 
-	 */
-	public ShiftSlot getShiftSlot() {
-		return shiftSlot;
-	}
-
-	/**
-	 * Is this Person OnDuty. This does not include On Call.
-	 */
-	public boolean isOnDuty() {
-		return shiftSlot.getStatus() == WorkStatus.ON_DUTY;
-	}
-
-	/**
-	 * Creates a string representing the birth time of the person.
-	 * @param clock
-	 *
-	 */
-	private void calculateBirthDate(LocalDateTime earthLocalTime) {
-		// Remove a random number of days from the current earth date
-		int daysPast = RandomUtil.getRandomInt(21*365, 65*365);
-		birthDate = earthLocalTime.minusDays(daysPast).toLocalDate();
-
-		// Calculate the year
-		// Set the age
-		age = updateAge(earthLocalTime);
-	}
-
-	/**
-	 * Is the person outside of a settlement but within its vicinity ?
-	 *
-	 * @return true if the person is just right outside of a settlement
-	 */
-	public boolean isRightOutsideSettlement() {
-		// Q: How to tell the different between a person doing EVA right outside a settlement 
-		//    and a person doing EVA right outside a vehicle that are on a mission far away from the settlement ?
-		// Ans: Use coordinates to see if it matches 
-		
-		return LocationStateType.WITHIN_SETTLEMENT_VICINITY == currentStateType || isBuried;
-	}
-
-	/**
-	 * Gets the person's position at a settlement.
-	 *
-	 * @return distance (meters) from the settlement's center.
-	 */
-	@Override
-	public LocalPosition getPosition() {
-		return position;
-	}
-
-	/**
-	 * Sets the person's settlement-wide position.
-	 *
-	 * @param position
-	 */
-	@Override
-	public void setPosition(LocalPosition position) {
-		this.position = position;
-	}
-
-	/**
-	 * Gets the person's Z location at a settlement.
-	 *
-	 * @return Z distance (meters) from the settlement's center.
-	 */
-	public double getZLocation() {
-		return zLoc;
-	}
-
-	/**
-	 * Sets the person's Z location at a settlement.
-	 *
-	 * @param zLocation the Z distance (meters) from the settlement's center.
-	 */
-	public void setZLocation(double zLocation) {
-		this.zLoc = zLocation;
-	}
-
-	/**
-	 * Gets the settlement in vicinity. This is used assume the person is not at a settlement.
-	 *
-	 * @return the person's settlement
-	 */
-	public Settlement getNearbySettlement() {
-		return unitManager.findSettlement(getCoordinates());
-	}
-	
-	/**
-	 * Gets the settlement the person is at.
-	 * Returns null if person is not at a settlement.
-	 *
-	 * @return the person's settlement
-	 */
-	@Override
-	public Settlement getSettlement() {
-
-		if (getContainerID() <= Unit.MARS_SURFACE_UNIT_ID)
-			return null;
-
-		Unit c = getContainerUnit();
-
-		if (c.getUnitType() == UnitType.SETTLEMENT) {
-			return (Settlement) c;
-		}
-
-		if (c.getUnitType() == UnitType.VEHICLE) {
-			// Will see if vehicle is inside a garage or not
-			return ((Vehicle)c).getSettlement();
-		}
-
-		if (c.getUnitType() == UnitType.BUILDING || c.getUnitType() == UnitType.PERSON
-				|| c.getUnitType() == UnitType.ROBOT) {
-			return c.getSettlement();
-		}
-
-		return null;
-	}
-
-	/**
-	 * Buries the Person at the current location. This happens only if the person can
-	 * be retrieved from any containing Settlements or Vehicles found. The body is
-	 * fixed at the last location of the containing unit.
-	 */
-	public void buryBody() {
-		// Bury the body
-		isBuried = true;
-		
-		// Q: When should a person be removed from being a citizen of a settlement ?
-		// A: after being buried ? 
-		
-		// Back up the last container unit
-		condition.getDeathDetails().backupContainerUnit(getContainerUnit());
-		// Set his/her buried settlement
-		buriedSettlement = associatedSettlementID;
-		// Throw unit event.
-		fireUnitUpdate(UnitEventType.BURIAL_EVENT);
-	}
-
-	/**
-	 * Declares the person dead.
-	 */
-	void setDeclaredDead() {
-		// Set declaredDead
-		declaredDead = true;
-		// Set description
-		setDescription("Dead");
-		// Throw unit event
-		fireUnitUpdate(UnitEventType.DEATH_EVENT);
-	}
-
-	/**
-	 * Revives the person.
-	 * 
-	 * @param problem
-	 */
-	void setRevived(HealthProblem problem) {
-		// Reset declaredDead
-		declaredDead = false;
-		// Set description
-		setDescription("Recovering");
-		// Reset isBuried
-		isBuried = false;
-		
-		// Set buried settlement
-		buriedSettlement = -1;
-		// Throw unit event
-		fireUnitUpdate(UnitEventType.REVIVED_EVENT);
-		// Generate medical event
-		MedicalEvent event = new MedicalEvent(this, problem, EventType.MEDICAL_RESUSCITATED);
-		// Register event
-		Simulation.instance().getEventManager().registerNewEvent(event);
-	}
-	
-	/**
-	 * Deregisters the person's quarters.
-	 */
-	void deregisterBed() {
-		if (bed != null) {
-			// Release the bed
-			bed.leave(this, true);
-			bed = null;
-		}
-	}
-
-	/**
-	 * Person can take action with time passing.
-	 *
-	 * @param pulse amount of time passing (in millisols).
-	 */
-	@Override
-	public boolean timePassing(ClockPulse pulse) {
-		if (!isValid(pulse)) {
-			return false;
-		}
-
-		// Check to see if the person has deceased
-		if (condition.getDeathDetails() != null
-				&& condition.getDeathDetails().getBodyRetrieved()) {
-			setDeceased();
-		}
-		
-		// Check to see if the person is dead
-		if (condition.isDead()) {
-			return false;
-		}
-
-		// Primary researcher; my responsibility to update Study
-		if (study != null) {
-			study.timePassing(pulse);
-		}
-
-		EVASuit suit = getSuit();
-		// Record the use of it
-		if (suit != null) {
-			suit.recordUsageTime(pulse);
-		}
-
-		// Mental changes with time passing.
-		mind.timePassing(pulse);
-
-		// If Person is dead, then skip
-		if (getLifeSupportType() != null) {
-			// Get the life support type
-			support = getLifeSupportType();
-		}
-
-		circadian.timePassing(pulse, support);
-		// Pass the time in the physical condition first as this may result in death.
-		condition.timePassing(pulse, support);
-
-		if (pulse.isNewSol()) {
-			// Update the solCache
-			int currentSol = pulse.getMarsTime().getMissionSol();
-
-			if (currentSol == 1) {
-				// On the first mission sol,
-				// adjust the sleep habit according to the current work shift
-				for (int i=0; i< 15; i++) {
-					int shiftEnd = shiftSlot.getShift().getEnd();
-					int m = shiftEnd - 20 * (i+1);
-					if (m < 0)
-						m = m + 1000;
-					// suppress sleep during the work shift
-					circadian.updateSleepCycle(m, false);
-
-					m = shiftEnd + 10 * (i+1);
-					if (m > 1000)
-						m = m - 1000;
-					// encourage sleep after the work shift
-					circadian.updateSleepCycle(m, true);
-				}
-
-				condition.increaseFatigue(RandomUtil.getRandomInt(333));
-			}
-			else {
-				// Adjust the sleep habit according to the current work shift
-				for (int i=0; i< 5; i++) {
-					int m = shiftSlot.getShift().getEnd() + 10 * (i+1);
-					if (m > 1000)
-						m = m - 1000;
-					circadian.updateSleepCycle(m, true);
-				}
-
-				// Check if a person's age should be updated
-				age = updateAge(pulse.getMasterClock().getEarthTime());
-
-				// Checks if a person has a role
-				if (role.getType() == null)
-					role.obtainNewRole();
-			}
-		}
-		
-		return true;
-	}
-
-	/**
-	 * Checks if the person has deceased.
-	 * 
-	 * @return
-	 */
-	public void setDeceased() {
-		if (!isBuried && !declaredDead) {
-			// Declares the person dead
-			setDeclaredDead();
-			
-			// Q: When should a person be removed from being a citizen of a settlement ?
-			// A: after being buried ? 
-			
-			// Deregisters the person's quarters
-			deregisterBed();
-			// Deactivates the person's mind
-			mind.setInactive();
-		}
-	}
-
-	/**
-	 * Returns a reference to the Person's natural attribute manager.
-	 *
-	 * @return the person's natural attribute manager
-	 */
-	@Override
-	public NaturalAttributeManager getNaturalAttributeManager() {
-		return attributes;
-	}
-
-	/**
-	 * Gets the performance factor that effect Person with health complaint.
-	 *
-	 * @return The value is between 0 -> 1.
-	 */
-	public double getPerformanceRating() {
-		return condition.getPerformanceFactor();
-	}
-
-	/**
-	 * Returns a reference to the Person's physical condition.
-	 *
-	 * @return the person's physical condition
-	 */
-	public PhysicalCondition getPhysicalCondition() {
-		return condition;
-	}
-
-	/**
-	 * Returns the person's mind.
-	 *
-	 * @return the person's mind
-	 */
-	public Mind getMind() {
-		return mind;
-	}
-
-	@Override
-	public TaskManager getTaskManager() {
-		return mind.getTaskManager();
-	}
-
-	/**
-	 * Updates and returns the person's age.
-	 *
-	 * @return the person's age
-	 */
-	private int updateAge(LocalDateTime localDateTime) {
-		age = (int)ChronoUnit.YEARS.between(birthDate, localDateTime);
-		return age;
-	}
-
-	/**
-	 * Sets a person's age and update one's year of birth.
-	 *
-	 * @param newAge
-	 */
-	public void changeAge(int newAge) {
-		// Back calculate a person's year
-		int offset = age - newAge;
-		// Set year to newYear
-		birthDate = LocalDate.of(birthDate.getYear() + offset, birthDate.getMonth(), birthDate.getDayOfMonth());
-		age = newAge;
-	}
-
-	/**
-	 * Returns the person's birth date in the format of "2055-05-06".
-	 *
-	 * @return the person's birth date
-	 */
-	public String getBirthDate() {
-		return birthDate.format(DateTimeFormatter.ofLocalizedDate(FormatStyle.SHORT));
-	}
-
-	/**
-	 * Gets the LifeSupport system supporting this Person. This may be from the
-	 * Settlement, Vehicle or Equipment.
-	 *
-	 * @return Life support system.
-	 */
-	private LifeSupportInterface getLifeSupportType() {
-
-		Settlement settlement = getSettlement();
-		if (settlement != null) {
-			// if the person is inside
-			return settlement;
-		}
-
-		Vehicle vehicle = getVehicle();
-		if ((vehicle != null) && (vehicle instanceof LifeSupportInterface v)) {
-
-			if (vehicle.isInVehicleInGarage()) {
-				// Note: if the vehicle is inside a garage
-				// continue to use settlement's life support
-				return vehicle.getSettlement();
-			}
-
-			else {
-				return v;
-			}
-		}
-
-		EVASuit suit = getSuit();
-		if (suit != null) {
-			return suit;
-		}
-
-		// Note: in future a person may rely on a portable gas mask
-		// for breathing
-
-		return null;
-	}
-
-	/**
-	 * Gets the gender of the person.
-	 *
-	 * @return the gender
-	 */
-	public GenderType getGender() {
-		return gender;
-	}
-
-	/**
-	 * Sets the gender of the person.
-	 *
-	 * @param gender the GenderType
-	 */
-	public void setGender(GenderType gender) {
-		this.gender = gender;
-	}
-
-	/**
-	 * Gets the birthplace of the person.
-	 *
-	 * @return the birthplace
-	 */
-	public String getBirthplace() {
-		return birthplace;
-	}
-
-	/**
-	 * Gets the person's local group of people (in building or rover).
-	 *
-	 * @return collection of people in person's location. The collectino incldues the Person
-	 */
-	public Collection<Person> getLocalGroup() {
-		Collection<Person> localGroup = null;
-
-		if (isInSettlement()) {
-			Building building = BuildingManager.getBuilding(this);
-			if (building != null) {
-				if (building.hasFunction(FunctionType.LIFE_SUPPORT)) {
-					localGroup = building.getLifeSupport().getOccupants();
-				}
-			}
-		} else if (isInVehicle()) {
-			localGroup = ((Crewable) getVehicle()).getCrew();
-		}
-
-		if (localGroup == null) {
-			localGroup = Collections.emptyList();
-		}
-		return localGroup;
-	}
-
-	/**
-	 * Checks if a person is super unfit.
-	 *
-	 * @return true if a person is super fit
-	 */
-	public boolean isSuperUnFit() {
-		return condition.isSuperUnFit();
-    }
-	
-	/**
-	 * Checks if a person is unfit.
-	 *
-	 * @return true if a person is unfit
-	 */
-	public boolean isUnFit() {
-		return condition.isUnFit();
-    }
-
-	/**
-	 * Checks if a person is EVA fit.
-	 *
-	 * @return true if a person is EVA fit
-	 */
-	public boolean isEVAFit() {
-        return condition.isEVAFit();
-    }
-	
-	/**
-	 * Checks if a person is nominally fit.
-	 *
-	 * @return true if a person is nominally fit
-	 */
-	public boolean isNominallyFit() {
-        return condition.isNominallyFit();
-    }
-	
-	/**
-	 * Sets the person's name.
-	 *
-	 * @param newName the new name
-	 */
-	public void setName(String newName) {
-		if (!getName().equals(newName)) {
-			logger.config(this, "The Mission Control renamed to '" + newName + "'.");
-			super.setName(newName);
-			super.setDescription(EARTHLING);
-		}
-	}
-
-	/**
-	 * Gets the settlement the person is currently associated with.
-	 *
-	 * @return associated settlement or null if none.
-	 */
-	@Override
-	public Settlement getAssociatedSettlement() {
-		return unitManager.getSettlementByID(associatedSettlementID);
-	}
-
-	/**
-	 * Sets the associated settlement for a person.
-	 *
-	 * @param newSettlement the new associated settlement or null if none.
-	 */
-	public void setAssociatedSettlement(int newSettlement) {
-
-		if (associatedSettlementID != newSettlement) {
-
-			int oldSettlement = associatedSettlementID;
-			associatedSettlementID = newSettlement;
-
-			if (oldSettlement != -1) {
-				unitManager.getSettlementByID(oldSettlement).removeACitizen(this);
-			}
-
-			if (newSettlement != -1) {
-				unitManager.getSettlementByID(newSettlement).addACitizen(this);
-			}
-		}
-	}
-
-	public Settlement getBuriedSettlement() {
-		return unitManager.getSettlementByID(buriedSettlement);
-	}
-
-	/**
-	 * Set the study that this Person is the lead on.
-	 * 
-	 * @param scientificStudy
-	 */
-	@Override
-	public void setStudy(ScientificStudy scientificStudy) {
-		this.study = scientificStudy;
-	}
-
-	
-	/**
-	 * Gets the scientific study instance.		
-	 */
-	@Override
-	public ScientificStudy getStudy() {
-		return study;
-	}
-
-	/**
-	 * Gets the collaborative study sets.
-	 */
-	@Override
-	public Set<ScientificStudy> getCollabStudies() {
-		return collabStudies;
-	}
-	
-	/**
-	 * Adds the collaborative study.
-	 * 
-	 * @param study
-	 */
-	@Override
-	public void addCollabStudy(ScientificStudy study) {
-		this.collabStudies.add(study);
-	}
-
-	/**
-	 * Removes the collaborative study.
-	 * 
-	 * @param study
-	 */
-	@Override
-	public void removeCollabStudy(ScientificStudy study) {
-		this.collabStudies.remove(study);
-	}
-
-	/**
-	 * Gets the person's achievement credit for a given scientific field.
-	 *
-	 * @param science the scientific field.
-	 * @return achievement credit.
-	 */
-	@Override
-	public double getScientificAchievement(ScienceType science) {
-		double result = 0D;
-		if (science == null)
-			return result;
-		if (scientificAchievement.containsKey(science)) {
-			result = scientificAchievement.get(science);
-		}
-		return result;
-	}
-
-	/**
-	 * Gets the person's total scientific achievement credit.
-	 *
-	 * @return achievement credit.
-	 */
-	@Override
-	public double getTotalScientificAchievement() {
-		double result = 0d;
-		for (double value : scientificAchievement.values()) {
-			result += value;
-		}
-		return result;
-	}
-
-	/**
-	 * Adds achievement credit to the person in a scientific field.
-	 *
-	 * @param achievementCredit the achievement credit.
-	 * @param science           the scientific field.
-	 */
-	@Override
-	public void addScientificAchievement(double achievementCredit, ScienceType science) {
-		if (scientificAchievement.containsKey(science)) {
-			achievementCredit += scientificAchievement.get(science);
-		}
-		scientificAchievement.put(science, achievementCredit);
-	}
-
-
-	/**
-	 * Computes the building the person is currently located at.
-	 * Returns null if outside of a settlement.
-	 *
-	 * @return building
-	 */
-	@Override
-	public Building getBuildingLocation() {
-		if (currentBuildingInt == -1)
-			return null;
-		return unitManager.getBuildingByID(currentBuildingInt);
-	}
-
-	/**
-	 * Computes the building the person is currently located at.
-	 * Returns null if outside of a settlement.
-	 *
-	 * @return building
-	 */
-	public void setCurrentBuilding(Building building) {
-		if (building == null) {
-			currentBuildingInt = -1;
-		}
-		else {
-			currentBuildingInt = building.getIdentifier();
-		}
-	}
-
-	public Settlement findSettlementVicinity() {
-		if (isRightOutsideSettlement())
-			return getLocationTag().findSettlementVicinity();
-		else
-			return null;
-	}
-
-	@Override
-	public String getTaskDescription() {
-		return getMind().getTaskManager().getTaskDescription(false);
-	}
-
-	/**
-	 * Does the current task require no physical effort ?
-	 * 
-	 * @return
-	 */
-	public boolean isRestingTask() {
-		if (getMind().getTaskManager().getTask() != null)
-			return !getMind().getTaskManager().getTask().isEffortDriven();
-		return true;
-	}
-    		
-	public String getTaskPhase() {
-		if (getMind().getTaskManager().getPhase() != null)
-			return getMind().getTaskManager().getPhase().getName();
-		return "";
-	}
-
-	@Override
-	public Mission getMission() {
-		return getMind().getMission();
-	}
-
-	@Override
-	public void setMission(Mission newMission) {
-		getMind().setMission(newMission);
-	}
-
-	public int[] getPreferredSleepHours() {
-		return circadian.getPreferredSleepHours();
-	}
-
-	/**
-	 * Returns the weight/desire for sleep at a msol.
-	 * 
-	 * @param index
-	 * @return
-	 */
-	public int getSleepWeight(int msol) {
-		return circadian.getSleepWeight(msol);
-	}
-	
-	public void updateSleepCycle(int millisols, boolean updateType) {
-		circadian.updateSleepCycle(millisols, updateType);
-	}
-
-	/**
-	 * Gets the settlement location of this bed.
-	 * 
-	 * @return
-	 */
-	public AllocatedSpot getBed() {
-		return bed;
-	}
-
-	/**
-	 * Assign a bed to this person.
-	 * 
-	 * @param bed2 The assignment
-	 */
-	public void setBed(AllocatedSpot bed2) {
-		this.bed = bed2;	}
-
-	public boolean hasBed() {
-		return bed != null;
-	}
-	
-	public String getCountry() {
-		return country;
-	}
-
-	public void setCountry(String c) {
-		this.country = c;
-		if (c != null)
-			birthplace = c + ", " + EARTH_BIRTHPLACE;
-		else
-			birthplace = MARS_BIRTHPLACE;
-	}
-
-	public boolean isDeclaredDead() {
-		return declaredDead;
-	}
-
-	public boolean isBuried() {
-		return isBuried;
-	}
-
-	/**
-	 * Gets vehicle person is in, null if person is not in vehicle.
-	 *
-	 * @return the person's vehicle
-	 */
-	@Override
-	public Vehicle getVehicle() {
-		if (getLocationStateType() == LocationStateType.INSIDE_VEHICLE) {
-			return (Vehicle) getContainerUnit();
-		}
-
-		return null;
-	}
-
-	public CircadianClock getCircadianClock() {
-		return circadian;
-	}
-
-	/**
-	 * Adds the mission experience score.
-	 *
-	 * @param missionType
-	 * @param score
-	 */
-	public void addMissionExperience(MissionType missionType, int score) {
-		Integer total = missionExperiences.getOrDefault(missionType, 0);
-		total += score;
-		missionExperiences.put(missionType, total);
-	}
-
-	/**
-	 * Gets the mission experiences map.
-	 *
-	 * @return a map of mission experiences
-	 */
-	public int getMissionExperience(MissionType missionType) {
-		Integer previous = missionExperiences.get(missionType);
-		if (previous != null) {
-			return previous;
-		}
-		return 0;
-	}
-
-	/**
-	 * Adds the EVA time.
-	 *
-	 * @param taskName
-	 * @param time
-	 */
-	public void addEVATime(String taskName, double time) {
-		eVATaskTime.increaseDataPoint(taskName, time);
-	}
-
-	/**
-	 * Gets the map of EVA task time.
-	 *
-	 * @return a map of EVA time by sol
-	 */
-	public Map<Integer, Double> getTotalEVATaskTimeBySol() {
-		Map<Integer, Double> map = new ConcurrentHashMap<>();
-		Map<Integer, Map<String, Double>> history = eVATaskTime.getHistory();
-		for (Entry<Integer, Map<String, Double>> day : history.entrySet()) {
-			double sum = 0;
-			int sol = day.getKey();
-			for (Double t : day.getValue().values()) {
-				sum += t;
-			}
-
-			map.put(sol, sum);
-		}
-
-		return map;
-	}
-
-	public double getEatingSpeed() {
-		return eatingSpeed;
-	}
-
-	/**
-	 * Returns the person's height in cm
-	 *
-	 * @return the person's height
-	 */
-	public double getHeight() {
-		return height;
-	}
-
-	/**
-	 * Gets the average height of a person.
-	 */
-	public static double getAverageHeight() {
-		return averageHeight;
-	}
-
-	/**
-	 * Gets the average weight of a person.
-	 */
-	public static double getAverageWeight() {
-		return averageWeight;
-	}
-
-	/**
-	 * Gets the age of this person.
-	 *
-	 * @return
-	 */
-	public int getAge() {
-		return age;
-	}
-
-	/**
-	 * Sets the age of this person.
-	 *
-	 * @param value
-	 */
-	public void setAge(int value) {
-		age = value;
-	}
-
-	/**
-	 * Returns a reference to the Person's skill manager
-	 *
-	 * @return the person's skill manager
-	 */
-	@Override
-	public SkillManager getSkillManager() {
-		return skillManager;
-	}
-
-	/**
-	 * Randomly generates a list of training the person may have attended.
-	 */
-	private void generatePriorTraining() {
-		if (trainings == null) {
-			trainings = new ArrayList<>();
-			List<TrainingType> lists = new ArrayList<>(Arrays.asList(TrainingType.values()));
-			int num = RandomUtil.getRandomRegressionInteger(4);
-			// Guarantee at least one training
-			if (num == 0) num = 1;
-			for (int i= 0 ; i < num; i++) {
-				int size = lists.size();
-				int rand = RandomUtil.getRandomInt(size-1);
-				TrainingType t = lists.get(rand);
-				trainings.add(t);
-				lists.remove(t);
-			}
-		}
-	}
-
-	/**
-	 * Gets a list of prior training.
-	 *
-	 * @return {@link List<TrainingType>}
-	 */
-	public List<TrainingType> getTrainings() {
-		return trainings;
-	}
-
-	/**
-	 * Gets the EVA suit the person has donned on.
-	 *
-	 * @return
-	 */
-	public EVASuit getSuit() {
-		return getInventorySuit();
-	}
-
-	/**
-	 * Gets the EVA suit instance the person has in inventory.
-	 *
-	 * @return
-	 */
-	public EVASuit getInventorySuit() {
-		return (EVASuit) getSuitSet().stream().findAny().orElse(null);
-	}
-
-	public int getExtrovertmodifier() {
-		if (extrovertScore == -1) {
-			int score = mind.getTraitManager().getIntrovertExtrovertScore();
-			extrovertScore = score;
-
-			// if introvert, score  0 to  50 --> -2 to 0
-			// if extrovert, score 50 to 100 -->  0 to 2
-		}
-
-		return (int)((extrovertScore - 50) / 25D);
-	}
-
-	/**
-	 * Calculates the modifier for walking speed based on how much the person is carrying.
-	 */
-	public double getWalkSpeedMod() {
-		// Get the modified stored mass and base mass 
-		double mass = getMass();
-		// The modifier is a ratio of the mass the person carry and the carrying capacity 
-		// Make sure it doesn't go to zero or -ve as there is always some movement
-		return Math.max(carryingCapacity/mass/1.2, SMALL_AMOUNT);
-	}
-
-	/**
-	 * Gets the remaining carrying capacity available.
-	 *
-	 * @return capacity (kg).
-	 */
-	public double getRemainingCarryingCapacity() {
-		double result = carryingCapacity - eqmInventory.getStoredMass();
-		if (result < 0)
-			return 0;
-		return result;
-	}
-
-	/**
-	 * Gets the capacity a person can carry.
-	 *
-	 * @return capacity (kg)
-	 */
-	public double getCarryingCapacity() {
-		return carryingCapacity;
-	}
-
-	/**
-	 * Returns the mass as the base mass plus whatever being stored in him.
-	 */
-	@Override
-	public double getMass() {
-		// TODO because the Person is not fully initialised in the constructor this
-		// can be null. The initialise method is the culprit.
-		return (eqmInventory != null ? eqmInventory.getModifiedMass(EquipmentType.WHEELBARROW, 20) : 0) + getBaseMass();
-	}
-	
-	/**
-	 * Gets the equipment list.
-	 *
-	 * @return the equipment list
-	 */
-	@Override
-	public Set<Equipment> getEquipmentSet() {
-		return eqmInventory.getEquipmentSet();
-	}
-
-	/**
-	 * Gets the container set.
-	 *
-	 * @return
-	 */
-	@Override
-	public Set<Equipment> getContainerSet() {
-		return eqmInventory.getContainerSet();
-	}
-	
-	/**
-	 * Gets the EVA suit set.
-	 * 
-	 * @return
-	 */
-	@Override
-	public Set<Equipment> getSuitSet() {
-		return eqmInventory.getSuitSet();
-	}
-	
-	public EquipmentInventory getEquipmentInventory() {
-		return eqmInventory;
-	}
-
-	/**
-	 * Finds all of the containers of a particular type (excluding EVA suit).
-	 *
-	 * @return collection of containers or empty collection if none.
-	 */
-	@Override
-	public Collection<Container> findContainersOfType(EquipmentType type){
-		return eqmInventory.findContainersOfType(type);
-	}
-
-	/**
-	 * Does this person possess an equipment of this equipment type ?
-	 *
-	 * @param typeID
-	 * @return true if this person possess this equipment type
-	 */
-	@Override
-	public boolean containsEquipment(EquipmentType type) {
-		return eqmInventory.containsEquipment(type);
-	}
-
-	/**
-	 * Adds an equipment to this person.
-	 *
-	 * @param equipment
-	 * @return true if this person can carry it
-	 */
-	@Override
-	public boolean addEquipment(Equipment e) {
-		if (eqmInventory.addEquipment(e)) {
-			fireUnitUpdate(UnitEventType.ADD_ASSOCIATED_EQUIPMENT_EVENT, this);
-			return true;
-		}
-		return false;
-	}
-
-	/**
-	 * Removes an equipment.
-	 *
-	 * @param equipment
-	 */
-	@Override
-	public boolean removeEquipment(Equipment equipment) {
-		return eqmInventory.removeEquipment(equipment);
-	}
-	
-	/**
-	 * Stores the item resource.
-	 *
-	 * @param resource the item resource
-	 * @param quantity
-	 * @return excess quantity that cannot be stored
-	 */
-	@Override
-	public int storeItemResource(int resource, int quantity) {
-		return eqmInventory.storeItemResource(resource, quantity);
-	}
-
-	/**
-	 * Retrieves the item resource.
-	 *
-	 * @param resource
-	 * @param quantity
-	 * @return quantity that cannot be retrieved
-	 */
-	@Override
-	public int retrieveItemResource(int resource, int quantity) {
-		return eqmInventory.retrieveItemResource(resource, quantity);
-	}
-
-	/**
-	 * Gets the item resource stored.
-	 *
-	 * @param resource
-	 * @return quantity
-	 */
-	@Override
-	public int getItemResourceStored(int resource) {
-		return eqmInventory.getItemResourceStored(resource);
-	}
-
-	/**
-	 * Stores the amount resource.
-	 *
-	 * @param resource the amount resource
-	 * @param quantity
-	 * @return excess quantity that cannot be stored
-	 */
-	@Override
-	public double storeAmountResource(int resource, double quantity) {
-		return eqmInventory.storeAmountResource(resource, quantity);
-	}
-
-	/**
-	 * Retrieves the resource.
-	 *
-	 * @param resource
-	 * @param quantity
-	 * @return quantity that cannot be retrieved
-	 */
-	@Override
-	public double retrieveAmountResource(int resource, double quantity) {
-		return eqmInventory.retrieveAmountResource(resource, quantity);
-	}
-
-	/**
-	 * Gets the capacity of a particular amount resource.
-	 *
-	 * @param resource
-	 * @return capacity
-	 */
-	@Override
-	public double getAmountResourceCapacity(int resource) {
-		return eqmInventory.getAmountResourceCapacity(resource);
-	}
-
-	/**
-	 * Obtains the remaining storage space of a particular amount resource.
-	 *
-	 * @param resource
-	 * @return quantity
-	 */
-	@Override
-	public double getAmountResourceRemainingCapacity(int resource) {
-		return eqmInventory.getAmountResourceRemainingCapacity(resource);
-	}
-
-	/**
-	 * Does it have unused space or capacity for a particular resource ?
-	 * 
-	 * @param resource
-	 * @return
-	 */
-	@Override
-	public boolean hasAmountResourceRemainingCapacity(int resource) {
-		return eqmInventory.hasAmountResourceRemainingCapacity(resource);
-	}
-	
-	/**
-     * Gets the total capacity that this person can hold.
-     *
-     * @return total capacity (kg).
-     */
-	@Override
-	public double getCargoCapacity() {
-		return eqmInventory.getCargoCapacity();
-	}
-
-	/**
-	 * Gets the amount resource stored.
-	 *
-	 * @param resource
-	 * @return quantity
-	 */
-	@Override
-	public double getAmountResourceStored(int resource) {
-		return eqmInventory.getAmountResourceStored(resource);
-	}
-
-	/**
-	 * Gets all the amount resource resource stored, including inside equipment.
-	 *
-	 * @param resource
-	 * @return quantity
-	 */
-	@Override
-	public double getAllAmountResourceStored(int resource) {
-		return eqmInventory.getAllAmountResourceStored(resource);
-	}
-	
-	/**
-	 * Gets all stored amount resources in eqmInventory.
-	 *
-	 * @return all stored amount resources.
-	 */
-	@Override
-	public Set<Integer> getAmountResourceIDs() {
-		return eqmInventory.getAmountResourceIDs();
-	}
-	
-	/**
-	 * Gets all stored amount resources in eqmInventory, including inside equipment
-	 *
-	 * @return all stored amount resources.
-	 */
-	@Override
-	public Set<Integer> getAllAmountResourceIDs() {
-		return eqmInventory.getAllAmountResourceIDs();
-	}
-
-	/**
-	 * Gets all stored item resources.
-	 *
-	 * @return all stored item resources.
-	 */
-	@Override
-	public Set<Integer> getItemResourceIDs() {
-		return eqmInventory.getItemResourceIDs();
-	}
-
-
-	/**
-	 * Finds the number of empty containers of a class that are contained in storage and have
-	 * an empty inventory. 
-	 * 
-	 * Note: NOT for EVA suits.
-	 *
-	 * @param containerClass  the unit class.
-	 * @param brandNew  does it include brand new bag only
-	 * @return number of empty containers.
-	 */
-	@Override
-	public int findNumEmptyContainersOfType(EquipmentType containerType, boolean brandNew) {
-		return eqmInventory.findNumEmptyContainersOfType(containerType, brandNew);
-	}
-
-	/**
-	 * Finds the number of containers of a particular type.
-	 *
-	 * Note: will not count EVA suits.
-	 * 
-	 * @param containerType the equipment type.
-	 * @return number of empty containers.
-	 */
-	@Override
-	public int findNumContainersOfType(EquipmentType containerType) {
-		return eqmInventory.findNumContainersOfType(containerType);
-	}
-
-	/**
-	 * Finds a container in storage.
-	 *
-	 * Note: will not count EVA suits.
-	 * 
-	 * @param containerType
-	 * @param empty does it need to be empty ?
-	 * @param resource If -1 then resource doesn't matter
-	 * @return instance of container or null if none.
-	 */
-	@Override
-	public Container findContainer(EquipmentType containerType, boolean empty, int resource) {
-		return eqmInventory.findContainer(containerType, empty, resource);
-	}
-
-	/**
-	 * Is this unit empty ?
-	 *
-	 * @return true if this unit doesn't carry any resources or equipment
-	 */
-	public boolean isEmpty() {
-		return eqmInventory.isEmpty();
-	}
-
-
-	/**
-	 * Gets the stored mass.
-	 */
-	@Override
-	public double getStoredMass() {
-		return eqmInventory.getStoredMass();
-	}
-
-	/**
-	 * Obtains the remaining general storage space.
-	 *
-	 * @return quantity
-	 */
-	@Override
-	public double getRemainingCargoCapacity() {
-		return eqmInventory.getRemainingCargoCapacity();
-	}
-
-	/**
-	 * Does it have this item resource ?
-	 *
-	 * @param resource
-	 * @return
-	 */
-	@Override
-	public boolean hasItemResource(int resource) {
-		return eqmInventory.hasItemResource(resource);
-	}
-
-	/**
-	 * Sets the unit's container unit.
-	 *
-	 * @param newContainer the unit to contain this unit.
-	 */
-	public boolean setContainerUnit(Unit newContainer) {
-		if (newContainer != null) {
-			Unit cu = getContainerUnit();
-			
-			if (newContainer.equals(cu)) {
-				return false;
-			}
-			
-			// 1. Set Coordinates
-			if (newContainer.getUnitType() == UnitType.MARS) {
-				// Since it's on the surface of Mars,
-				// First set its initial location to its old parent's location as it's leaving its parent.
-				// Later it may move around and updates its coordinates by itself
-				setCoordinates(cu.getCoordinates());
-			}
-			else {
-				setCoordinates(newContainer.getCoordinates());
-			}
-			
-			// 2. Set new LocationStateType
-			if (cu != null) { 
-				// 2a. If the previous cu is a settlement
-				//     and this person's new cu is mars surface,
-				//     then location state is within settlement vicinity
-				if (cu.getUnitType() == UnitType.SETTLEMENT
-					&& newContainer.getUnitType() == UnitType.MARS) {
-						currentStateType = LocationStateType.WITHIN_SETTLEMENT_VICINITY;
-				}	
-				// 2b. If the previous cu is a vehicle
-				//     and this vehicle is in within settlement vicinity
-				//     and this person's new cu is mars surface,
-				//     then location state is within settlement vicinity
-				else if (cu.getUnitType() == UnitType.VEHICLE
-						&& cu.isInSettlementVicinity()
-						&& newContainer.getUnitType() == UnitType.MARS) {
-							currentStateType = LocationStateType.WITHIN_SETTLEMENT_VICINITY;
-				}
-				else {
-					updatePersonState(newContainer);
-				}
-			}
-			else {
-				updatePersonState(newContainer);
-			}
-			
-			// 3. Set containerID
-			// Note: need to decide what to set for a deceased person
-			setContainerID(newContainer.getIdentifier());
-			
-			// 4. Fire the container unit event
-			fireUnitUpdate(UnitEventType.CONTAINER_UNIT_EVENT, newContainer);
-		}
-		return true;
-	}
-
-	/**
-	 * Updates the location state type of a person.
-	 *
-	 * @param newContainer
-	 */
-	public void updatePersonState(Unit newContainer) {
-		if (newContainer == null) {
-			currentStateType = LocationStateType.UNKNOWN;
-			return;
-		}
-
-		currentStateType = getNewLocationState(newContainer);
-	}
-
-	/**
-	 * Gets the location state type based on the type of the new container unit.
-	 *
-	 * @param newContainer
-	 * @return {@link LocationStateType}
-	 */
-	private LocationStateType getNewLocationState(Unit newContainer) {
-
-		if (newContainer.getUnitType() == UnitType.SETTLEMENT)
-			return LocationStateType.INSIDE_SETTLEMENT;
-
-		if (newContainer.getUnitType() == UnitType.BUILDING)
-			return LocationStateType.INSIDE_SETTLEMENT;
-
-		if (newContainer.getUnitType() == UnitType.VEHICLE)
-			return LocationStateType.INSIDE_VEHICLE;
-
-		if (newContainer.getUnitType() == UnitType.CONSTRUCTION)
-			return LocationStateType.MARS_SURFACE;
-
-		if (newContainer.getUnitType() == UnitType.PERSON)
-			return LocationStateType.ON_PERSON_OR_ROBOT;
-
-		if (newContainer.getUnitType() == UnitType.MARS)
-			return LocationStateType.MARS_SURFACE;
-
-		return null;
-	}
-
-	/**
-	 * Is this unit inside a settlement ?
-	 *
-	 * @return true if the unit is inside a settlement
-	 */
-	@Override
-	public boolean isInSettlement() {
-
-		if (containerID <= MARS_SURFACE_UNIT_ID)
-			return false;
-
-		if (LocationStateType.INSIDE_SETTLEMENT == currentStateType)
-			return true;
-
-		return false;
-	}
-
-	/**
-	 * Transfer the unit from one owner to another owner.
-	 *
-	 * @param origin {@link Unit} the original container unit
-	 * @param destination {@link Unit} the destination container unit
-	 */
-	public boolean transfer(Unit destination) {
-		boolean transferred = false;
-		Unit cu = getContainerUnit();
-		UnitType ut = cu.getUnitType();
-
-		if (destination.equals(cu)) {
-			return true;
-		}
-
-		// Check if the origin is a vehicle
-		if (ut == UnitType.VEHICLE) {
-			if (((Vehicle)cu).getVehicleType() != VehicleType.DELIVERY_DRONE) {
-				transferred = ((Crewable)cu).removePerson(this);
-			}
-			else {
-				logger.warning(this, 60_000L, "Not possible to be retrieved from " + cu + ".");
-			}
-		}
-		else if (ut == UnitType.MARS) {
-			transferred = ((MarsSurface)cu).removePerson(this);
-		}
-		else if (ut == UnitType.BUILDING) {
-			transferred = true;
-		}
-		else if (ut == UnitType.SETTLEMENT) {
-			// Q1: should one remove this person from settlement's peopleWithin list,
-			//     especially if he is still inside the garage of a settlement ?
-			// Q2: should it be the vehicle's responsibility to remove the person from the settlement
-			//     as the vehicle leaves the garage ?
-			transferred = ((Settlement)cu).removePeopleWithin(this);
-			BuildingManager.removePersonFromBuilding(this, getBuildingLocation());
-		}
-
-		if (transferred) {
-			// Check if the destination is a vehicle
-			if (destination.getUnitType() == UnitType.VEHICLE) {
-				if (destination instanceof Crewable cr) {
-					transferred = cr.addPerson(this);
-				}
-				else {
-					logger.warning(this, 60_000L, "Not possible to be stored into " + cu + ".");
-				}
-			}
-			else if (destination.getUnitType() == UnitType.MARS) {
-				transferred = ((MarsSurface)destination).addPerson(this);
-			}
-			else if (destination.getUnitType() == UnitType.SETTLEMENT) {
-				transferred = ((Settlement)destination).addToIndoor(this);
-				// WARNING: Transferring a person/robot/equipment from a vehicle into a settlement 
-				// can be problematic if no building is assigned.
-				// If exiting a vehicle in a garage, it's recommended using garageBuilding as a destination
-			}
-			else if (destination.getUnitType() == UnitType.BUILDING) {
-				BuildingManager.setToBuilding(this, (Building)destination);
-				transferred = ((Building)destination).getSettlement().addToIndoor(this);
-				// Turn a building destination to a settlement to avoid 
-				// casting issue with making containerUnit a building instance
-				destination = (((Building)destination)).getSettlement();
-			}
-
-			if (!transferred) {
-				logger.warning(this, 60_000L, "Cannot be stored into " + destination + ".");
-				// NOTE: need to revert back the storage action
-			}
-			else {
-				// Set the new container unit (which will internally set the container unit id)
-				setContainerUnit(destination);
-				// Fire the unit event type
-				getContainerUnit().fireUnitUpdate(UnitEventType.INVENTORY_STORING_UNIT_EVENT, this);
-				// Fire the unit event type for old container
-				cu.fireUnitUpdate(UnitEventType.INVENTORY_RETRIEVING_UNIT_EVENT, this);
-			}
-		}
-		else {
-			logger.warning(this, 60_000L, "Cannot be retrieved from " + cu + ".");
-			// NOTE: need to revert back the retrieval action
-		}
-
-		return transferred;
-	}
-
-	@Override
-	public UnitType getUnitType() {
-		return UnitType.PERSON;
-	}
-
-	/**
-	 * Gets the holder's unit instance.
-	 *
-	 * @return the holder's unit instance
-	 */
-	@Override
-	public Unit getHolder() {
-		return this;
-	}
-
-	/**
-	 * Does this person have a set of clothing ?
-	 */
-	public boolean hasGarment() {
-		return getItemResourceStored(ItemResourceUtil.garmentID) > 0;
-	}
-
-	/**
-	 * Does this person have a pressure suit ?
-	 */
-	public boolean hasPressureSuit() {
-		return getItemResourceStored(ItemResourceUtil.pressureSuitID) > 0;
-	}
-
-	/**
-	 * Does this person have a thermal bottle ?
-	 * 
-	 * @return
-	 */
-	public boolean hasThermalBottle() {
-		return findNumContainersOfType(EquipmentType.THERMAL_BOTTLE) > 0;
-	}
-	
-	/**
-	 * Fills up a thermal bottle with water.
-	 * 
-	 * @param amount
-	 */
-	public void fillUpThermalBottle(double amount) {
-		Container bottle = lookForThermalBottle();
-		bottle.storeAmountResource(ResourceUtil.waterID, amount);
-	}
-	
-	/**
-	 * Looks for one's thermal bottle.
-	 * 
-	 * @return
-	 */
-	public Container lookForThermalBottle() {
-		Container c = eqmInventory.findOwnedContainer(EquipmentType.THERMAL_BOTTLE, getIdentifier(), ResourceUtil.waterID);
-		if (c == null)
-			return findContainer(EquipmentType.THERMAL_BOTTLE, false, ResourceUtil.waterID);
-		else
-			return c;
-	}
-	
-	/**
-	 * Assigns a thermal bottle as a standard living necessity.
-	 */
-	public void assignThermalBottle() {
-
-		if (!hasThermalBottle() && isInside()) {
-			Equipment aBottle = null;
-			for (Equipment e : ((EquipmentOwner)getContainerUnit()).getContainerSet()) {
-				if (e.getEquipmentType() == EquipmentType.THERMAL_BOTTLE) {
-					Person originalOwner = e.getRegisteredOwner();
-					if (originalOwner != null && originalOwner.equals(this)) {
-						// Remove it from the container unit
-						e.transfer(this);
-						// Register the person as the owner of this bottle
-						e.setRegisteredOwner(this);
-						
-						return;
-					}
-					
-					// Tag this bottle first
-					if (aBottle == null) {
-						aBottle = e;
-					}
-				}
-			}
-			
-			// After done with iterating over all the bottle,
-			// if it still can't find a bottle that was last assigned to this person
-			// get the first saved one 
-			if (aBottle != null) {
-				// Remove it from the container unit
-				aBottle.transfer(this);
-				// Register the person as the owner of this bottle
-				aBottle.setRegisteredOwner(this);
-			}
-		}
-	}
-	
-	/**
-	 * Drops off the thermal bottle such as when going out for an EVA.
-	 */
-	public void dropOffThermalBottle() {
-
-		if (isInside()) {
-			for(Equipment e : getContainerSet()) {
-				if (e.getEquipmentType() == EquipmentType.THERMAL_BOTTLE) {
-					// Transfer to this person's container unit 
-					e.transfer(getContainerUnit());
-					
-					break;
-				}
-			}
-		}
-	}
-	
-	
-	
-	/**
-	 * Puts on a garment.
-	 *
-	 * @param holder the previous holder of the clothing
-	 */
-	public void wearGarment(EquipmentOwner holder) {
-		if (!hasGarment() && holder.retrieveItemResource(ItemResourceUtil.garmentID, 1) == 0) {
-			storeItemResource(ItemResourceUtil.garmentID, 1);
-		}
-	}
-
-	/**
-	 * Puts on a pressure suit set.
-	 *
-	 * @param suit
-	 */
-	public void wearPressureSuit(EquipmentOwner holder) {
-		if (!hasPressureSuit() && holder.retrieveItemResource(ItemResourceUtil.pressureSuitID, 1) == 0) {
-			storeItemResource(ItemResourceUtil.pressureSuitID, 1);
-		}
-	}
-
-
-	/**
-	 * Puts off the garment.
-	 *
-	 * @param holder the new holder of the clothing
-	 * @return true if successful
-	 */
-	public boolean unwearGarment(EquipmentOwner holder) {
-		if (hasGarment() && retrieveItemResource(ItemResourceUtil.garmentID, 1) == 0) {
-			if (holder.storeItemResource(ItemResourceUtil.garmentID, 1) == 0) {
-				return true;
-			}
-		}
-		return false;
-	}
-
-	/**
-	 * Puts off the pressure suit set.
-	 *
-	 * @param suit
-	 * @return true if successful
-	 */
-	public boolean unwearPressureSuit(EquipmentOwner holder) {
-		if (hasPressureSuit() && retrieveItemResource(ItemResourceUtil.pressureSuitID, 1) == 0) {
-			if (holder.storeItemResource(ItemResourceUtil.pressureSuitID, 1) == 0) {
-				return true;
-			}
-		}
-		return false;
-	}
-
-	/**
-	 * Puts off the garment and the thermal bottle. (UNUSED)
-	 * 
-	 * DO NOT DELETE THIS YET
-	 * 
-	 * @param person
-	 * @param entity
-	 */
-	public void putOff(Person person, Entity entity) {
-		EquipmentOwner housing = null;
-
-		boolean inS = person.isInSettlement();
-		
-		if (inS)
-			housing = ((Building)entity).getSettlement();
-		else
-			housing = (Vehicle)entity;
-		
-		// Remove pressure suit and put on garment
-		if (inS) {
-			if (person.unwearPressureSuit(housing)) {
-				person.wearGarment(housing);
-			}
-		}
-		// Note: vehicle may or may not have garment available
-		else if (((Rover)housing).hasGarment() && person.unwearPressureSuit(housing)) {
-			person.wearGarment(housing);
-		}
-
-		// Assign thermal bottle
-		person.assignThermalBottle();
-	}
-	
-	/**
-	 * Rescues the person from the rover.
-	 * Note: this is more like a hack, rather than a legitimate 
-	 * way of transferring a person through the airlock into the settlement.			
-	 *
-	 * @param r the rover
-	 * @param p the person
-	 * @param s the settlement
-	 */
-	public boolean rescueOperation(Rover r, Settlement s) {
-		boolean result = false;
-		
-		if (isDeclaredDead()) {
-			// WARNING: Transferring a person/robot/equipment from a vehicle into a settlement 
-			// can be problematic if no building is assigned.
-			// If exiting a vehicle in a garage, it's recommended using garageBuilding as a destination
-			result = transfer(s);
-		}
-		else if (r != null || isOutside()) {
-			result = transfer(s);
-		}
-
-		// Add the person to a medical facility	
-		EVAOperation.send2Medical(this, s);
-		
-		return result;
-	}
-	
-	/**
-	 * Gets the relation instance.
-	 * 
-	 * @return
-	 */
-	public Relation getRelation( ) {
-		return mind.getRelation();
-	}
-	
-	public void setMeetingInitiator(int initiatorId) {
-		this.initiatorId = initiatorId;
-	}
-	
-	public void setMeetingInvitee(int inviteeId) {
-		this.inviteeId = inviteeId;
-	}
-	
-	public int getMeetingInitiator() {
-		return initiatorId;
-	}
-	
-	public int getMeetingInvitee() {
-		return inviteeId;
-	}
-	
-	/**
-	 * Get the allocated activity spot
-	 */
-	@Override
-	public AllocatedSpot getActivitySpot() {
-		return spot;
-	}
-	
-	/**
-	 * Sets the activity spot allocated.
-	 * 
-	 * @param newSpot Can be null if no spot assigned
-	 */
-	@Override
-	public void setActivitySpot(AllocatedSpot newSpot) {
-		if (spot != null) {
-			spot.leave(this, false);
-		}
-		spot = newSpot;
-	}
-	
-	/**
-	 * Reinitialize references after loading from a saved sim.
-	 */
-	public void reinit() {
-		mind.reinit();
-		condition.reinit();
-	}
-
-	/**
-	 * Compares if an object is the same as this person.
-	 *
-	 * @param obj
-	 */
-	@Override
-	public boolean equals(Object obj) {
-		if (this == obj) return true;
-		if (obj == null) return false;
-		if (this.getClass() != obj.getClass()) return false;
-		Person p = (Person) obj;
-		return this.getIdentifier() == p.getIdentifier();
-	}
-
-	/**
-	 * Gets the hash code for this object.
-	 *
-	 * @return hash code.
-	 */
-	@Override
-	public int hashCode() {
-		// Hash must be constant and not depend upon changing attributes
-		return getIdentifier() % 64;
-	}
-
-	@Override
-	public void destroy() {
-		super.destroy();
-		circadian = null;
-		condition = null;
-		favorite = null;
-		jobHistory = null;
-		role = null;
-		preference = null;
-		support = null;
-		ra = null;
-		bed = null;
-		attributes.destroy();
-		attributes = null;
-		mind.destroy();
-		mind = null;
-
-		skillManager.destroy();
-		skillManager = null;
-
-		scientificAchievement.clear();
-		scientificAchievement = null;
-	}
-}
+/*
+ * Mars Simulation Project
+ * Person.java
+ * @date 2023-06-25
+ * @author Scott Davis
+ */
+
+package com.mars_sim.core.person;
+
+import java.time.LocalDate;
+import java.time.LocalDateTime;
+import java.time.format.DateTimeFormatter;
+import java.time.format.FormatStyle;
+import java.time.temporal.ChronoUnit;
+import java.util.ArrayList;
+import java.util.Arrays;
+import java.util.Collection;
+import java.util.Collections;
+import java.util.EnumMap;
+import java.util.HashSet;
+import java.util.List;
+import java.util.Map;
+import java.util.Map.Entry;
+import java.util.Set;
+import java.util.concurrent.ConcurrentHashMap;
+
+import com.mars_sim.core.Entity;
+import com.mars_sim.core.LifeSupportInterface;
+import com.mars_sim.core.Simulation;
+import com.mars_sim.core.SimulationConfig;
+import com.mars_sim.core.Unit;
+import com.mars_sim.core.UnitEventType;
+import com.mars_sim.core.UnitType;
+import com.mars_sim.core.authority.Authority;
+import com.mars_sim.core.data.SolMetricDataLogger;
+import com.mars_sim.core.environment.MarsSurface;
+import com.mars_sim.core.equipment.Container;
+import com.mars_sim.core.equipment.EVASuit;
+import com.mars_sim.core.equipment.Equipment;
+import com.mars_sim.core.equipment.EquipmentInventory;
+import com.mars_sim.core.equipment.EquipmentOwner;
+import com.mars_sim.core.equipment.EquipmentType;
+import com.mars_sim.core.location.LocationStateType;
+import com.mars_sim.core.logging.SimLogger;
+import com.mars_sim.core.person.ai.Mind;
+import com.mars_sim.core.person.ai.NaturalAttributeManager;
+import com.mars_sim.core.person.ai.NaturalAttributeType;
+import com.mars_sim.core.person.ai.PersonAttributeManager;
+import com.mars_sim.core.person.ai.SkillManager;
+import com.mars_sim.core.person.ai.fav.Favorite;
+import com.mars_sim.core.person.ai.fav.FavoriteType;
+import com.mars_sim.core.person.ai.fav.Preference;
+import com.mars_sim.core.person.ai.job.util.AssignmentHistory;
+import com.mars_sim.core.person.ai.job.util.AssignmentType;
+import com.mars_sim.core.person.ai.job.util.JobType;
+import com.mars_sim.core.person.ai.job.util.JobUtil;
+import com.mars_sim.core.person.ai.mission.Mission;
+import com.mars_sim.core.person.ai.mission.MissionType;
+import com.mars_sim.core.person.ai.role.Role;
+import com.mars_sim.core.person.ai.role.RoleType;
+import com.mars_sim.core.person.ai.shift.ShiftSlot;
+import com.mars_sim.core.person.ai.shift.ShiftSlot.WorkStatus;
+import com.mars_sim.core.person.ai.social.Relation;
+import com.mars_sim.core.person.ai.task.EVAOperation;
+import com.mars_sim.core.person.ai.task.meta.WorkoutMeta;
+import com.mars_sim.core.person.ai.task.util.TaskManager;
+import com.mars_sim.core.person.ai.task.util.Worker;
+import com.mars_sim.core.person.ai.training.TrainingType;
+import com.mars_sim.core.person.health.HealthProblem;
+import com.mars_sim.core.person.health.MedicalEvent;
+import com.mars_sim.core.resource.ItemResourceUtil;
+import com.mars_sim.core.resource.ResourceUtil;
+import com.mars_sim.core.science.Researcher;
+import com.mars_sim.core.science.ScienceType;
+import com.mars_sim.core.science.ScientificStudy;
+import com.mars_sim.core.structure.Settlement;
+import com.mars_sim.core.structure.building.Building;
+import com.mars_sim.core.structure.building.BuildingManager;
+import com.mars_sim.core.structure.building.function.ActivitySpot.AllocatedSpot;
+import com.mars_sim.core.structure.building.function.FunctionType;
+import com.mars_sim.core.time.ClockPulse;
+import com.mars_sim.core.time.Temporal;
+import com.mars_sim.core.vehicle.Crewable;
+import com.mars_sim.core.vehicle.Rover;
+import com.mars_sim.core.vehicle.Vehicle;
+import com.mars_sim.core.vehicle.VehicleType;
+import com.mars_sim.mapdata.location.LocalPosition;
+import com.mars_sim.tools.util.RandomUtil;
+
+/**
+ * The Person class represents a person on Mars. It keeps track of everything
+ * related to that person and provides information about him/her.
+ */
+public class Person extends Unit implements Worker, Temporal, Researcher {
+
+	/** default serial id. */
+	private static final long serialVersionUID = 1L;
+	/** default logger. */
+	private static final SimLogger logger = SimLogger.getLogger(Person.class.getName());
+	
+	/** The maximum number of sols for storing stats. */
+	public static final int MAX_NUM_SOLS = 7;
+	/** The standard hand carrying capacity for food in a person. */
+	public static final int CARRYING_CAPACITY_FOOD = 1;
+	
+	/** A small amount. */
+	private static final double SMALL_AMOUNT = 0.01;
+
+	private static final String EARTH_BIRTHPLACE = "Earth";
+	private static final String MARS_BIRTHPLACE = "Mars";
+	private static final String HEIGHT_GENE = "Height";
+	private static final String WEIGHT_GENE = "Weight";
+
+	private static final String EARTHLING = "Earthling";
+
+	/** The average height of a person. */
+	private static  double averageHeight;
+	/** The average weight of a person. */
+	private static  double averageWeight;
+	/** The average upper height of a person. */
+	private static  double tall;
+	/** The average low height of a person. */
+	private static  double shortH;
+	/** The average high weight of a person. */
+	private static  double highW;
+	/** The average low weight of a person. */
+	private static  double lowW;
+
+	// Transient data members
+	/** The extrovert score of a person. */
+	private transient int extrovertScore = -1;
+
+	// Data members
+	/** True if the person is born on Mars. */
+	private boolean bornOnMars;
+	/** True if the person is buried. */
+	private boolean isBuried;
+	/** True if the person is declared dead. */
+	private boolean declaredDead;
+
+	/** The birth of a person */
+	private LocalDate birthDate;
+	/** The age of a person */
+	private int age = -1;
+	/** The current building location of the person. */
+	private int currentBuildingInt;
+	/** The carrying capacity of the person. */
+	private int carryingCapacity;
+	/** The id of the person who invite this person for a meeting. */
+	private int initiatorId = -1;
+	/** The id of the person being invited by this person for a meeting. */
+	private int inviteeId = -1;
+	
+	/** The settlement the person is currently associated with. */
+	private Integer associatedSettlementID = Integer.valueOf(-1);
+	/** The buried settlement if the person has been deceased. */
+	private Integer buriedSettlement = Integer.valueOf(-1);
+
+	/** The eating speed of the person [kg/millisol]. */
+	private double eatingSpeed = .5 + RandomUtil.getRandomDouble(-.05, .05);
+	/** The height of the person (in cm). */
+	private double height;
+	/** The height of the person (in kg). */
+	private double weight;
+	/** Settlement Z location (meters) from settlement center. */
+	private double zLoc;
+
+	/** The birthplace of the person. */
+	private String birthplace;
+	/** The person's country of origin. */
+	private String country;
+	/** The person's blood type. */
+	private String bloodType;
+
+	/** Settlement position (meters) from settlement center. */
+	private LocalPosition position;
+	/** The spot owned by this Person */
+	private AllocatedSpot spot;
+	/** The gender of the person (male or female). */
+	private GenderType gender = GenderType.MALE;
+
+	/** The person's skill manager. */
+	private SkillManager skillManager;
+	/** Manager for Person's natural attributes. */
+	private NaturalAttributeManager attributes;
+	/** Person's mind. */
+	private Mind mind;
+	/** Person's physical condition. */
+	private PhysicalCondition condition;
+	/** Person's circadian clock. */
+	private CircadianClock circadian;
+	/** Person's Favorite instance. */
+	private Favorite favorite;
+	/** Person's JobHistory instance. */
+	private AssignmentHistory jobHistory;
+	/** Person's Role instance. */
+	private Role role;
+	/** Person's Preference instance. */
+	private Preference preference;
+	/** Person's LifeSupportInterface instance. */
+	private LifeSupportInterface support;
+	/** Person's ReportingAuthority instance. */
+	private Authority ra;
+	/** The bed location of the person */
+	private AllocatedSpot bed;
+	/** The person's current scientific study. */
+	private ScientificStudy study;
+	/** The person's EquipmentInventory instance. */
+	private EquipmentInventory eqmInventory;
+	
+	/** The person's achievement in scientific fields. */
+	private Map<ScienceType, Double> scientificAchievement = new ConcurrentHashMap<>();
+	/** The person's paternal chromosome. */
+	private Map<Integer, Gene> paternalChromosome;
+	/** The person's maternal chromosome. */
+	private Map<Integer, Gene> maternalChromosome;
+	/** The person's mission experiences. */
+	private Map<MissionType, Integer> missionExperiences;
+	/** The person's list of prior trainings */
+	private List<TrainingType> trainings;
+	/** The person's list of collaborative scientific studies. */
+	private Set<ScientificStudy> collabStudies;
+
+	/** The person's EVA times. */
+	private SolMetricDataLogger<String> eVATaskTime;
+	private ShiftSlot shiftSlot;
+
+	static {
+		// personConfig is needed by maven unit test
+		PersonConfig personConfig = simulationConfig.getPersonConfig();
+
+		// Compute the average height for all
+		tall = personConfig.getTallAverageHeight();
+		shortH = personConfig.getShortAverageHeight();
+		averageHeight = (tall + shortH) / 2D;
+		// Compute the average weight for all
+		highW = personConfig.getHighAverageWeight();
+		lowW = personConfig.getLowAverageWeight();
+		averageWeight = (highW + lowW) / 2D;
+	}
+
+	/**
+	 * Constructor 0 : used by LoadVehicleTest and other maven test suites.
+	 *
+	 * @param settlement
+	 */
+	public Person(Settlement settlement) {
+		super("Mock Person", settlement.getCoordinates());
+		this.position = LocalPosition.DEFAULT_POSITION;
+		this.associatedSettlementID = settlement.getIdentifier();
+		super.setDescription(EARTHLING);
+
+		// Add this person as a citizen
+		settlement.addACitizen(this);
+		// Set the container unit
+		setContainerUnit(settlement);
+
+		// Add to a random building
+		BuildingManager.landOnRandomBuilding(this, settlement);
+		// Create PersonAttributeManager instance
+		attributes = new PersonAttributeManager();
+	}
+
+	/**
+	 * Constructor 1 : used by PersonBuilderImpl Creates a Person object at a given
+	 * settlement.
+	 *
+	 * @param name       the person's name
+	 * @param settlement {@link Settlement} the settlement the person is at
+	 * @throws Exception if no inhabitable building available at settlement.
+	 */
+	public Person(String name, Settlement settlement) {
+		super(name, settlement.getCoordinates());
+		super.setDescription(EARTHLING);
+
+		// Initialize data members
+		this.position = LocalPosition.DEFAULT_POSITION;
+		this.associatedSettlementID = settlement.getIdentifier();
+
+		// Create a prior training profile
+		generatePriorTraining();
+		// Construct the PersonAttributeManager instance
+		attributes = new PersonAttributeManager();
+		// Construct the SkillManager instance
+		skillManager = new SkillManager(this);
+		// Construct the Mind instance
+		mind = new Mind(this);
+
+		// Set the person's status of death
+		isBuried = false;
+
+		// Add this person as a citizen
+		settlement.addACitizen(this);
+		// Set the container unit
+		setContainerUnit(settlement);
+	}
+
+	/*
+	 * Uses static factory method to create an instance of PersonBuilder.
+	 *
+	 * @param name
+	 * @param settlement
+	 * @return
+	 */
+	public static PersonBuilder<?> create(String name, Settlement settlement) {
+		return new PersonBuilderImpl(name, settlement);
+	}
+
+	/**
+	 * Initializes field data and class.
+	 */
+	public void initialize() {
+		// WARNING: setAssociatedSettlement(settlement) may cause suffocation 
+		// Reloading from a saved sim
+		
+		// Add to a random building
+		BuildingManager.landOnRandomBuilding(this, getAssociatedSettlement());
+		// Set up the time stamp for the person
+		calculateBirthDate(masterClock.getEarthTime());
+		// Create favorites
+		favorite = new Favorite(this);
+		// Create preferences
+		preference = new Preference(this);
+		// Set up genetic make-up. Notes it requires attributes.
+		setupChromosomeMap();
+		// Create circadian clock
+		circadian = new CircadianClock(this);
+		// Create physical condition
+		condition = new PhysicalCondition(this);
+		// Initialize field data in circadian clock
+		circadian.initialize();
+		// Create job history
+		jobHistory = new AssignmentHistory();
+		// Create the role
+		role = new Role(this);
+		// Create shift schedule
+		shiftSlot = getAssociatedSettlement().getShiftManager().allocationShift(this);
+		
+		// Set up life support type
+		support = getLifeSupportType();
+		// Create the mission experiences map
+		missionExperiences = new EnumMap<>(MissionType.class);
+//		// Create the EVA hours map
+		eVATaskTime = new SolMetricDataLogger<>(MAX_NUM_SOLS);
+		// Create a set of collaborative studies
+		collabStudies = new HashSet<>();
+		// Construct the EquipmentInventory instance.
+		eqmInventory = new EquipmentInventory(this, carryingCapacity);
+		
+		eqmInventory.setResourceCapacity(ResourceUtil.foodID, CARRYING_CAPACITY_FOOD);
+	}
+
+	/**
+	 * Computes a person's chromosome map.
+	 */
+	private void setupChromosomeMap() {
+		paternalChromosome = new ConcurrentHashMap<>();
+		maternalChromosome = new ConcurrentHashMap<>();
+
+		if (bornOnMars) {
+			// Note: figure out how to account for growing characteristics
+			// such as height and weight
+			// and define various traits get passed on from parents
+		} else {
+			// Biochemistry: id 0 - 19
+			setupBloodType();
+			// Physical Characteristics: id 20 - 39
+			// Set up Height
+			setupHeight();
+			// Set up Weight
+			setupWeight();
+			// Set up carrying capacity and personality traits: id 40 - 59
+			setupCarryingCapAttributeTrait();
+		}
+	}
+
+	/**
+	 * Computes a person's carrying capacity and attributes and its chromosome.
+	 */
+	private void setupCarryingCapAttributeTrait() {
+		// Note: set up a set of genes that was passed onto this person
+		// from two hypothetical parents
+		int id = 40;
+		boolean dominant = false;
+
+		int strength = attributes.getAttribute(NaturalAttributeType.STRENGTH);
+		int endurance = attributes.getAttribute(NaturalAttributeType.ENDURANCE);
+		double gym = 2D * getPreference().getPreferenceScore(new WorkoutMeta());
+		if (getFavorite().getFavoriteActivity() == FavoriteType.FIELD_WORK)
+			gym += RandomUtil.getRandomRegressionInteger(20);
+		else if (getFavorite().getFavoriteActivity() == FavoriteType.SPORT)
+			gym += RandomUtil.getRandomRegressionInteger(10);
+
+		PersonConfig personConfig = SimulationConfig.instance().getPersonConfig();
+		int baseCap = (int)personConfig.getBaseCapacity();
+		int load = 0;
+		if (age > 4 && age < 8)
+			load = age;
+		else if (age > 7 && age <= 12)
+			load = age * 2;
+		else if (age > 11 && age <= 14)
+			load = (baseCap/3 + age * 2);
+		else if (age > 14 && age <= 18)
+			load = (int)(baseCap/2.5 + age * 1.5);
+		else if (age > 18 && age <= 25)
+			load = (int)(baseCap/2.0 + 35 - age / 7.5);
+		else if (age > 25 && age <= 35)
+			load = (int)(baseCap + 30 - age / 12.5);
+		else if (age > 35 && age <= 45)
+			load = (baseCap + 25 - age / 10);
+		else if (age > 45 && age <= 55)
+			load = (int)(baseCap + 20 - age / 7.5);
+		else if (age > 55 && age <= 65)
+			load = (int)(baseCap/1.25 + 15 - age / 6.0);
+		else if (age > 65 && age <= 70)
+			load = (int)(baseCap/1.5 + 10 - age / 5.0);
+		else if (age > 70 && age <= 75)
+			load = (int)(baseCap/1.75 - age / 4.0);
+		else if (age > 75 && age <= 80)
+			load = (int)(baseCap/2.0 - age / 4.0);
+		else
+			load = (int)(baseCap/2.5 - age / 4.0);
+
+		// Set inventory total mass capacity based on the person's weight and strength.
+		// Must be able to carry an EVA suit
+		carryingCapacity = Math.max((int)(EVASuit.getEmptyMass() * 2),
+						(int)(gym + load + Math.max(20, weight/6.0) + (strength - 50)/1.5 + (endurance - 50)/2.0
+				+ RandomUtil.getRandomRegressionInteger(10)));
+		
+		int score = mind.getMBTI().getIntrovertExtrovertScore();
+
+		Gene trait1G = new Gene(this, id, "Trait 1", true, dominant, "Introvert", score);
+		
+		paternalChromosome.put(id, trait1G);
+	}
+
+	/**
+	 * Computes a person's blood type and its chromosome.
+	 */
+	private void setupBloodType() {
+		int id = 1;
+		boolean dominant = false;
+
+		String dadBloodType = null;
+		int rand = RandomUtil.getRandomInt(2);
+		if (rand == 0) {
+			dadBloodType = "A";
+			dominant = true;
+		} else if (rand == 1) {
+			dadBloodType = "B";
+			dominant = true;
+		} else if (rand == 2) {
+			dadBloodType = "O";
+			dominant = false;
+		}
+
+		// Biochemistry 0 - 19
+		Gene dadBloodTypeG = new Gene(this, id, "Blood Type", true, dominant, dadBloodType, 0);
+		paternalChromosome.put(id, dadBloodTypeG);
+
+		String momBloodType = null;
+		rand = RandomUtil.getRandomInt(2);
+		if (rand == 0) {
+			momBloodType = "A";
+			dominant = true;
+		} else if (rand == 1) {
+			momBloodType = "B";
+			dominant = true;
+		} else if (rand == 2) {
+			momBloodType = "O";
+			dominant = false;
+		}
+
+		Gene momBloodTypeG = new Gene(this, 0, "Blood Type", false, dominant, momBloodType, 0);
+		maternalChromosome.put(0, momBloodTypeG);
+
+		if (dadBloodType.equals("A") && momBloodType.equals("A"))
+			bloodType = "A";
+		else if (dadBloodType.equals("A") && momBloodType.equals("B"))
+			bloodType = "AB";
+		else if (dadBloodType.equals("A") && momBloodType.equals("O"))
+			bloodType = "A";
+		else if (dadBloodType.equals("B") && momBloodType.equals("A"))
+			bloodType = "AB";
+		else if (dadBloodType.equals("B") && momBloodType.equals("B"))
+			bloodType = "B";
+		else if (dadBloodType.equals("B") && momBloodType.equals("O"))
+			bloodType = "B";
+		else if (dadBloodType.equals("O") && momBloodType.equals("A"))
+			bloodType = "A";
+		else if (dadBloodType.equals("O") && momBloodType.equals("B"))
+			bloodType = "B";
+		else if (dadBloodType.equals("O") && momBloodType.equals("O"))
+			bloodType = "O";
+
+	}
+
+	/**
+	 * Gets the blood type.
+	 *
+	 * @return
+	 */
+	public String getBloodType() {
+		return bloodType;
+	}
+
+	/**
+	 * Computes a person's height and its chromosome.
+	 */
+	private void setupHeight() {
+		int id = 20;
+		boolean dominant = false;
+
+		// For a 20-year-old in the US:
+		//   male - height: 176.5,  weight: 68.5
+		// female - height: 162.6,  weight: 57.2
+
+		// Note: factor in country of origin.
+		// Note: look for a gender-correlated curve
+
+		// Note: p = mean + RandomUtil.getGaussianDouble() * standardDeviation
+		// Attempt to compute height with gaussian curve
+
+		double dadHeight = tall + RandomUtil.getGaussianDouble() * tall / 7D;
+		double momHeight = shortH + RandomUtil.getGaussianDouble() * shortH / 10D;
+
+		Gene dadHeightG = new Gene(this, id, HEIGHT_GENE, true, dominant, null, dadHeight);
+		paternalChromosome.put(id, dadHeightG);
+
+		Gene momHeightG = new Gene(this, id, HEIGHT_GENE, false, dominant, null, momHeight);
+		maternalChromosome.put(id, momHeightG);
+
+		double geneticFactor = .65;
+		double sexFactor = (tall - averageHeight) / averageHeight;
+		// Add arbitrary (US-based) sex and genetic factor
+		if (gender == GenderType.MALE)
+			height = Math.round(
+					(geneticFactor * dadHeight + (1 - geneticFactor) * momHeight * (1 + sexFactor)) * 100D) / 100D;
+		else
+			height = Math.round(
+					((1 - geneticFactor) * dadHeight + geneticFactor * momHeight * (1 - sexFactor)) * 100D) / 100D;
+
+	}
+
+	/**
+	 * Computes a person's weight and its chromosome.
+	 */
+	private void setupWeight() {
+		int id = 21;
+		boolean dominant = false;
+
+		// For a 20-year-old in the US:
+		// male : height : 176.5 weight : 68.5
+		// female : height : 162.6 weight : 57.2
+
+		// Note: factor in country of origin.
+		// Note: look for a gender-correlated curve
+
+		// Note: p = mean + RandomUtil.getGaussianDouble() * standardDeviation
+		// Attempt to compute height with gaussian curve
+		double dadWeight = highW + RandomUtil.getGaussianDouble() * highW / 13.5;// RandomUtil.getRandomInt(10);
+		double momWeight = lowW + RandomUtil.getGaussianDouble() * lowW / 10.5;// RandomUtil.getRandomInt(15);
+
+		Gene dadWeightG = new Gene(this, id, WEIGHT_GENE, true, dominant, null, dadWeight);
+		paternalChromosome.put(id, dadWeightG);
+
+		Gene momWeightG = new Gene(this, id, WEIGHT_GENE, false, dominant, null, momWeight);
+		maternalChromosome.put(id, momWeightG);
+
+		double geneticFactor = .65;
+		double sexFactor = (highW - averageWeight) / averageWeight; // for male
+		double heightFactor = height / averageHeight;
+
+		// Add arbitrary (US-based) sex and genetic factor
+		if (gender == GenderType.MALE)
+			weight = Math.round(heightFactor
+					* (geneticFactor * dadWeight + (1 - geneticFactor) * momWeight * (1 + sexFactor)) * 100D)
+					/ 100D;
+		else
+			weight = Math.round(heightFactor
+					* ((1 - geneticFactor) * dadWeight + geneticFactor * momWeight * (1 - sexFactor)) * 100D)
+					/ 100D;
+
+		setBaseMass(weight);
+	}
+
+	/*
+	 * Sets sponsoring agency for the person.
+	 */
+	public void setSponsor(Authority sponsor) {
+		ra = sponsor;
+	}
+
+	/*
+	 * Gets sponsoring agency for the person.
+	 */
+	public Authority getReportingAuthority() {
+		return ra;
+	}
+
+	/*
+	 * Gets task preference for the person.
+	 */
+	public Preference getPreference() {
+		return preference;
+	}
+
+	/**
+	 * Sets the role for a person.
+	 *
+	 * @param type {@link RoleType}
+	 */
+	public void setRole(RoleType type) {
+		getRole().changeRoleType(type);
+
+		// In case of the role of the Mayor, his job must be set to Politician instead.
+		if (type == RoleType.MAYOR) {
+			// Set the job as Politician
+			mind.assignJob(JobType.POLITICIAN, true, JobUtil.SETTLEMENT, AssignmentType.APPROVED, JobUtil.SETTLEMENT);
+		}
+	}
+
+	/**
+	 * Sets the job of a person.
+	 *
+	 * @param job JobType
+	 * @param authority
+	 */
+	public void setJob(JobType job, String authority) {
+		mind.assignJob(job, true, JobUtil.SETTLEMENT, AssignmentType.APPROVED, authority);
+	}
+
+	/**
+	 * Gets the instance of Role for a person.
+	 */
+	public Role getRole() {
+		return role;
+	}
+
+	/**
+	 * Gets the instance of JobHistory for a person.
+	 */
+	public AssignmentHistory getJobHistory() {
+		return jobHistory;
+	}
+
+	/**
+	 * Gets the instance of Favorite for a person.
+	 */
+	public Favorite getFavorite() {
+		return favorite;
+	}
+
+	/**
+	 * Get details of the 
+	 */
+	public ShiftSlot getShiftSlot() {
+		return shiftSlot;
+	}
+
+	/**
+	 * Is this Person OnDuty. This does not include On Call.
+	 */
+	public boolean isOnDuty() {
+		return shiftSlot.getStatus() == WorkStatus.ON_DUTY;
+	}
+
+	/**
+	 * Creates a string representing the birth time of the person.
+	 * @param clock
+	 *
+	 */
+	private void calculateBirthDate(LocalDateTime earthLocalTime) {
+		// Remove a random number of days from the current earth date
+		int daysPast = RandomUtil.getRandomInt(21*365, 65*365);
+		birthDate = earthLocalTime.minusDays(daysPast).toLocalDate();
+
+		// Calculate the year
+		// Set the age
+		age = updateAge(earthLocalTime);
+	}
+
+	/**
+	 * Is the person outside of a settlement but within its vicinity ?
+	 *
+	 * @return true if the person is just right outside of a settlement
+	 */
+	public boolean isRightOutsideSettlement() {
+		// Q: How to tell the different between a person doing EVA right outside a settlement 
+		//    and a person doing EVA right outside a vehicle that are on a mission far away from the settlement ?
+		// Ans: Use coordinates to see if it matches 
+		
+		return LocationStateType.WITHIN_SETTLEMENT_VICINITY == currentStateType || isBuried;
+	}
+
+	/**
+	 * Gets the person's position at a settlement.
+	 *
+	 * @return distance (meters) from the settlement's center.
+	 */
+	@Override
+	public LocalPosition getPosition() {
+		return position;
+	}
+
+	/**
+	 * Sets the person's settlement-wide position.
+	 *
+	 * @param position
+	 */
+	@Override
+	public void setPosition(LocalPosition position) {
+		this.position = position;
+	}
+
+	/**
+	 * Gets the person's Z location at a settlement.
+	 *
+	 * @return Z distance (meters) from the settlement's center.
+	 */
+	public double getZLocation() {
+		return zLoc;
+	}
+
+	/**
+	 * Sets the person's Z location at a settlement.
+	 *
+	 * @param zLocation the Z distance (meters) from the settlement's center.
+	 */
+	public void setZLocation(double zLocation) {
+		this.zLoc = zLocation;
+	}
+
+	/**
+	 * Gets the settlement in vicinity. This is used assume the person is not at a settlement.
+	 *
+	 * @return the person's settlement
+	 */
+	public Settlement getNearbySettlement() {
+		return unitManager.findSettlement(getCoordinates());
+	}
+	
+	/**
+	 * Gets the settlement the person is at.
+	 * Returns null if person is not at a settlement.
+	 *
+	 * @return the person's settlement
+	 */
+	@Override
+	public Settlement getSettlement() {
+
+		if (getContainerID() <= Unit.MARS_SURFACE_UNIT_ID)
+			return null;
+
+		Unit c = getContainerUnit();
+
+		if (c.getUnitType() == UnitType.SETTLEMENT) {
+			return (Settlement) c;
+		}
+
+		if (c.getUnitType() == UnitType.VEHICLE) {
+			// Will see if vehicle is inside a garage or not
+			return ((Vehicle)c).getSettlement();
+		}
+
+		if (c.getUnitType() == UnitType.BUILDING || c.getUnitType() == UnitType.PERSON
+				|| c.getUnitType() == UnitType.ROBOT) {
+			return c.getSettlement();
+		}
+
+		return null;
+	}
+
+	/**
+	 * Buries the Person at the current location. This happens only if the person can
+	 * be retrieved from any containing Settlements or Vehicles found. The body is
+	 * fixed at the last location of the containing unit.
+	 */
+	public void buryBody() {
+		// Bury the body
+		isBuried = true;
+		
+		// Q: When should a person be removed from being a citizen of a settlement ?
+		// A: after being buried ? 
+		
+		// Back up the last container unit
+		condition.getDeathDetails().backupContainerUnit(getContainerUnit());
+		// Set his/her buried settlement
+		buriedSettlement = associatedSettlementID;
+		// Throw unit event.
+		fireUnitUpdate(UnitEventType.BURIAL_EVENT);
+	}
+
+	/**
+	 * Declares the person dead.
+	 */
+	void setDeclaredDead() {
+		// Set declaredDead
+		declaredDead = true;
+		// Set description
+		setDescription("Dead");
+		// Throw unit event
+		fireUnitUpdate(UnitEventType.DEATH_EVENT);
+	}
+
+	/**
+	 * Revives the person.
+	 * 
+	 * @param problem
+	 */
+	void setRevived(HealthProblem problem) {
+		// Reset declaredDead
+		declaredDead = false;
+		// Set description
+		setDescription("Recovering");
+		// Reset isBuried
+		isBuried = false;
+		
+		// Set buried settlement
+		buriedSettlement = -1;
+		// Throw unit event
+		fireUnitUpdate(UnitEventType.REVIVED_EVENT);
+		// Generate medical event
+		MedicalEvent event = new MedicalEvent(this, problem, EventType.MEDICAL_RESUSCITATED);
+		// Register event
+		Simulation.instance().getEventManager().registerNewEvent(event);
+	}
+	
+	/**
+	 * Deregisters the person's quarters.
+	 */
+	void deregisterBed() {
+		if (bed != null) {
+			// Release the bed
+			bed.leave(this, true);
+			bed = null;
+		}
+	}
+
+	/**
+	 * Person can take action with time passing.
+	 *
+	 * @param pulse amount of time passing (in millisols).
+	 */
+	@Override
+	public boolean timePassing(ClockPulse pulse) {
+		if (!isValid(pulse)) {
+			return false;
+		}
+
+		// Check to see if the person has deceased
+		if (condition.getDeathDetails() != null
+				&& condition.getDeathDetails().getBodyRetrieved()) {
+			setDeceased();
+		}
+		
+		// Check to see if the person is dead
+		if (condition.isDead()) {
+			return false;
+		}
+
+		// Primary researcher; my responsibility to update Study
+		if (study != null) {
+			study.timePassing(pulse);
+		}
+
+		EVASuit suit = getSuit();
+		// Record the use of it
+		if (suit != null) {
+			suit.recordUsageTime(pulse);
+		}
+
+		// Mental changes with time passing.
+		mind.timePassing(pulse);
+
+		// If Person is dead, then skip
+		if (getLifeSupportType() != null) {
+			// Get the life support type
+			support = getLifeSupportType();
+		}
+
+		circadian.timePassing(pulse, support);
+		// Pass the time in the physical condition first as this may result in death.
+		condition.timePassing(pulse, support);
+
+		if (pulse.isNewSol()) {
+			// Update the solCache
+			int currentSol = pulse.getMarsTime().getMissionSol();
+
+			if (currentSol == 1) {
+				// On the first mission sol,
+				// adjust the sleep habit according to the current work shift
+				for (int i=0; i< 15; i++) {
+					int shiftEnd = shiftSlot.getShift().getEnd();
+					int m = shiftEnd - 20 * (i+1);
+					if (m < 0)
+						m = m + 1000;
+					// suppress sleep during the work shift
+					circadian.updateSleepCycle(m, false);
+
+					m = shiftEnd + 10 * (i+1);
+					if (m > 1000)
+						m = m - 1000;
+					// encourage sleep after the work shift
+					circadian.updateSleepCycle(m, true);
+				}
+
+				condition.increaseFatigue(RandomUtil.getRandomInt(333));
+			}
+			else {
+				// Adjust the sleep habit according to the current work shift
+				for (int i=0; i< 5; i++) {
+					int m = shiftSlot.getShift().getEnd() + 10 * (i+1);
+					if (m > 1000)
+						m = m - 1000;
+					circadian.updateSleepCycle(m, true);
+				}
+
+				// Check if a person's age should be updated
+				age = updateAge(pulse.getMasterClock().getEarthTime());
+
+				// Checks if a person has a role
+				if (role.getType() == null)
+					role.obtainNewRole();
+			}
+		}
+		
+		return true;
+	}
+
+	/**
+	 * Checks if the person has deceased.
+	 * 
+	 * @return
+	 */
+	public void setDeceased() {
+		if (!isBuried && !declaredDead) {
+			// Declares the person dead
+			setDeclaredDead();
+			
+			// Q: When should a person be removed from being a citizen of a settlement ?
+			// A: after being buried ? 
+			
+			// Deregisters the person's quarters
+			deregisterBed();
+			// Deactivates the person's mind
+			mind.setInactive();
+		}
+	}
+
+	/**
+	 * Returns a reference to the Person's natural attribute manager.
+	 *
+	 * @return the person's natural attribute manager
+	 */
+	@Override
+	public NaturalAttributeManager getNaturalAttributeManager() {
+		return attributes;
+	}
+
+	/**
+	 * Gets the performance factor that effect Person with health complaint.
+	 *
+	 * @return The value is between 0 -> 1.
+	 */
+	public double getPerformanceRating() {
+		return condition.getPerformanceFactor();
+	}
+
+	/**
+	 * Returns a reference to the Person's physical condition.
+	 *
+	 * @return the person's physical condition
+	 */
+	public PhysicalCondition getPhysicalCondition() {
+		return condition;
+	}
+
+	/**
+	 * Returns the person's mind.
+	 *
+	 * @return the person's mind
+	 */
+	public Mind getMind() {
+		return mind;
+	}
+
+	@Override
+	public TaskManager getTaskManager() {
+		return mind.getTaskManager();
+	}
+
+	/**
+	 * Updates and returns the person's age.
+	 *
+	 * @return the person's age
+	 */
+	private int updateAge(LocalDateTime localDateTime) {
+		age = (int)ChronoUnit.YEARS.between(birthDate, localDateTime);
+		return age;
+	}
+
+	/**
+	 * Sets a person's age and update one's year of birth.
+	 *
+	 * @param newAge
+	 */
+	public void changeAge(int newAge) {
+		// Back calculate a person's year
+		int offset = age - newAge;
+		// Set year to newYear
+		birthDate = LocalDate.of(birthDate.getYear() + offset, birthDate.getMonth(), birthDate.getDayOfMonth());
+		age = newAge;
+	}
+
+	/**
+	 * Returns the person's birth date in the format of "2055-05-06".
+	 *
+	 * @return the person's birth date
+	 */
+	public String getBirthDate() {
+		return birthDate.format(DateTimeFormatter.ofLocalizedDate(FormatStyle.SHORT));
+	}
+
+	/**
+	 * Gets the LifeSupport system supporting this Person. This may be from the
+	 * Settlement, Vehicle or Equipment.
+	 *
+	 * @return Life support system.
+	 */
+	private LifeSupportInterface getLifeSupportType() {
+
+		Settlement settlement = getSettlement();
+		if (settlement != null) {
+			// if the person is inside
+			return settlement;
+		}
+
+		Vehicle vehicle = getVehicle();
+		if ((vehicle != null) && (vehicle instanceof LifeSupportInterface v)) {
+
+			if (vehicle.isInVehicleInGarage()) {
+				// Note: if the vehicle is inside a garage
+				// continue to use settlement's life support
+				return vehicle.getSettlement();
+			}
+
+			else {
+				return v;
+			}
+		}
+
+		EVASuit suit = getSuit();
+		if (suit != null) {
+			return suit;
+		}
+
+		// Note: in future a person may rely on a portable gas mask
+		// for breathing
+
+		return null;
+	}
+
+	/**
+	 * Gets the gender of the person.
+	 *
+	 * @return the gender
+	 */
+	public GenderType getGender() {
+		return gender;
+	}
+
+	/**
+	 * Sets the gender of the person.
+	 *
+	 * @param gender the GenderType
+	 */
+	public void setGender(GenderType gender) {
+		this.gender = gender;
+	}
+
+	/**
+	 * Gets the birthplace of the person.
+	 *
+	 * @return the birthplace
+	 */
+	public String getBirthplace() {
+		return birthplace;
+	}
+
+	/**
+	 * Gets the person's local group of people (in building or rover).
+	 *
+	 * @return collection of people in person's location. The collectino incldues the Person
+	 */
+	public Collection<Person> getLocalGroup() {
+		Collection<Person> localGroup = null;
+
+		if (isInSettlement()) {
+			Building building = BuildingManager.getBuilding(this);
+			if (building != null) {
+				if (building.hasFunction(FunctionType.LIFE_SUPPORT)) {
+					localGroup = building.getLifeSupport().getOccupants();
+				}
+			}
+		} else if (isInVehicle()) {
+			localGroup = ((Crewable) getVehicle()).getCrew();
+		}
+
+		if (localGroup == null) {
+			localGroup = Collections.emptyList();
+		}
+		return localGroup;
+	}
+
+	/**
+	 * Checks if a person is super unfit.
+	 *
+	 * @return true if a person is super fit
+	 */
+	public boolean isSuperUnFit() {
+		return condition.isSuperUnFit();
+    }
+	
+	/**
+	 * Checks if a person is unfit.
+	 *
+	 * @return true if a person is unfit
+	 */
+	public boolean isUnFit() {
+		return condition.isUnFit();
+    }
+
+	/**
+	 * Checks if a person is EVA fit.
+	 *
+	 * @return true if a person is EVA fit
+	 */
+	public boolean isEVAFit() {
+        return condition.isEVAFit();
+    }
+	
+	/**
+	 * Checks if a person is nominally fit.
+	 *
+	 * @return true if a person is nominally fit
+	 */
+	public boolean isNominallyFit() {
+        return condition.isNominallyFit();
+    }
+	
+	/**
+	 * Sets the person's name.
+	 *
+	 * @param newName the new name
+	 */
+	public void setName(String newName) {
+		if (!getName().equals(newName)) {
+			logger.config(this, "The Mission Control renamed to '" + newName + "'.");
+			super.setName(newName);
+			super.setDescription(EARTHLING);
+		}
+	}
+
+	/**
+	 * Gets the settlement the person is currently associated with.
+	 *
+	 * @return associated settlement or null if none.
+	 */
+	@Override
+	public Settlement getAssociatedSettlement() {
+		return unitManager.getSettlementByID(associatedSettlementID);
+	}
+
+	/**
+	 * Sets the associated settlement for a person.
+	 *
+	 * @param newSettlement the new associated settlement or null if none.
+	 */
+	public void setAssociatedSettlement(int newSettlement) {
+
+		if (associatedSettlementID != newSettlement) {
+
+			int oldSettlement = associatedSettlementID;
+			associatedSettlementID = newSettlement;
+
+			if (oldSettlement != -1) {
+				unitManager.getSettlementByID(oldSettlement).removeACitizen(this);
+			}
+
+			if (newSettlement != -1) {
+				unitManager.getSettlementByID(newSettlement).addACitizen(this);
+			}
+		}
+	}
+
+	public Settlement getBuriedSettlement() {
+		return unitManager.getSettlementByID(buriedSettlement);
+	}
+
+	/**
+	 * Set the study that this Person is the lead on.
+	 * 
+	 * @param scientificStudy
+	 */
+	@Override
+	public void setStudy(ScientificStudy scientificStudy) {
+		this.study = scientificStudy;
+	}
+
+	
+	/**
+	 * Gets the scientific study instance.		
+	 */
+	@Override
+	public ScientificStudy getStudy() {
+		return study;
+	}
+
+	/**
+	 * Gets the collaborative study sets.
+	 */
+	@Override
+	public Set<ScientificStudy> getCollabStudies() {
+		return collabStudies;
+	}
+	
+	/**
+	 * Adds the collaborative study.
+	 * 
+	 * @param study
+	 */
+	@Override
+	public void addCollabStudy(ScientificStudy study) {
+		this.collabStudies.add(study);
+	}
+
+	/**
+	 * Removes the collaborative study.
+	 * 
+	 * @param study
+	 */
+	@Override
+	public void removeCollabStudy(ScientificStudy study) {
+		this.collabStudies.remove(study);
+	}
+
+	/**
+	 * Gets the person's achievement credit for a given scientific field.
+	 *
+	 * @param science the scientific field.
+	 * @return achievement credit.
+	 */
+	@Override
+	public double getScientificAchievement(ScienceType science) {
+		double result = 0D;
+		if (science == null)
+			return result;
+		if (scientificAchievement.containsKey(science)) {
+			result = scientificAchievement.get(science);
+		}
+		return result;
+	}
+
+	/**
+	 * Gets the person's total scientific achievement credit.
+	 *
+	 * @return achievement credit.
+	 */
+	@Override
+	public double getTotalScientificAchievement() {
+		double result = 0d;
+		for (double value : scientificAchievement.values()) {
+			result += value;
+		}
+		return result;
+	}
+
+	/**
+	 * Adds achievement credit to the person in a scientific field.
+	 *
+	 * @param achievementCredit the achievement credit.
+	 * @param science           the scientific field.
+	 */
+	@Override
+	public void addScientificAchievement(double achievementCredit, ScienceType science) {
+		if (scientificAchievement.containsKey(science)) {
+			achievementCredit += scientificAchievement.get(science);
+		}
+		scientificAchievement.put(science, achievementCredit);
+	}
+
+
+	/**
+	 * Computes the building the person is currently located at.
+	 * Returns null if outside of a settlement.
+	 *
+	 * @return building
+	 */
+	@Override
+	public Building getBuildingLocation() {
+		if (currentBuildingInt == -1)
+			return null;
+		return unitManager.getBuildingByID(currentBuildingInt);
+	}
+
+	/**
+	 * Computes the building the person is currently located at.
+	 * Returns null if outside of a settlement.
+	 *
+	 * @return building
+	 */
+	public void setCurrentBuilding(Building building) {
+		if (building == null) {
+			currentBuildingInt = -1;
+		}
+		else {
+			currentBuildingInt = building.getIdentifier();
+		}
+	}
+
+	public Settlement findSettlementVicinity() {
+		if (isRightOutsideSettlement())
+			return getLocationTag().findSettlementVicinity();
+		else
+			return null;
+	}
+
+	@Override
+	public String getTaskDescription() {
+		return getMind().getTaskManager().getTaskDescription(false);
+	}
+
+	/**
+	 * Does the current task require no physical effort ?
+	 * 
+	 * @return
+	 */
+	public boolean isRestingTask() {
+		if (getMind().getTaskManager().getTask() != null)
+			return !getMind().getTaskManager().getTask().isEffortDriven();
+		return true;
+	}
+    		
+	public String getTaskPhase() {
+		if (getMind().getTaskManager().getPhase() != null)
+			return getMind().getTaskManager().getPhase().getName();
+		return "";
+	}
+
+	@Override
+	public Mission getMission() {
+		return getMind().getMission();
+	}
+
+	@Override
+	public void setMission(Mission newMission) {
+		getMind().setMission(newMission);
+	}
+
+	public int[] getPreferredSleepHours() {
+		return circadian.getPreferredSleepHours();
+	}
+
+	/**
+	 * Returns the weight/desire for sleep at a msol.
+	 * 
+	 * @param index
+	 * @return
+	 */
+	public int getSleepWeight(int msol) {
+		return circadian.getSleepWeight(msol);
+	}
+	
+	public void updateSleepCycle(int millisols, boolean updateType) {
+		circadian.updateSleepCycle(millisols, updateType);
+	}
+
+	/**
+	 * Gets the settlement location of this bed.
+	 * 
+	 * @return
+	 */
+	public AllocatedSpot getBed() {
+		return bed;
+	}
+
+	/**
+	 * Assign a bed to this person.
+	 * 
+	 * @param bed2 The assignment
+	 */
+	public void setBed(AllocatedSpot bed2) {
+		this.bed = bed2;	}
+
+	public boolean hasBed() {
+		return bed != null;
+	}
+	
+	public String getCountry() {
+		return country;
+	}
+
+	public void setCountry(String c) {
+		this.country = c;
+		if (c != null)
+			birthplace = c + ", " + EARTH_BIRTHPLACE;
+		else
+			birthplace = MARS_BIRTHPLACE;
+	}
+
+	public boolean isDeclaredDead() {
+		return declaredDead;
+	}
+
+	public boolean isBuried() {
+		return isBuried;
+	}
+
+	/**
+	 * Gets vehicle person is in, null if person is not in vehicle.
+	 *
+	 * @return the person's vehicle
+	 */
+	@Override
+	public Vehicle getVehicle() {
+		if (getLocationStateType() == LocationStateType.INSIDE_VEHICLE) {
+			return (Vehicle) getContainerUnit();
+		}
+
+		return null;
+	}
+
+	public CircadianClock getCircadianClock() {
+		return circadian;
+	}
+
+	/**
+	 * Adds the mission experience score.
+	 *
+	 * @param missionType
+	 * @param score
+	 */
+	public void addMissionExperience(MissionType missionType, int score) {
+		Integer total = missionExperiences.getOrDefault(missionType, 0);
+		total += score;
+		missionExperiences.put(missionType, total);
+	}
+
+	/**
+	 * Gets the mission experiences map.
+	 *
+	 * @return a map of mission experiences
+	 */
+	public int getMissionExperience(MissionType missionType) {
+		Integer previous = missionExperiences.get(missionType);
+		if (previous != null) {
+			return previous;
+		}
+		return 0;
+	}
+
+	/**
+	 * Adds the EVA time.
+	 *
+	 * @param taskName
+	 * @param time
+	 */
+	public void addEVATime(String taskName, double time) {
+		eVATaskTime.increaseDataPoint(taskName, time);
+	}
+
+	/**
+	 * Gets the map of EVA task time.
+	 *
+	 * @return a map of EVA time by sol
+	 */
+	public Map<Integer, Double> getTotalEVATaskTimeBySol() {
+		Map<Integer, Double> map = new ConcurrentHashMap<>();
+		Map<Integer, Map<String, Double>> history = eVATaskTime.getHistory();
+		for (Entry<Integer, Map<String, Double>> day : history.entrySet()) {
+			double sum = 0;
+			int sol = day.getKey();
+			for (Double t : day.getValue().values()) {
+				sum += t;
+			}
+
+			map.put(sol, sum);
+		}
+
+		return map;
+	}
+
+	public double getEatingSpeed() {
+		return eatingSpeed;
+	}
+
+	/**
+	 * Returns the person's height in cm
+	 *
+	 * @return the person's height
+	 */
+	public double getHeight() {
+		return height;
+	}
+
+	/**
+	 * Gets the average height of a person.
+	 */
+	public static double getAverageHeight() {
+		return averageHeight;
+	}
+
+	/**
+	 * Gets the average weight of a person.
+	 */
+	public static double getAverageWeight() {
+		return averageWeight;
+	}
+
+	/**
+	 * Gets the age of this person.
+	 *
+	 * @return
+	 */
+	public int getAge() {
+		return age;
+	}
+
+	/**
+	 * Sets the age of this person.
+	 *
+	 * @param value
+	 */
+	public void setAge(int value) {
+		age = value;
+	}
+
+	/**
+	 * Returns a reference to the Person's skill manager
+	 *
+	 * @return the person's skill manager
+	 */
+	@Override
+	public SkillManager getSkillManager() {
+		return skillManager;
+	}
+
+	/**
+	 * Randomly generates a list of training the person may have attended.
+	 */
+	private void generatePriorTraining() {
+		if (trainings == null) {
+			trainings = new ArrayList<>();
+			List<TrainingType> lists = new ArrayList<>(Arrays.asList(TrainingType.values()));
+			int num = RandomUtil.getRandomRegressionInteger(4);
+			// Guarantee at least one training
+			if (num == 0) num = 1;
+			for (int i= 0 ; i < num; i++) {
+				int size = lists.size();
+				int rand = RandomUtil.getRandomInt(size-1);
+				TrainingType t = lists.get(rand);
+				trainings.add(t);
+				lists.remove(t);
+			}
+		}
+	}
+
+	/**
+	 * Gets a list of prior training.
+	 *
+	 * @return {@link List<TrainingType>}
+	 */
+	public List<TrainingType> getTrainings() {
+		return trainings;
+	}
+
+	/**
+	 * Gets the EVA suit the person has donned on.
+	 *
+	 * @return
+	 */
+	public EVASuit getSuit() {
+		return getInventorySuit();
+	}
+
+	/**
+	 * Gets the EVA suit instance the person has in inventory.
+	 *
+	 * @return
+	 */
+	public EVASuit getInventorySuit() {
+		return (EVASuit) getSuitSet().stream().findAny().orElse(null);
+	}
+
+	public int getExtrovertmodifier() {
+		if (extrovertScore == -1) {
+			int score = mind.getTraitManager().getIntrovertExtrovertScore();
+			extrovertScore = score;
+
+			// if introvert, score  0 to  50 --> -2 to 0
+			// if extrovert, score 50 to 100 -->  0 to 2
+		}
+
+		return (int)((extrovertScore - 50) / 25D);
+	}
+
+	/**
+	 * Calculates the modifier for walking speed based on how much the person is carrying.
+	 */
+	public double getWalkSpeedMod() {
+		// Get the modified stored mass and base mass 
+		double mass = getMass();
+		// The modifier is a ratio of the mass the person carry and the carrying capacity 
+		// Make sure it doesn't go to zero or -ve as there is always some movement
+		return Math.max(carryingCapacity/mass/1.2, SMALL_AMOUNT);
+	}
+
+	/**
+	 * Gets the remaining carrying capacity available.
+	 *
+	 * @return capacity (kg).
+	 */
+	public double getRemainingCarryingCapacity() {
+		double result = carryingCapacity - eqmInventory.getStoredMass();
+		if (result < 0)
+			return 0;
+		return result;
+	}
+
+	/**
+	 * Gets the capacity a person can carry.
+	 *
+	 * @return capacity (kg)
+	 */
+	public double getCarryingCapacity() {
+		return carryingCapacity;
+	}
+
+	/**
+	 * Returns the mass as the base mass plus whatever being stored in him.
+	 */
+	@Override
+	public double getMass() {
+		// TODO because the Person is not fully initialised in the constructor this
+		// can be null. The initialise method is the culprit.
+		return (eqmInventory != null ? eqmInventory.getModifiedMass(EquipmentType.WHEELBARROW, 20) : 0) + getBaseMass();
+	}
+	
+	/**
+	 * Gets the equipment list.
+	 *
+	 * @return the equipment list
+	 */
+	@Override
+	public Set<Equipment> getEquipmentSet() {
+		return eqmInventory.getEquipmentSet();
+	}
+
+	/**
+	 * Gets the container set.
+	 *
+	 * @return
+	 */
+	@Override
+	public Set<Equipment> getContainerSet() {
+		return eqmInventory.getContainerSet();
+	}
+	
+	/**
+	 * Gets the EVA suit set.
+	 * 
+	 * @return
+	 */
+	@Override
+	public Set<Equipment> getSuitSet() {
+		return eqmInventory.getSuitSet();
+	}
+	
+	public EquipmentInventory getEquipmentInventory() {
+		return eqmInventory;
+	}
+
+	/**
+	 * Finds all of the containers of a particular type (excluding EVA suit).
+	 *
+	 * @return collection of containers or empty collection if none.
+	 */
+	@Override
+	public Collection<Container> findContainersOfType(EquipmentType type){
+		return eqmInventory.findContainersOfType(type);
+	}
+
+	/**
+	 * Does this person possess an equipment of this equipment type ?
+	 *
+	 * @param typeID
+	 * @return true if this person possess this equipment type
+	 */
+	@Override
+	public boolean containsEquipment(EquipmentType type) {
+		return eqmInventory.containsEquipment(type);
+	}
+
+	/**
+	 * Adds an equipment to this person.
+	 *
+	 * @param equipment
+	 * @return true if this person can carry it
+	 */
+	@Override
+	public boolean addEquipment(Equipment e) {
+		if (eqmInventory.addEquipment(e)) {
+			fireUnitUpdate(UnitEventType.ADD_ASSOCIATED_EQUIPMENT_EVENT, this);
+			return true;
+		}
+		return false;
+	}
+
+	/**
+	 * Removes an equipment.
+	 *
+	 * @param equipment
+	 */
+	@Override
+	public boolean removeEquipment(Equipment equipment) {
+		return eqmInventory.removeEquipment(equipment);
+	}
+	
+	/**
+	 * Stores the item resource.
+	 *
+	 * @param resource the item resource
+	 * @param quantity
+	 * @return excess quantity that cannot be stored
+	 */
+	@Override
+	public int storeItemResource(int resource, int quantity) {
+		return eqmInventory.storeItemResource(resource, quantity);
+	}
+
+	/**
+	 * Retrieves the item resource.
+	 *
+	 * @param resource
+	 * @param quantity
+	 * @return quantity that cannot be retrieved
+	 */
+	@Override
+	public int retrieveItemResource(int resource, int quantity) {
+		return eqmInventory.retrieveItemResource(resource, quantity);
+	}
+
+	/**
+	 * Gets the item resource stored.
+	 *
+	 * @param resource
+	 * @return quantity
+	 */
+	@Override
+	public int getItemResourceStored(int resource) {
+		return eqmInventory.getItemResourceStored(resource);
+	}
+
+	/**
+	 * Stores the amount resource.
+	 *
+	 * @param resource the amount resource
+	 * @param quantity
+	 * @return excess quantity that cannot be stored
+	 */
+	@Override
+	public double storeAmountResource(int resource, double quantity) {
+		return eqmInventory.storeAmountResource(resource, quantity);
+	}
+
+	/**
+	 * Retrieves the resource.
+	 *
+	 * @param resource
+	 * @param quantity
+	 * @return quantity that cannot be retrieved
+	 */
+	@Override
+	public double retrieveAmountResource(int resource, double quantity) {
+		return eqmInventory.retrieveAmountResource(resource, quantity);
+	}
+
+	/**
+	 * Gets the capacity of a particular amount resource.
+	 *
+	 * @param resource
+	 * @return capacity
+	 */
+	@Override
+	public double getAmountResourceCapacity(int resource) {
+		return eqmInventory.getAmountResourceCapacity(resource);
+	}
+
+	/**
+	 * Obtains the remaining storage space of a particular amount resource.
+	 *
+	 * @param resource
+	 * @return quantity
+	 */
+	@Override
+	public double getAmountResourceRemainingCapacity(int resource) {
+		return eqmInventory.getAmountResourceRemainingCapacity(resource);
+	}
+
+	/**
+	 * Does it have unused space or capacity for a particular resource ?
+	 * 
+	 * @param resource
+	 * @return
+	 */
+	@Override
+	public boolean hasAmountResourceRemainingCapacity(int resource) {
+		return eqmInventory.hasAmountResourceRemainingCapacity(resource);
+	}
+	
+	/**
+     * Gets the total capacity that this person can hold.
+     *
+     * @return total capacity (kg).
+     */
+	@Override
+	public double getCargoCapacity() {
+		return eqmInventory.getCargoCapacity();
+	}
+
+	/**
+	 * Gets the amount resource stored.
+	 *
+	 * @param resource
+	 * @return quantity
+	 */
+	@Override
+	public double getAmountResourceStored(int resource) {
+		return eqmInventory.getAmountResourceStored(resource);
+	}
+
+	/**
+	 * Gets all the amount resource resource stored, including inside equipment.
+	 *
+	 * @param resource
+	 * @return quantity
+	 */
+	@Override
+	public double getAllAmountResourceStored(int resource) {
+		return eqmInventory.getAllAmountResourceStored(resource);
+	}
+	
+	/**
+	 * Gets all stored amount resources in eqmInventory.
+	 *
+	 * @return all stored amount resources.
+	 */
+	@Override
+	public Set<Integer> getAmountResourceIDs() {
+		return eqmInventory.getAmountResourceIDs();
+	}
+	
+	/**
+	 * Gets all stored amount resources in eqmInventory, including inside equipment
+	 *
+	 * @return all stored amount resources.
+	 */
+	@Override
+	public Set<Integer> getAllAmountResourceIDs() {
+		return eqmInventory.getAllAmountResourceIDs();
+	}
+
+	/**
+	 * Gets all stored item resources.
+	 *
+	 * @return all stored item resources.
+	 */
+	@Override
+	public Set<Integer> getItemResourceIDs() {
+		return eqmInventory.getItemResourceIDs();
+	}
+
+
+	/**
+	 * Finds the number of empty containers of a class that are contained in storage and have
+	 * an empty inventory. 
+	 * 
+	 * Note: NOT for EVA suits.
+	 *
+	 * @param containerClass  the unit class.
+	 * @param brandNew  does it include brand new bag only
+	 * @return number of empty containers.
+	 */
+	@Override
+	public int findNumEmptyContainersOfType(EquipmentType containerType, boolean brandNew) {
+		return eqmInventory.findNumEmptyContainersOfType(containerType, brandNew);
+	}
+
+	/**
+	 * Finds the number of containers of a particular type.
+	 *
+	 * Note: will not count EVA suits.
+	 * 
+	 * @param containerType the equipment type.
+	 * @return number of empty containers.
+	 */
+	@Override
+	public int findNumContainersOfType(EquipmentType containerType) {
+		return eqmInventory.findNumContainersOfType(containerType);
+	}
+
+	/**
+	 * Finds a container in storage.
+	 *
+	 * Note: will not count EVA suits.
+	 * 
+	 * @param containerType
+	 * @param empty does it need to be empty ?
+	 * @param resource If -1 then resource doesn't matter
+	 * @return instance of container or null if none.
+	 */
+	@Override
+	public Container findContainer(EquipmentType containerType, boolean empty, int resource) {
+		return eqmInventory.findContainer(containerType, empty, resource);
+	}
+
+	/**
+	 * Is this unit empty ?
+	 *
+	 * @return true if this unit doesn't carry any resources or equipment
+	 */
+	public boolean isEmpty() {
+		return eqmInventory.isEmpty();
+	}
+
+
+	/**
+	 * Gets the stored mass.
+	 */
+	@Override
+	public double getStoredMass() {
+		return eqmInventory.getStoredMass();
+	}
+
+	/**
+	 * Obtains the remaining general storage space.
+	 *
+	 * @return quantity
+	 */
+	@Override
+	public double getRemainingCargoCapacity() {
+		return eqmInventory.getRemainingCargoCapacity();
+	}
+
+	/**
+	 * Does it have this item resource ?
+	 *
+	 * @param resource
+	 * @return
+	 */
+	@Override
+	public boolean hasItemResource(int resource) {
+		return eqmInventory.hasItemResource(resource);
+	}
+
+	/**
+	 * Sets the unit's container unit.
+	 *
+	 * @param newContainer the unit to contain this unit.
+	 */
+	public boolean setContainerUnit(Unit newContainer) {
+		if (newContainer != null) {
+			Unit cu = getContainerUnit();
+			
+			if (newContainer.equals(cu)) {
+				return false;
+			}
+			
+			// 1. Set Coordinates
+			if (newContainer.getUnitType() == UnitType.MARS) {
+				// Since it's on the surface of Mars,
+				// First set its initial location to its old parent's location as it's leaving its parent.
+				// Later it may move around and updates its coordinates by itself
+				setCoordinates(cu.getCoordinates());
+			}
+			else {
+				setCoordinates(newContainer.getCoordinates());
+			}
+			
+			// 2. Set new LocationStateType
+			if (cu != null) { 
+				// 2a. If the previous cu is a settlement
+				//     and this person's new cu is mars surface,
+				//     then location state is within settlement vicinity
+				if (cu.getUnitType() == UnitType.SETTLEMENT
+					&& newContainer.getUnitType() == UnitType.MARS) {
+						currentStateType = LocationStateType.WITHIN_SETTLEMENT_VICINITY;
+				}	
+				// 2b. If the previous cu is a vehicle
+				//     and this vehicle is in within settlement vicinity
+				//     and this person's new cu is mars surface,
+				//     then location state is within settlement vicinity
+				else if (cu.getUnitType() == UnitType.VEHICLE
+						&& cu.isInSettlementVicinity()
+						&& newContainer.getUnitType() == UnitType.MARS) {
+							currentStateType = LocationStateType.WITHIN_SETTLEMENT_VICINITY;
+				}
+				else {
+					updatePersonState(newContainer);
+				}
+			}
+			else {
+				updatePersonState(newContainer);
+			}
+			
+			// 3. Set containerID
+			// Note: need to decide what to set for a deceased person
+			setContainerID(newContainer.getIdentifier());
+			
+			// 4. Fire the container unit event
+			fireUnitUpdate(UnitEventType.CONTAINER_UNIT_EVENT, newContainer);
+		}
+		return true;
+	}
+
+	/**
+	 * Updates the location state type of a person.
+	 *
+	 * @param newContainer
+	 */
+	public void updatePersonState(Unit newContainer) {
+		if (newContainer == null) {
+			currentStateType = LocationStateType.UNKNOWN;
+			return;
+		}
+
+		currentStateType = getNewLocationState(newContainer);
+	}
+
+	/**
+	 * Gets the location state type based on the type of the new container unit.
+	 *
+	 * @param newContainer
+	 * @return {@link LocationStateType}
+	 */
+	private LocationStateType getNewLocationState(Unit newContainer) {
+
+		if (newContainer.getUnitType() == UnitType.SETTLEMENT)
+			return LocationStateType.INSIDE_SETTLEMENT;
+
+		if (newContainer.getUnitType() == UnitType.BUILDING)
+			return LocationStateType.INSIDE_SETTLEMENT;
+
+		if (newContainer.getUnitType() == UnitType.VEHICLE)
+			return LocationStateType.INSIDE_VEHICLE;
+
+		if (newContainer.getUnitType() == UnitType.CONSTRUCTION)
+			return LocationStateType.MARS_SURFACE;
+
+		if (newContainer.getUnitType() == UnitType.PERSON)
+			return LocationStateType.ON_PERSON_OR_ROBOT;
+
+		if (newContainer.getUnitType() == UnitType.MARS)
+			return LocationStateType.MARS_SURFACE;
+
+		return null;
+	}
+
+	/**
+	 * Is this unit inside a settlement ?
+	 *
+	 * @return true if the unit is inside a settlement
+	 */
+	@Override
+	public boolean isInSettlement() {
+
+		if (containerID <= MARS_SURFACE_UNIT_ID)
+			return false;
+
+		if (LocationStateType.INSIDE_SETTLEMENT == currentStateType)
+			return true;
+
+		return false;
+	}
+
+	/**
+	 * Transfer the unit from one owner to another owner.
+	 *
+	 * @param origin {@link Unit} the original container unit
+	 * @param destination {@link Unit} the destination container unit
+	 */
+	public boolean transfer(Unit destination) {
+		boolean transferred = false;
+		Unit cu = getContainerUnit();
+		UnitType ut = cu.getUnitType();
+
+		if (destination.equals(cu)) {
+			return true;
+		}
+
+		// Check if the origin is a vehicle
+		if (ut == UnitType.VEHICLE) {
+			if (((Vehicle)cu).getVehicleType() != VehicleType.DELIVERY_DRONE) {
+				transferred = ((Crewable)cu).removePerson(this);
+			}
+			else {
+				logger.warning(this, 60_000L, "Not possible to be retrieved from " + cu + ".");
+			}
+		}
+		else if (ut == UnitType.MARS) {
+			transferred = ((MarsSurface)cu).removePerson(this);
+		}
+		else if (ut == UnitType.BUILDING) {
+			transferred = true;
+		}
+		else if (ut == UnitType.SETTLEMENT) {
+			// Q1: should one remove this person from settlement's peopleWithin list,
+			//     especially if he is still inside the garage of a settlement ?
+			// Q2: should it be the vehicle's responsibility to remove the person from the settlement
+			//     as the vehicle leaves the garage ?
+			transferred = ((Settlement)cu).removePeopleWithin(this);
+			BuildingManager.removePersonFromBuilding(this, getBuildingLocation());
+		}
+
+		if (transferred) {
+			// Check if the destination is a vehicle
+			if (destination.getUnitType() == UnitType.VEHICLE) {
+				if (destination instanceof Crewable cr) {
+					transferred = cr.addPerson(this);
+				}
+				else {
+					logger.warning(this, 60_000L, "Not possible to be stored into " + cu + ".");
+				}
+			}
+			else if (destination.getUnitType() == UnitType.MARS) {
+				transferred = ((MarsSurface)destination).addPerson(this);
+			}
+			else if (destination.getUnitType() == UnitType.SETTLEMENT) {
+				transferred = ((Settlement)destination).addToIndoor(this);
+				// WARNING: Transferring a person/robot/equipment from a vehicle into a settlement 
+				// can be problematic if no building is assigned.
+				// If exiting a vehicle in a garage, it's recommended using garageBuilding as a destination
+			}
+			else if (destination.getUnitType() == UnitType.BUILDING) {
+				BuildingManager.setToBuilding(this, (Building)destination);
+				transferred = ((Building)destination).getSettlement().addToIndoor(this);
+				// Turn a building destination to a settlement to avoid 
+				// casting issue with making containerUnit a building instance
+				destination = (((Building)destination)).getSettlement();
+			}
+
+			if (!transferred) {
+				logger.warning(this, 60_000L, "Cannot be stored into " + destination + ".");
+				// NOTE: need to revert back the storage action
+			}
+			else {
+				// Set the new container unit (which will internally set the container unit id)
+				setContainerUnit(destination);
+				// Fire the unit event type
+				getContainerUnit().fireUnitUpdate(UnitEventType.INVENTORY_STORING_UNIT_EVENT, this);
+				// Fire the unit event type for old container
+				cu.fireUnitUpdate(UnitEventType.INVENTORY_RETRIEVING_UNIT_EVENT, this);
+			}
+		}
+		else {
+			logger.warning(this, 60_000L, "Cannot be retrieved from " + cu + ".");
+			// NOTE: need to revert back the retrieval action
+		}
+
+		return transferred;
+	}
+
+	@Override
+	public UnitType getUnitType() {
+		return UnitType.PERSON;
+	}
+
+	/**
+	 * Gets the holder's unit instance.
+	 *
+	 * @return the holder's unit instance
+	 */
+	@Override
+	public Unit getHolder() {
+		return this;
+	}
+
+	/**
+	 * Does this person have a set of clothing ?
+	 */
+	public boolean hasGarment() {
+		return getItemResourceStored(ItemResourceUtil.garmentID) > 0;
+	}
+
+	/**
+	 * Does this person have a pressure suit ?
+	 */
+	public boolean hasPressureSuit() {
+		return getItemResourceStored(ItemResourceUtil.pressureSuitID) > 0;
+	}
+
+	/**
+	 * Does this person have a thermal bottle ?
+	 * 
+	 * @return
+	 */
+	public boolean hasThermalBottle() {
+		return findNumContainersOfType(EquipmentType.THERMAL_BOTTLE) > 0;
+	}
+	
+	/**
+	 * Fills up a thermal bottle with water.
+	 * 
+	 * @param amount
+	 */
+	public void fillUpThermalBottle(double amount) {
+		Container bottle = lookForThermalBottle();
+		bottle.storeAmountResource(ResourceUtil.waterID, amount);
+	}
+	
+	/**
+	 * Looks for one's thermal bottle.
+	 * 
+	 * @return
+	 */
+	public Container lookForThermalBottle() {
+		Container c = eqmInventory.findOwnedContainer(EquipmentType.THERMAL_BOTTLE, getIdentifier(), ResourceUtil.waterID);
+		if (c == null)
+			return findContainer(EquipmentType.THERMAL_BOTTLE, false, ResourceUtil.waterID);
+		else
+			return c;
+	}
+	
+	/**
+	 * Assigns a thermal bottle as a standard living necessity.
+	 */
+	public void assignThermalBottle() {
+
+		if (!hasThermalBottle() && isInside()) {
+			Equipment aBottle = null;
+			for (Equipment e : ((EquipmentOwner)getContainerUnit()).getContainerSet()) {
+				if (e.getEquipmentType() == EquipmentType.THERMAL_BOTTLE) {
+					Person originalOwner = e.getRegisteredOwner();
+					if (originalOwner != null && originalOwner.equals(this)) {
+						// Remove it from the container unit
+						e.transfer(this);
+						// Register the person as the owner of this bottle
+						e.setRegisteredOwner(this);
+						
+						return;
+					}
+					
+					// Tag this bottle first
+					if (aBottle == null) {
+						aBottle = e;
+					}
+				}
+			}
+			
+			// After done with iterating over all the bottle,
+			// if it still can't find a bottle that was last assigned to this person
+			// get the first saved one 
+			if (aBottle != null) {
+				// Remove it from the container unit
+				aBottle.transfer(this);
+				// Register the person as the owner of this bottle
+				aBottle.setRegisteredOwner(this);
+			}
+		}
+	}
+	
+	/**
+	 * Drops off the thermal bottle such as when going out for an EVA.
+	 */
+	public void dropOffThermalBottle() {
+
+		if (isInside()) {
+			for(Equipment e : getContainerSet()) {
+				if (e.getEquipmentType() == EquipmentType.THERMAL_BOTTLE) {
+					// Transfer to this person's container unit 
+					e.transfer(getContainerUnit());
+					
+					break;
+				}
+			}
+		}
+	}
+	
+	
+	
+	/**
+	 * Puts on a garment.
+	 *
+	 * @param holder the previous holder of the clothing
+	 */
+	public void wearGarment(EquipmentOwner holder) {
+		if (!hasGarment() && holder.retrieveItemResource(ItemResourceUtil.garmentID, 1) == 0) {
+			storeItemResource(ItemResourceUtil.garmentID, 1);
+		}
+	}
+
+	/**
+	 * Puts on a pressure suit set.
+	 *
+	 * @param suit
+	 */
+	public void wearPressureSuit(EquipmentOwner holder) {
+		if (!hasPressureSuit() && holder.retrieveItemResource(ItemResourceUtil.pressureSuitID, 1) == 0) {
+			storeItemResource(ItemResourceUtil.pressureSuitID, 1);
+		}
+	}
+
+
+	/**
+	 * Puts off the garment.
+	 *
+	 * @param holder the new holder of the clothing
+	 * @return true if successful
+	 */
+	public boolean unwearGarment(EquipmentOwner holder) {
+		if (hasGarment() && retrieveItemResource(ItemResourceUtil.garmentID, 1) == 0) {
+			if (holder.storeItemResource(ItemResourceUtil.garmentID, 1) == 0) {
+				return true;
+			}
+		}
+		return false;
+	}
+
+	/**
+	 * Puts off the pressure suit set.
+	 *
+	 * @param suit
+	 * @return true if successful
+	 */
+	public boolean unwearPressureSuit(EquipmentOwner holder) {
+		if (hasPressureSuit() && retrieveItemResource(ItemResourceUtil.pressureSuitID, 1) == 0) {
+			if (holder.storeItemResource(ItemResourceUtil.pressureSuitID, 1) == 0) {
+				return true;
+			}
+		}
+		return false;
+	}
+
+	/**
+	 * Puts off the garment and the thermal bottle. (UNUSED)
+	 * 
+	 * DO NOT DELETE THIS YET
+	 * 
+	 * @param person
+	 * @param entity
+	 */
+	public void putOff(Person person, Entity entity) {
+		EquipmentOwner housing = null;
+
+		boolean inS = person.isInSettlement();
+		
+		if (inS)
+			housing = ((Building)entity).getSettlement();
+		else
+			housing = (Vehicle)entity;
+		
+		// Remove pressure suit and put on garment
+		if (inS) {
+			if (person.unwearPressureSuit(housing)) {
+				person.wearGarment(housing);
+			}
+		}
+		// Note: vehicle may or may not have garment available
+		else if (((Rover)housing).hasGarment() && person.unwearPressureSuit(housing)) {
+			person.wearGarment(housing);
+		}
+
+		// Assign thermal bottle
+		person.assignThermalBottle();
+	}
+	
+	/**
+	 * Rescues the person from the rover.
+	 * Note: this is more like a hack, rather than a legitimate 
+	 * way of transferring a person through the airlock into the settlement.			
+	 *
+	 * @param r the rover
+	 * @param p the person
+	 * @param s the settlement
+	 */
+	public boolean rescueOperation(Rover r, Settlement s) {
+		boolean result = false;
+		
+		if (isDeclaredDead()) {
+			// WARNING: Transferring a person/robot/equipment from a vehicle into a settlement 
+			// can be problematic if no building is assigned.
+			// If exiting a vehicle in a garage, it's recommended using garageBuilding as a destination
+			result = transfer(s);
+		}
+		else if (r != null || isOutside()) {
+			result = transfer(s);
+		}
+
+		// Add the person to a medical facility	
+		EVAOperation.send2Medical(this, s);
+		
+		return result;
+	}
+	
+	/**
+	 * Gets the relation instance.
+	 * 
+	 * @return
+	 */
+	public Relation getRelation( ) {
+		return mind.getRelation();
+	}
+	
+	public void setMeetingInitiator(int initiatorId) {
+		this.initiatorId = initiatorId;
+	}
+	
+	public void setMeetingInvitee(int inviteeId) {
+		this.inviteeId = inviteeId;
+	}
+	
+	public int getMeetingInitiator() {
+		return initiatorId;
+	}
+	
+	public int getMeetingInvitee() {
+		return inviteeId;
+	}
+	
+	/**
+	 * Get the allocated activity spot
+	 */
+	@Override
+	public AllocatedSpot getActivitySpot() {
+		return spot;
+	}
+	
+	/**
+	 * Sets the activity spot allocated.
+	 * 
+	 * @param newSpot Can be null if no spot assigned
+	 */
+	@Override
+	public void setActivitySpot(AllocatedSpot newSpot) {
+		if (spot != null) {
+			spot.leave(this, false);
+		}
+		spot = newSpot;
+	}
+	
+	/**
+	 * Reinitialize references after loading from a saved sim.
+	 */
+	public void reinit() {
+		mind.reinit();
+		condition.reinit();
+	}
+
+	/**
+	 * Compares if an object is the same as this person.
+	 *
+	 * @param obj
+	 */
+	@Override
+	public boolean equals(Object obj) {
+		if (this == obj) return true;
+		if (obj == null) return false;
+		if (this.getClass() != obj.getClass()) return false;
+		Person p = (Person) obj;
+		return this.getIdentifier() == p.getIdentifier();
+	}
+
+	/**
+	 * Gets the hash code for this object.
+	 *
+	 * @return hash code.
+	 */
+	@Override
+	public int hashCode() {
+		// Hash must be constant and not depend upon changing attributes
+		return getIdentifier() % 64;
+	}
+
+	@Override
+	public void destroy() {
+		super.destroy();
+		circadian = null;
+		condition = null;
+		favorite = null;
+		jobHistory = null;
+		role = null;
+		preference = null;
+		support = null;
+		ra = null;
+		bed = null;
+		attributes.destroy();
+		attributes = null;
+		mind.destroy();
+		mind = null;
+
+		skillManager.destroy();
+		skillManager = null;
+
+		scientificAchievement.clear();
+		scientificAchievement = null;
+	}
+}