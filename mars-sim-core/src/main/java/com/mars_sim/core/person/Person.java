/*
 * Mars Simulation Project
 * Person.java
 * @date 2025-07-03
 * @author Scott Davis
 */

package com.mars_sim.core.person;

import java.time.LocalDate;
import java.time.LocalDateTime;
import java.time.temporal.ChronoUnit;
import java.util.ArrayList;
import java.util.Arrays;
import java.util.Collection;
import java.util.Collections;
import java.util.EnumMap;
import java.util.List;
import java.util.Map;
import java.util.Map.Entry;
import java.util.Set;
import java.util.concurrent.ConcurrentHashMap;

import com.mars_sim.core.Entity;
import com.mars_sim.core.LifeSupportInterface;
import com.mars_sim.core.Simulation;
import com.mars_sim.core.SimulationConfig;
import com.mars_sim.core.Unit;
import com.mars_sim.core.UnitEventType;
import com.mars_sim.core.UnitType;
import com.mars_sim.core.activities.GroupActivity;
import com.mars_sim.core.authority.Authority;
import com.mars_sim.core.building.Building;
import com.mars_sim.core.building.BuildingManager;
import com.mars_sim.core.building.function.FunctionType;
import com.mars_sim.core.building.function.ActivitySpot.AllocatedSpot;
import com.mars_sim.core.data.SolMetricDataLogger;
import com.mars_sim.core.environment.MarsSurface;
import com.mars_sim.core.equipment.Container;
import com.mars_sim.core.equipment.EVASuit;
import com.mars_sim.core.equipment.Equipment;
import com.mars_sim.core.equipment.EquipmentInventory;
import com.mars_sim.core.equipment.EquipmentOwner;
import com.mars_sim.core.equipment.EquipmentType;
import com.mars_sim.core.location.LocationStateType;
import com.mars_sim.core.logging.SimLogger;
import com.mars_sim.core.person.ai.Mind;
import com.mars_sim.core.person.ai.NaturalAttributeManager;
import com.mars_sim.core.person.ai.NaturalAttributeType;
import com.mars_sim.core.person.ai.SkillManager;
import com.mars_sim.core.person.ai.fav.Favorite;
import com.mars_sim.core.person.ai.fav.FavoriteType;
import com.mars_sim.core.person.ai.fav.Preference;
import com.mars_sim.core.person.ai.job.util.AssignmentHistory;
import com.mars_sim.core.person.ai.job.util.AssignmentType;
import com.mars_sim.core.person.ai.job.util.JobType;
import com.mars_sim.core.person.ai.job.util.JobUtil;
import com.mars_sim.core.person.ai.mission.Mission;
import com.mars_sim.core.person.ai.mission.MissionType;
import com.mars_sim.core.person.ai.role.Role;
import com.mars_sim.core.person.ai.role.RoleType;
import com.mars_sim.core.person.ai.shift.ShiftSlot;
import com.mars_sim.core.person.ai.shift.ShiftSlot.WorkStatus;
import com.mars_sim.core.person.ai.social.Appraiser;
import com.mars_sim.core.person.ai.social.Relation;
import com.mars_sim.core.person.ai.task.EVAOperation;
import com.mars_sim.core.person.ai.task.meta.WorkoutMeta;
import com.mars_sim.core.person.ai.task.util.TaskManager;
import com.mars_sim.core.person.ai.task.util.Worker;
import com.mars_sim.core.person.ai.training.TrainingType;
import com.mars_sim.core.person.health.HealthProblem;
import com.mars_sim.core.person.health.MedicalEvent;
import com.mars_sim.core.resource.ItemResourceUtil;
import com.mars_sim.core.resource.ResourceUtil;
import com.mars_sim.core.science.ResearchStudy;
import com.mars_sim.core.structure.GroupActivityType;
import com.mars_sim.core.structure.Settlement;
import com.mars_sim.core.time.ClockPulse;
import com.mars_sim.core.time.MarsTime;
import com.mars_sim.core.time.Temporal;
import com.mars_sim.core.tool.RandomUtil;
import com.mars_sim.core.unit.AbstractMobileUnit;
import com.mars_sim.core.unit.MobileUnit;
import com.mars_sim.core.unit.UnitHolder;
import com.mars_sim.core.vehicle.Crewable;
import com.mars_sim.core.vehicle.Rover;
import com.mars_sim.core.vehicle.Vehicle;

/**
 * The Person class represents a person on Mars. It keeps track of everything
 * related to that person and provides information about him/her.
 */
public class Person extends AbstractMobileUnit implements Worker, Temporal, UnitHolder, Appraiser {

	/** default serial id. */
	private static final long serialVersionUID = 1L;
	/** default logger. */
	private static final SimLogger logger = SimLogger.getLogger(Person.class.getName());
	
	/** The maximum number of sols for storing stats. */
	public static final int MAX_NUM_SOLS = 7;
	/** The standard hand carrying capacity for food in a person. */
	public static final int CARRYING_CAPACITY_FOOD = 1;
	
	/** A small amount. */
	private static final double SMALL_AMOUNT = 0.01;

	private static final String EARTHLING = "Earthling";


	// Transient data members
	/** The extrovert score of a person. */
	private int extrovertScore = -1;

	// Data members
	/** True if the person is buried. */
	private boolean isBuried;
	/** True if the person is declared dead. */
	private boolean declaredDead;

	/** The birth of a person */
	private LocalDate birthDate;
	/** The age of a person */
	private int age = -1;
	/** The carrying capacity of the person. */
	private int carryingCapacity;
	/** The id of the person who invite this person for a meeting. */
	private int initiatorId = -1;
	/** The id of the person being invited by this person for a meeting. */
	private int inviteeId = -1;

	/** The buried settlement if the person has been deceased. */
	private Integer buriedSettlement = Integer.valueOf(-1);

	/** The eating speed of the person [kg/millisol]. */
	private double eatingSpeed = .5 + RandomUtil.getRandomDouble(-.05, .05);
	/** The height of the person (in cm). */
	private double height;
	/** The height of the person (in kg). */
	private double weight;
	
	/** The person's country of origin. */
	private String country;
	/** The person's blood type. */
	private String bloodType;

	/** The spot owned by this Person */
	private AllocatedSpot spot;
	/** The gender of the person (male or female). */
	private GenderType gender = GenderType.MALE;

	/** The person's skill manager. */
	private SkillManager skillManager;
	/** Manager for Person's natural attributes. */
	private NaturalAttributeManager attributes;
	/** Person's mind. */
	private Mind mind;
	/** Person's physical condition. */
	private PhysicalCondition condition;
	/** Person's circadian clock. */
	private CircadianClock circadian;
	/** Person's Favorite instance. */
	private Favorite favorite;
	/** Person's JobHistory instance. */
	private AssignmentHistory jobHistory;
	/** Person's Role instance. */
	private Role role;
	/** Person's Preference instance. */
	private Preference preference;
	/** Person's LifeSupportInterface instance. */
	private LifeSupportInterface support;
	/** Person's ReportingAuthority instance. */
	private Authority ra;
	/** The bed location of the person */
	private AllocatedSpot bed;

	/** The person's EquipmentInventory instance. */
	private EquipmentInventory eqmInventory;
	/** The person's research instance. */
	private ResearchStudy research;
	
	/** The person's mission experiences. */
	private Map<MissionType, Integer> missionExperiences;
	/** The person's list of prior trainings */
	private List<TrainingType> trainings;

	/** The person's EVA times. */
	private SolMetricDataLogger<String> eVATaskTime;
	
	private ShiftSlot shiftSlot;

	/**
	 * Constructor with the mandatory properties defined. All these are needed to construct the minimum person.
	 *
	 * @param name       the person's name
	 * @param settlement {@link Settlement} the settlement the person is at
	 * @param gender     the person's gender
	 * @param age		 Uhe person's age, can be optional of -1
	 * @param ethnicity Optional parameter of the ethnicity influences physical characteristics
	 * @param initialAttrs 
	 * @param personAttrs Persons attributes.
	 */
	public Person(String name, Settlement settlement, GenderType gender,
					int age, PopulationCharacteristics ethnicity,
					Map<NaturalAttributeType, Integer> initialAttrs) {
		super(name, settlement);
		super.setDescription(EARTHLING);
<<<<<<< HEAD
		this.gender = gender;

=======
>>>>>>> db4f87d1
		// Create a prior training profile
		generatePriorTraining();
		// Construct the PersonAttributeManager instance
		attributes = new NaturalAttributeManager(initialAttrs);
		// Construct the SkillManager instance
		skillManager = new SkillManager(this);
		// Construct the Mind instance
		mind = new Mind(this);
		// Set the person's status of death
		isBuried = false;
		// Add this person as a citizen
		settlement.addACitizen(this);
		// Calculate next birthday and scheduled a party in terms of future Mars sols
		var currentEarthTime = masterClock.getEarthTime();
		calculateBirthDate(currentEarthTime, age);
		// Create favorites
		favorite = new Favorite(SimulationConfig.instance().getMealConfiguration());
		// Create preferences
		preference = new Preference(this);
		// Set up genetic make-up. Notes it requires attributes.
		setupChromosomeMap(ethnicity);
		// Create circadian clock
		circadian = new CircadianClock(this);
		// Create physical condition
		condition = new PhysicalCondition(this);
		// Initialize field data in PhysicalCondition
		condition.initialize();
		// Initialize field data in circadian clock
		circadian.initialize();
		// Create job history
		jobHistory = new AssignmentHistory();
		// Create the role
		role = new Role(this);
		// Create shift schedule
		shiftSlot = settlement.getShiftManager().allocationShift(this);	
		// Set up life support type
		support = getLifeSupportType();
		// Create the mission experiences map
		missionExperiences = new EnumMap<>(MissionType.class);
		// Create the EVA hours map
		eVATaskTime = new SolMetricDataLogger<>(MAX_NUM_SOLS);
		// Construct the EquipmentInventory instance. Start with the default
		eqmInventory = new EquipmentInventory(this, 100D);
		eqmInventory.setResourceCapacity(ResourceUtil.FOOD_ID, CARRYING_CAPACITY_FOOD);
		// Construct the ResearchStudy instance
		research = new ResearchStudy();
	}

	/**
	 * Uses static factory method to create an instance of PersonBuilder.
	 *
	 * @param name
	 * @param settlement
	 * @return
	 */
	public static PersonBuilder create(String name, Settlement settlement, GenderType gender) {
		return new PersonBuilder(name, settlement, gender);
	}

	/**
	 * Computes a person's chromosome map based on the characteristics of their nation.
	 * 
	 * @param nationPeople The population characteristics.
	 */
	private void setupChromosomeMap(PopulationCharacteristics nationPeople) {
		PersonConfig personConfig = SimulationConfig.instance().getPersonConfig();

		// Set up physical details based on Nation
		if (nationPeople == null) {
			nationPeople = personConfig.getDefaultPhysicalChars();
		}
		
		height = nationPeople.getRandomHeight(gender);
		
		setBaseMass(nationPeople.getRandomWeight(gender, height));
		// Biochemistry: id 0 - 19
		setupBloodType();
		// Set up carrying capacity and personality traits: id 40 - 59
		setupCarryingCapAttributeTrait(personConfig);
	}

	/**
	 * Computes a person's carrying capacity and attributes and its chromosome.
	 * 
	 * @param personConfig
	 */
	private void setupCarryingCapAttributeTrait(PersonConfig personConfig) {
		// Note: set up a set of genes that was passed onto this person
		// from two hypothetical parents

		int strength = attributes.getAttribute(NaturalAttributeType.STRENGTH);
		int endurance = attributes.getAttribute(NaturalAttributeType.ENDURANCE);
		double gym = 2D * getPreference().getPreferenceScore(new WorkoutMeta());
		if (getFavorite().getFavoriteActivity() == FavoriteType.FIELD_WORK)
			gym += RandomUtil.getRandomRegressionInteger(20);
		else if (getFavorite().getFavoriteActivity() == FavoriteType.SPORT)
			gym += RandomUtil.getRandomRegressionInteger(10);

		if (age < 0) {
			throw new IllegalStateException("Age is not defined");
		}
		int baseCap = (int)personConfig.getBaseCapacity();
		int load = 0;
		if (age > 4 && age < 8)
			load = age;
		else if (age > 7 && age <= 12)
			load = age * 2;
		else if (age > 11 && age <= 14)
			load = (baseCap/3 + age * 2);
		else if (age > 14 && age <= 18)
			load = (int)(baseCap/2.5 + age * 1.5);
		else if (age > 18 && age <= 25)
			load = (int)(baseCap/2.0 + 35 - age / 7.5);
		else if (age > 25 && age <= 35)
			load = (int)(baseCap + 30 - age / 12.5);
		else if (age > 35 && age <= 45)
			load = (baseCap + 25 - age / 10);
		else if (age > 45 && age <= 55)
			load = (int)(baseCap + 20 - age / 7.5);
		else if (age > 55 && age <= 65)
			load = (int)(baseCap/1.25 + 15 - age / 6.0);
		else if (age > 65 && age <= 70)
			load = (int)(baseCap/1.5 + 10 - age / 5.0);
		else if (age > 70 && age <= 75)
			load = (int)(baseCap/1.75 - age / 4.0);
		else if (age > 75 && age <= 80)
			load = (int)(baseCap/2.0 - age / 4.0);
		else
			load = (int)(baseCap/2.5 - age / 4.0);

		// Set inventory total mass capacity based on the person's weight and strength.
		// Must be able to carry an EVA suit
		carryingCapacity = Math.max((int)(EVASuit.getEmptyMass() * 2),
						(int)(gym + load + Math.max(20, weight/6.0) + (strength - 50)/1.5 + (endurance - 50)/2.0
				+ RandomUtil.getRandomRegressionInteger(10)));
	}

	private static final String getRandomBloodtype() {
		int rand = RandomUtil.getRandomInt(100);
		if (rand <= 34)
			return "A_POS";
		else if (rand < 40)
			return "A_NEG";
		else if (rand < 49)
			return "B_POS";
		else if (rand < 51)
			return "B_NEG";
		else if (rand < 55)
			return "AB_POS";
		else if (rand < 56)
			return "AB_NEG";
		else if (rand < 94)
			return "O_POS";
		else 
			return "O_NEG";
	}

	/**
	 * Computes a person's blood type and its chromosome.
	 */
	private void setupBloodType() {

		String dad = getRandomBloodtype();
		String mom = getRandomBloodtype();
		
		String[] dadSplitted = dad.split("_");
		String dadBlood = dadSplitted[0];
		String dadRh = dadSplitted[1];
		
		String[] momSplitted = mom.split("_");
		String momBlood = momSplitted[0];
		String momRh = momSplitted[1];
		
		// Compute the person's blood type
		String tempBloodType = dadBlood + "-" + momBlood;
		
		
		tempBloodType = switch(tempBloodType) {
		
		// Note 0 : Need to rework into calculating percent probability of possible blood type for a child
		// Note 1 : that the O blood type is recessive, and the B blood type is dominant		
		// Note 3 : variable = (condition) ? expressionTrue : expressionFalse
		// (RandomUtil.getRandomInt(1) == 0 ) ? "A" : "O" 	
		// (RandomUtil.getRandomInt(2) == 0 ) ? "B" : ((RandomUtil.getRandomInt(1) == 0 ) ? "A" : "B") 	
		
	
			case "A-A" -> (RandomUtil.getRandomInt(1) == 0) ? "A" : "O";
			case "A-B" -> (RandomUtil.getRandomInt(1) == 0 ) 
						? ((RandomUtil.getRandomInt(1) == 0 ) ? "A" : "B") 
						: ((RandomUtil.getRandomInt(1) == 0 ) ? "AB" : "O");
			case "A-AB" -> (RandomUtil.getRandomInt(2) == 0 ) ? "A" : ((RandomUtil.getRandomInt(1) == 0 ) ? "B" : "AB");
			case "A-O" -> (RandomUtil.getRandomInt(1) == 0) ? "A" : "O";

			
			case "B-A" -> (RandomUtil.getRandomInt(1) == 0 ) 
						? ((RandomUtil.getRandomInt(1) == 0 ) ? "A" : "B") 
						: ((RandomUtil.getRandomInt(1) == 0 ) ? "AB" : "O");
			case "B-B" -> (RandomUtil.getRandomInt(1) == 0) ? "B" : "O";
			case "B-AB" -> (RandomUtil.getRandomInt(2) == 0 ) ? "A" : ((RandomUtil.getRandomInt(1) == 0 ) ? "B" : "AB");
			case "B-O" -> (RandomUtil.getRandomInt(1) == 0) ? "B" : "O";
			
			
			case "AB-A" -> (RandomUtil.getRandomInt(2) == 0 ) ? "A" : ((RandomUtil.getRandomInt(1) == 0 ) ? "B" : "AB");
			case "AB-B" -> (RandomUtil.getRandomInt(2) == 0 ) ? "A" : ((RandomUtil.getRandomInt(1) == 0 ) ? "B" : "AB");
			case "AB-AB" -> (RandomUtil.getRandomInt(2) == 0 ) ? "A" : ((RandomUtil.getRandomInt(1) == 0 ) ? "B" : "AB");
			case "AB-O" -> (RandomUtil.getRandomInt(1) == 0) ? "A" : "B";
			
			
			case "O-A" -> (RandomUtil.getRandomInt(1) == 0) ? "A" : "O";
			case "O-B" -> (RandomUtil.getRandomInt(1) == 0) ? "B" : "O";
			case "O-AB" -> (RandomUtil.getRandomInt(1) == 0) ? "A" : "B";
			case "O-O" -> "O";
			
			default -> throw new IllegalStateException("Cannot get bloodtype from parents of " + tempBloodType);
		};
		
		// Compute the person's Rh factor
		String tempRh = null; //"POS";
		double percentRhPositive = 0;
		
		if (momRh.equals("POS") && dadRh.equals("POS"))
			percentRhPositive = 93.75;
		else if ((momRh.equals("POS") && dadRh.equals("NEG"))
			|| (momRh.equals("NEG") && momRh.equals("POS")))
			percentRhPositive = 75.0;
		else 
			tempRh = "-";
		
		if (tempRh == null) {
			int rand = RandomUtil.getRandomInt(100);
			if (rand <= percentRhPositive)
				tempRh =  "+";
			else 
				tempRh = "-";
		}

		this.bloodType = tempBloodType + tempRh;
	}

	/**
	 * Gets the blood type.
	 *
	 * @return
	 */
	public String getBloodType() {
		return bloodType;
	}

	/*
	 * Sets sponsoring agency for the person.
	 */
	public void setSponsor(Authority sponsor) {
		ra = sponsor;
	}

	/*
	 * Gets sponsoring agency for the person.
	 */
	public Authority getReportingAuthority() {
		return ra;
	}

	/*
	 * Gets task preference for the person.
	 */
	public Preference getPreference() {
		return preference;
	}

	/**
	 * Sets the role for a person.
	 *
	 * @param type {@link RoleType}
	 */
	public void setRole(RoleType type) {
		getRole().changeRoleType(type);

		// In case of the role of the Mayor, his job must be set to Politician instead.
		if (type == RoleType.MAYOR) {
			// Set the job as Politician
			mind.assignJob(JobType.POLITICIAN, true, JobUtil.SETTLEMENT, AssignmentType.APPROVED, JobUtil.SETTLEMENT);
		}
	}

	/**
	 * Sets the job of a person.
	 *
	 * @param job JobType
	 * @param authority
	 */
	public void setJob(JobType job, String authority) {
		mind.assignJob(job, true, JobUtil.SETTLEMENT, AssignmentType.APPROVED, authority);
	}

	/**
	 * Gets the instance of Role for a person.
	 */
	public Role getRole() {
		return role;
	}

	/**
	 * Gets the instance of JobHistory for a person.
	 */
	public AssignmentHistory getJobHistory() {
		return jobHistory;
	}

	/**
	 * Gets the instance of Favorite for a person.
	 */
	public Favorite getFavorite() {
		return favorite;
	}

	/**
	 * Get details of the 
	 */
	public ShiftSlot getShiftSlot() {
		return shiftSlot;
	}

	/**
	 * Is this Person OnDuty. This does not include On Call.
	 */
	public boolean isOnDuty() {
		return shiftSlot.getStatus() == WorkStatus.ON_DUTY;
	}

	/**
	 * Creates a string representing the birth time of the person.
	 * @param clock
	 *
	 */
	private void calculateBirthDate(LocalDateTime earthLocalTime, int initialAge) {
		int daysPast = (initialAge * 365) + RandomUtil.getRandomInt(0,364);
		birthDate = earthLocalTime.minusDays(daysPast).toLocalDate();

		// Calculate the year
		// Set the age
		age = updateAge(earthLocalTime);

		// Calculate next birthday
		int day = birthDate.getDayOfMonth();
		int month = birthDate.getMonthValue();
		if (birthDate.isLeapYear() && (day == 29) &&(month == 2)) {
			// Leap year and 29th of February
			day = 28;
		}
		var nextBirthday = LocalDate.of(earthLocalTime.getYear() + 1, month, day);

		// Create a future activity so many earth days in the future
		var earthDays = ChronoUnit.DAYS.between(earthLocalTime.toLocalDate(), nextBirthday) % 365;
		GroupActivity.createPersonActivity("Birthday Party", GroupActivityType.BIRTHDAY,
									getAssociatedSettlement(), this, 
									(int)((earthDays * MarsTime.MILLISOLS_PER_EARTHDAY)/1000D),
									masterClock.getMarsTime());
	}

	/**
	 * Is the person outside of a settlement but within its vicinity ?
	 *
	 * @return true if the person is just right outside of a settlement
	 */
	public boolean isRightOutsideSettlement() {
		// Q: How to tell the different between a person doing EVA right outside a settlement 
		//    and a person doing EVA right outside a vehicle that are on a mission far away from the settlement ?
		// Ans: Use coordinates to see if it matches 
		
		return LocationStateType.SETTLEMENT_VICINITY == getLocationStateType() || isBuried;
	}

	/**
	 * Buries the Person at the current location. This happens only if the person can
	 * be retrieved from any containing Settlements or Vehicles found. The body is
	 * fixed at the last location of the containing unit.
	 */
	public void buryBody() {
		// Bury the body
		isBuried = true;
		
		// Q: When should a person be removed from being a citizen of a settlement ?
		// A: after being buried ? 
		
		// Set his/her buried settlement
		buriedSettlement = getAssociatedSettlement().getIdentifier();
		// Throw unit event.
		fireUnitUpdate(UnitEventType.BURIAL_EVENT);
	}

	/**
	 * Declares the person dead.
	 */
	void setDeclaredDead() {
		// Set declaredDead
		declaredDead = true;
		// Set description
		setDescription("Dead");

		// Deregister the person's quarters
		deregisterBed();
		// Set work shift to OFF
		shiftSlot.getShift().leaveShift();

		// Relinquish his role
		var roleType = role.getType();
		role.relinquishOldRoleType();
		var chain = getAssociatedSettlement().getChainOfCommand();
		if (chain != null) {
			chain.reelectLeadership(roleType);
		}

		// Remove the person from the airlock's record
		getAssociatedSettlement().removeAirlockRecord(this);
		// Set the mind of the person to inactive
		mind.setInactive();

		research.terminateStudy();

		// Throw unit event
		fireUnitUpdate(UnitEventType.DEATH_EVENT);
	}

	/**
	 * Revives the person.
	 * 
	 * @param problem
	 */
	void setRevived(HealthProblem problem) {
		// Reset declaredDead
		declaredDead = false;
		// Set description
		setDescription("Recovering");
		// Reset isBuried
		isBuried = false;
		
		// Set buried settlement
		buriedSettlement = -1;
		// Throw unit event
		fireUnitUpdate(UnitEventType.REVIVED_EVENT);
		// Generate medical event
		MedicalEvent event = new MedicalEvent(this, problem, EventType.MEDICAL_RESUSCITATED);
		// Register event
		Simulation.instance().getEventManager().registerNewEvent(event);
	}
	
	/**
	 * Deregisters the person's quarters.
	 */
	void deregisterBed() {
		if (bed != null) {
			// Release the bed
			bed.leave(this, true);
			bed = null;
		}
	}

	/**
	 * Person can take action with time passing.
	 *
	 * @param pulse amount of time passing (in millisols).
	 */
	@Override
	public boolean timePassing(ClockPulse pulse) {
		if (!isValid(pulse)) {
			return false;
		}

		// DEBUG: Calculate the real time elapsed [in milliseconds]
//		long tnow = System.currentTimeMillis();
		
		// Check to see if the person has deceased
		if (condition.getDeathDetails() != null
				&& condition.getDeathDetails().getBodyRetrieved()) {
			setDeceased();
		}
		
		// Check to see if the person is dead
		if (condition.isDead()) {
			return false;
		}

		// Primary researcher; my responsibility to update Study
		research.timePassing(pulse);

		EVASuit suit = getSuit();
		// Record the use of it
		if (suit != null) {
			suit.recordUsageTime(pulse);
		}

		// Mental changes with time passing.
		mind.timePassing(pulse);

		// If Person is dead, then skip
		if (getLifeSupportType() != null) {
			// Get the life support type
			support = getLifeSupportType();
		}

		circadian.timePassing(pulse, support);
		// Pass the time in the physical condition first as this may result in death.
		condition.timePassing(pulse, support);

		if (pulse.isNewSol()) {
			// Update the solCache
			int currentSol = pulse.getMarsTime().getMissionSol();

			if (currentSol == 1) {
				// On the first mission sol,
				// adjust the sleep habit according to the current work shift
				for (int i=0; i< 15; i++) {
					int shiftEnd = shiftSlot.getShift().getEnd();
					int m = shiftEnd - 20 * (i+1);
					if (m < 0)
						m = m + 1000;
					// suppress sleep during the work shift
					circadian.updateSleepCycle(m, false);

					m = shiftEnd + 10 * (i+1);
					if (m > 1000)
						m = m - 1000;
					// encourage sleep after the work shift
					circadian.updateSleepCycle(m, true);
				}

				condition.increaseFatigue(RandomUtil.getRandomInt(333));
			}
			else {
				// Adjust the sleep habit according to the current work shift
				for (int i=0; i< 5; i++) {
					int m = shiftSlot.getShift().getEnd() + 10 * (i+1);
					if (m > 1000)
						m = m - 1000;
					circadian.updateSleepCycle(m, true);
				}

				// Check if a person's age should be updated
				age = updateAge(pulse.getMasterClock().getEarthTime());

				// Checks if a person has a role
				if (role.getType() == null)
					role.obtainNewRole();
			}
		}
		
//		// DEBUG: Calculate the real time elapsed [in milliseconds]
//		tLast = System.currentTimeMillis();
//		long elapsedMS = tLast - tnow;
//		if (elapsedMS > 100)
//			logger.severe(this, "elapsedMS: " + elapsedMS);
				
		return true;
	}

	/**
	 * Checks if the person has deceased.
	 * 
	 * @return
	 */
	public void setDeceased() {
		if (!isBuried && !declaredDead) {
			// Declares the person dead
			setDeclaredDead();
			
			// Q: When should a person be removed from being a citizen of a settlement ?
			// A: after being buried ? 
			
			// Deregisters the person's quarters
			deregisterBed();
			// Deactivates the person's mind
			mind.setInactive();
		}
	}

	/**
	 * Returns a reference to the Person's natural attribute manager.
	 *
	 * @return the person's natural attribute manager
	 */
	@Override
	public NaturalAttributeManager getNaturalAttributeManager() {
		return attributes;
	}

	/**
	 * Gets the performance factor that effect Person with health complaint.
	 *
	 * @return The value is between 0 -> 1.
	 */
	public double getPerformanceRating() {
		return condition.getPerformanceFactor();
	}

	/**
	 * Returns a reference to the Person's physical condition.
	 *
	 * @return the person's physical condition
	 */
	public PhysicalCondition getPhysicalCondition() {
		return condition;
	}

	/**
	 * Returns the person's mind.
	 *
	 * @return the person's mind
	 */
	public Mind getMind() {
		return mind;
	}

	@Override
	public TaskManager getTaskManager() {
		return mind.getTaskManager();
	}

	/**
	 * Updates and returns the person's age.
	 *
	 * @return the person's age
	 */
	private int updateAge(LocalDateTime localDateTime) {
		age = (int)ChronoUnit.YEARS.between(birthDate, localDateTime);
		return age;
	}

	/**
	 * Sets a person's age and update one's year of birth.
	 *
	 * @param newAge
	 */
	public void changeAge(int newAge) {
		// Back calculate a person's year
		int offset = age - newAge;
		// Set year to newYear
		birthDate = LocalDate.of(birthDate.getYear() + offset, birthDate.getMonth(), birthDate.getDayOfMonth());
		age = newAge;
	}

	/**
	 * Returns the person's birth date in the format of "2055-05-06".
	 *
	 * @return the person's birth date
	 */
	public LocalDate getBirthDate() {
		return birthDate;
	}

	/**
	 * Gets the LifeSupport system supporting this Person. This may be from the
	 * Settlement, Vehicle or Equipment.
	 *
	 * @return Life support system.
	 */
	private LifeSupportInterface getLifeSupportType() {

		Settlement settlement = getSettlement();
		if (settlement != null) {
			// if the person is inside
			return settlement;
		}

		Vehicle vehicle = getVehicle();
		if ((vehicle != null) && (vehicle instanceof LifeSupportInterface v)) {

			if (vehicle.isInVehicleInGarage()) {
				// Note: if the vehicle is inside a garage
				// continue to use settlement's life support
				return vehicle.getSettlement();
			}

			else {
				return v;
			}
		}

		EVASuit suit = getSuit();
		if (suit != null) {
			return suit;
		}

		// Note: in future a person may rely on a portable gas mask
		// for breathing

		return null;
	}

	/**
	 * Gets the gender of the person.
	 *
	 * @return the gender
	 */
	public GenderType getGender() {
		return gender;
	}

	/**
	 * Sets the gender of the person.
	 *
	 * @param gender the GenderType
	 */
	public void setGender(GenderType gender) {
		this.gender = gender;
	}

	/**
	 * Gets the person's local group of people (in building or rover).
	 *
	 * @return collection of people in person's location. The collectino incldues the Person
	 */
	public Collection<Person> getLocalGroup() {
		Collection<Person> localGroup = null;

		if (isInSettlement()) {
			Building building = BuildingManager.getBuilding(this);
			if (building != null) {
				if (building.hasFunction(FunctionType.LIFE_SUPPORT)) {
					localGroup = building.getLifeSupport().getOccupants();
				}
			}
		} else if (isInVehicle()) {
			localGroup = ((Crewable) getVehicle()).getCrew();
		}

		if (localGroup == null) {
			localGroup = Collections.emptyList();
		}
		return localGroup;
	}

	/**
	 * Checks if a person is super unfit.
	 *
	 * @return true if a person is super fit
	 */
	public boolean isSuperUnfit() {
		return condition.isSuperUnfit();
    }

	/**
	 * Checks if a person is EVA fit.
	 *
	 * @return true if a person is EVA fit
	 */
	public boolean isEVAFit() {
        return condition.isEVAFit();
    }
	
	/**
	 * Checks if a person is nominally fit.
	 *
	 * @return true if a person is nominally fit
	 */
	public boolean isNominallyFit() {
        return !condition.isNominallyUnfit();
    }

	public Settlement getBuriedSettlement() {
		return unitManager.getSettlementByID(buriedSettlement);
	}

	
	@Override
	public String getTaskDescription() {
		return getMind().getTaskManager().getTaskDescription(false);
	}

	/**
	 * Does the current task require no physical effort ?
	 * 
	 * @return
	 */
	public boolean isRestingTask() {
		if (getMind().getTaskManager().getTask() != null)
			return !getMind().getTaskManager().getTask().isEffortDriven();
		return true;
	}

	@Override
	public Mission getMission() {
		return getMind().getMission();
	}

	@Override
	public void setMission(Mission newMission) {
		getMind().setMission(newMission);
	}

	public int[] getPreferredSleepHours() {
		return circadian.getPreferredSleepHours();
	}

	/**
	 * Returns the weight/desire for sleep at a msol.
	 * 
	 * @param index
	 * @return
	 */
	public int getSleepWeight(int msol) {
		return circadian.getSleepWeight(msol);
	}
	
	public void updateSleepCycle(int millisols, boolean updateType) {
		circadian.updateSleepCycle(millisols, updateType);
	}

	/**
	 * Gets the settlement location of this bed.
	 * 
	 * @return
	 */
	public AllocatedSpot getBed() {
		return bed;
	}

	/**
	 * Assign a bed to this person.
	 * 
	 * @param bed2 The assignment
	 */
	public void setBed(AllocatedSpot bed2) {
		this.bed = bed2;	
	}

	/**
	 * Does this person have an assigned bed ?
	 * 
	 * @return
	 */
	public boolean hasBed() {
		return bed != null;
	}
	
    public void setCountry(String name) {
		this.country = name;
    }

	public String getCountry() {
		return country;
	}

	public boolean isDeclaredDead() {
		return declaredDead;
	}

	public boolean isBuried() {
		return isBuried;
	}


	public CircadianClock getCircadianClock() {
		return circadian;
	}

	/**
	 * Adds the mission experience score.
	 *
	 * @param missionType
	 * @param score
	 */
	public void addMissionExperience(MissionType missionType, int score) {
		Integer total = missionExperiences.getOrDefault(missionType, 0);
		total += score;
		missionExperiences.put(missionType, total);
	}

	/**
	 * Gets the mission experiences map.
	 *
	 * @return a map of mission experiences
	 */
	public int getMissionExperience(MissionType missionType) {
		Integer previous = missionExperiences.get(missionType);
		if (previous != null) {
			return previous;
		}
		return 0;
	}

	/**
	 * Adds the EVA time.
	 *
	 * @param taskName
	 * @param time
	 */
	public void addEVATime(String taskName, double time) {
		eVATaskTime.increaseDataPoint(taskName, time);
	}

	/**
	 * Gets the map of EVA task time.
	 *
	 * @return a map of EVA time by sol
	 */
	public Map<Integer, Double> getTotalEVATaskTimeBySol() {
		Map<Integer, Double> map = new ConcurrentHashMap<>();
		Map<Integer, Map<String, Double>> history = eVATaskTime.getHistory();
		for (Entry<Integer, Map<String, Double>> day : history.entrySet()) {
			double sum = 0;
			int sol = day.getKey();
			for (Double t : day.getValue().values()) {
				sum += t;
			}

			map.put(sol, sum);
		}

		return map;
	}

	public double getEatingSpeed() {
		return eatingSpeed;
	}

	/**
	 * Returns the person's height in cm
	 *
	 * @return the person's height
	 */
	public double getHeight() {
		return height;
	}

	/**
	 * Gets the age of this person.
	 *
	 * @return
	 */
	public int getAge() {
		return age;
	}

	/**
	 * Returns a reference to the Person's skill manager
	 *
	 * @return the person's skill manager
	 */
	@Override
	public SkillManager getSkillManager() {
		return skillManager;
	}

	/**
	 * Randomly generates a list of training the person may have attended.
	 */
	private void generatePriorTraining() {
		if (trainings == null) {
			trainings = new ArrayList<>();
			List<TrainingType> lists = new ArrayList<>(Arrays.asList(TrainingType.values()));
			int num = RandomUtil.getRandomRegressionInteger(4);
			// Guarantee at least one training
			if (num == 0) num = 1;
			for (int i= 0 ; i < num; i++) {
				int size = lists.size();
				int rand = RandomUtil.getRandomInt(size-1);
				TrainingType t = lists.get(rand);
				trainings.add(t);
				lists.remove(t);
			}
		}
	}

	/**
	 * Gets a list of prior training.
	 *
	 * @return {@link List<TrainingType>}
	 */
	public List<TrainingType> getTrainings() {
		return trainings;
	}

	/**
	 * Gets the EVA suit the person has donned on.
	 *
	 * @return
	 */
	public EVASuit getSuit() {
		return (EVASuit) getSuitSet().stream().findAny().orElse(null);
	}

	public int getExtrovertmodifier() {
		if (extrovertScore == -1) {
			int score = mind.getTraitManager().getIntrovertExtrovertScore();
			extrovertScore = score;

			// if introvert, score  0 to  50 --> -2 to 0
			// if extrovert, score 50 to 100 -->  0 to 2
		}

		return (int)((extrovertScore - 50) / 25D);
	}

	/**
	 * Calculates the modifier for walking speed based on how much the person is carrying.
	 */
	public double getWalkSpeedMod() {
		// Get the modified stored mass and base mass 
		double mass = getMass();
		// The modifier is a ratio of the mass the person carry and the carrying capacity 
		// Make sure it doesn't go to zero or -ve as there is always some movement
		return Math.max(carryingCapacity/mass/1.2, SMALL_AMOUNT);
	}

	/**
	 * Gets the remaining carrying capacity available.
	 *
	 * @return capacity (kg).
	 */
	public double getRemainingCarryingCapacity() {
		double result = carryingCapacity - eqmInventory.getStoredMass();
		if (result < 0)
			return 0;
		return result;
	}

	/**
	 * Gets the capacity a person can carry.
	 *
	 * @return capacity (kg)
	 */
	public double getCarryingCapacity() {
		return carryingCapacity;
	}

	/**
	 * Returns the mass as the base mass plus whatever being stored in him.
	 */
	@Override
	public double getMass() {
		return (eqmInventory != null ? eqmInventory.getModifiedMass(EquipmentType.WHEELBARROW, 20) : 0) + getBaseMass();
	}
	
	/**
	 * Gets the equipment list.
	 *
	 * @return the equipment list
	 */
	@Override
	public Set<Equipment> getEquipmentSet() {
		return eqmInventory.getEquipmentSet();
	}

	/**
	 * Gets the container set.
	 *
	 * @return
	 */
	@Override
	public Set<Equipment> getContainerSet() {
		return eqmInventory.getContainerSet();
	}
	
	/**
	 * Gets the EVA suit set.
	 * 
	 * @return
	 */
	@Override
	public Set<Equipment> getSuitSet() {
		return eqmInventory.getSuitSet();
	}
	
	public EquipmentInventory getEquipmentInventory() {
		return eqmInventory;
	}

	/**
	 * Finds all of the containers of a particular type (excluding EVA suit).
	 *
	 * @return collection of containers or empty collection if none.
	 */
	@Override
	public Collection<Container> findContainersOfType(EquipmentType type){
		return eqmInventory.findContainersOfType(type);
	}

	/**
	 * Does this person possess an equipment of this equipment type ?
	 *
	 * @param typeID
	 * @return true if this person possess this equipment type
	 */
	@Override
	public boolean containsEquipment(EquipmentType type) {
		return eqmInventory.containsEquipment(type);
	}

	/**
	 * Adds an equipment to this person.
	 *
	 * @param equipment
	 * @return true if this person can carry it
	 */
	@Override
	public boolean addEquipment(Equipment e) {
		return eqmInventory.addEquipment(e);
	}

	/**
	 * Removes an equipment.
	 *
	 * @param equipment
	 */
	@Override
	public boolean removeEquipment(Equipment equipment) {
		return eqmInventory.removeEquipment(equipment);
	}
	
	/**
	 * Stores the item resource.
	 *
	 * @param resource the item resource
	 * @param quantity
	 * @return excess quantity that cannot be stored
	 */
	@Override
	public int storeItemResource(int resource, int quantity) {
		return eqmInventory.storeItemResource(resource, quantity);
	}

	/**
	 * Retrieves the item resource.
	 *
	 * @param resource
	 * @param quantity
	 * @return quantity that cannot be retrieved
	 */
	@Override
	public int retrieveItemResource(int resource, int quantity) {
		return eqmInventory.retrieveItemResource(resource, quantity);
	}

	/**
	 * Gets the item resource stored.
	 *
	 * @param resource
	 * @return quantity
	 */
	@Override
	public int getItemResourceStored(int resource) {
		return eqmInventory.getItemResourceStored(resource);
	}

	/**
	 * Stores the amount resource.
	 *
	 * @param resource the amount resource
	 * @param quantity
	 * @return excess quantity that cannot be stored
	 */
	@Override
	public double storeAmountResource(int resource, double quantity) {
		return eqmInventory.storeAmountResource(resource, quantity);
	}

	/**
	 * Retrieves the resource.
	 *
	 * @param resource
	 * @param quantity
	 * @return quantity that cannot be retrieved
	 */
	@Override
	public double retrieveAmountResource(int resource, double quantity) {
		return eqmInventory.retrieveAmountResource(resource, quantity);
	}

	/**
	 * Gets the capacity of a particular amount resource.
	 *
	 * @param resource
	 * @return capacity
	 */
	@Override
	public double getAmountResourceCapacity(int resource) {
		return eqmInventory.getAmountResourceCapacity(resource);
	}

	/**
	 * Obtains the remaining storage space of a particular amount resource.
	 *
	 * @param resource
	 * @return quantity
	 */
	@Override
	public double getAmountResourceRemainingCapacity(int resource) {
		return eqmInventory.getAmountResourceRemainingCapacity(resource);
	}

	/**
	 * Does it have unused space or capacity for a particular resource ?
	 * 
	 * @param resource
	 * @return
	 */
	@Override
	public boolean hasAmountResourceRemainingCapacity(int resource) {
		return eqmInventory.hasAmountResourceRemainingCapacity(resource);
	}
	
	/**
     * Gets the total capacity that this person can hold.
     *
     * @return total capacity (kg).
     */
	@Override
	public double getCargoCapacity() {
		return eqmInventory.getCargoCapacity();
	}

	/**
	 * Gets the amount resource stored.
	 *
	 * @param resource
	 * @return quantity
	 */
	@Override
	public double getAmountResourceStored(int resource) {
		return eqmInventory.getAmountResourceStored(resource);
	}

	/**
	 * Gets all the amount resource resource stored, including inside equipment.
	 *
	 * @param resource
	 * @return quantity
	 */
	@Override
	public double getAllAmountResourceStored(int resource) {
		return eqmInventory.getAllAmountResourceStored(resource);
	}
	
	/**
	 * Gets all stored amount resources in eqmInventory.
	 *
	 * @return all stored amount resources.
	 */
	@Override
	public Set<Integer> getAmountResourceIDs() {
		return eqmInventory.getAmountResourceIDs();
	}
	
	/**
	 * Gets all stored amount resources in eqmInventory, including inside equipment
	 *
	 * @return all stored amount resources.
	 */
	@Override
	public Set<Integer> getAllAmountResourceIDs() {
		return eqmInventory.getAllAmountResourceIDs();
	}

	/**
	 * Gets all stored item resources.
	 *
	 * @return all stored item resources.
	 */
	@Override
	public Set<Integer> getItemResourceIDs() {
		return eqmInventory.getItemResourceIDs();
	}


	/**
	 * Finds the number of empty containers of a class that are contained in storage and have
	 * an empty inventory. 
	 * 
	 * Note: NOT for EVA suits.
	 *
	 * @param containerClass  the unit class.
	 * @param brandNew  does it include brand new bag only
	 * @return number of empty containers.
	 */
	@Override
	public int findNumEmptyContainersOfType(EquipmentType containerType, boolean brandNew) {
		return eqmInventory.findNumEmptyContainersOfType(containerType, brandNew);
	}

	/**
	 * Finds the number of containers of a particular type.
	 *
	 * Note: will not count EVA suits.
	 * 
	 * @param containerType the equipment type.
	 * @return number of empty containers.
	 */
	@Override
	public int findNumContainersOfType(EquipmentType containerType) {
		return eqmInventory.findNumContainersOfType(containerType);
	}

	/**
	 * Finds a container in storage.
	 *
	 * Note: will not count EVA suits.
	 * 
	 * @param containerType
	 * @param empty does it need to be empty ?
	 * @param resource If -1 then resource doesn't matter
	 * @return instance of container or null if none.
	 */
	@Override
	public Container findContainer(EquipmentType containerType, boolean empty, int resource) {
		return eqmInventory.findContainer(containerType, empty, resource);
	}

	/**
	 * Is this unit empty ?
	 *
	 * @return true if this unit doesn't carry any resources or equipment
	 */
	public boolean isEmpty() {
		return eqmInventory.isEmpty();
	}


	/**
	 * Gets the stored mass.
	 */
	@Override
	public double getStoredMass() {
		return eqmInventory.getStoredMass();
	}

	/**
	 * Obtains the remaining general storage space.
	 *
	 * @return quantity
	 */
	@Override
	public double getRemainingCargoCapacity() {
		return eqmInventory.getRemainingCargoCapacity();
	}

	/**
	 * Does it have this item resource ?
	 *
	 * @param resource
	 * @return
	 */
	@Override
	public boolean hasItemResource(int resource) {
		return eqmInventory.hasItemResource(resource);
	}

	/**
	 * Sets the unit's container unit.
	 *
	 * @param newContainer the unit to contain this unit.
	 */
	private boolean setContainerUnit(UnitHolder newContainer) {
		if (newContainer != null) {
			// Gets the old container unit
			var oldCU = getContainerUnit();
			
			if (newContainer.equals(oldCU)) {
				return true;
			}
			
			// 1. Set Coordinates
			if (newContainer instanceof MobileUnit mu) {
				setCoordinates(mu.getCoordinates());
			}
			else if (oldCU instanceof MobileUnit mu) {
				// Since it's on the surface of Mars,
				// First set its initial location to its old parent's location as it's leaving its parent.
				// Later it may move around and updates its coordinates by itself
				setCoordinates(mu.getCoordinates());
			}

			// 2. Set new LocationStateType
			var newLocnState = defaultLocationState(newContainer);
			// 2a. If the previous cu is a settlement
			//     and this person's new cu is mars surface,
			//     then location state is within settlement vicinity
			if (oldCU instanceof Settlement
				&& newContainer instanceof MarsSurface) {
					newLocnState = LocationStateType.SETTLEMENT_VICINITY;
			}	
			// 2b. If the previous cu is a vehicle
			//     and the previous cu is in settlement vicinity
			//     then the new location state is settlement vicinity
			else if (oldCU instanceof Vehicle v
					&& v.isInSettlementVicinity()
					&& newContainer instanceof MarsSurface) {
						newLocnState = LocationStateType.SETTLEMENT_VICINITY;
			}
			// 2c. If the previous cu is a vehicle
			//     and the previous cu vehicle is outside on mars surface
			//     then the new location state is vehicle vicinity
			else if (oldCU instanceof Vehicle v
					&& v.isOutside()
					&& newContainer instanceof MarsSurface) {
						newLocnState = LocationStateType.VEHICLE_VICINITY;
			}
			
			// 3. Set containerID
			// Note: need to decide what to set for a deceased person
			setContainer(newContainer, newLocnState);
		}
		return true;
	}

	/**
	 * Transfer the unit from one owner to another owner.
	 *
	 * @param origin {@link Unit} the original container unit
	 * @param destination {@link Unit} the destination container unit
	 */
	@Override
	public boolean transfer(UnitHolder destination) {
		boolean transferred = false;
		var cu = getContainerUnit();
		if (destination.equals(cu)) {
			return true;
		}

		// Check if the origin is a vehicle
		if (cu instanceof Crewable c) {
			transferred = c.removePerson(this);
		}
		else if (cu instanceof MarsSurface ms) {
			transferred = ms.removePerson(this);
		}
		else if (cu instanceof Settlement s) {
			// Q1: should one remove this person from settlement's peopleWithin list,
			//     especially if he is still inside a vehicle in the garage of a settlement ?
			// Q2: should it be the vehicle's responsibility to remove the person from the settlement
			//     as the vehicle leaves the garage ?
			transferred = s.removePeopleWithin(this);
			BuildingManager.removePersonFromBuilding(this, getBuildingLocation());
		}

		if (!transferred) {
			logger.severe(this, 20_000, "Cannot be retrieved from " + cu + ".");
			// NOTE: need to revert back to the previous container unit cu
		}
		
		else {
			// Check if the destination is a vehicle
			if (destination instanceof Crewable c) {
				transferred = c.addPerson(this);
			}
			else if (destination instanceof MarsSurface ms) {
				transferred = ms.addPerson(this);
			}
			
			else if (destination instanceof Settlement s) {
				transferred = s.addToIndoor(this);
				// WARNING: Transferring a person/robot/equipment from a vehicle into a settlement 
				// can be problematic if no building is assigned.
				// If exiting a vehicle in a garage, it's recommended using garageBuilding as a destination
			}
			else if (destination instanceof Building b) {
				transferred = b.getSettlement().addToIndoor(this);
				// Turn a building destination to a settlement to avoid 
				// casting issue with making containerUnit a building instance
				BuildingManager.setToBuilding(this, b);
				destination = b.getSettlement();
			}

			if (!transferred) {
				logger.warning(this, 20_000, "Cannot be stored into " + destination + ".");
				// NOTE: need to revert back the storage action
			}
			else {
				// Set the new container unit (which will internally set the container unit id)
				setContainerUnit(destination);
			}
		}

		return transferred;
	}

	@Override
	public UnitType getUnitType() {
		return UnitType.PERSON;
	}

	/**
	 * Does this person have a set of clothing ?
	 */
	public boolean hasGarment() {
		return getItemResourceStored(ItemResourceUtil.garmentID) > 0;
	}

	/**
	 * Does this person have a pressure suit ?
	 */
	public boolean hasPressureSuit() {
		return getItemResourceStored(ItemResourceUtil.pressureSuitID) > 0;
	}

	/**
	 * Does this person have a thermal bottle ?
	 * 
	 * @return
	 */
	public boolean hasThermalBottle() {
		return findNumContainersOfType(EquipmentType.THERMAL_BOTTLE) > 0;
	}
	
	/**
	 * Fills up a thermal bottle with water.
	 * 
	 * @param amount
	 */
	public void fillUpThermalBottle(double amount) {
		Container bottle = lookForThermalBottle();
		bottle.storeAmountResource(ResourceUtil.WATER_ID, amount);
	}
	
	/**
	 * Looks for one's thermal bottle.
	 * 
	 * @return
	 */
	public Container lookForThermalBottle() {
		Container c = eqmInventory.findOwnedContainer(EquipmentType.THERMAL_BOTTLE, getIdentifier(), ResourceUtil.WATER_ID);
		if (c == null)
			return findContainer(EquipmentType.THERMAL_BOTTLE, false, ResourceUtil.WATER_ID);
		else
			return c;
	}
	
	/**
	 * Assigns a thermal bottle as a standard living necessity.
	 */
	public void assignThermalBottle() {

		if (!hasThermalBottle() && isInside()) {
			Equipment aBottle = null;
			for (Equipment e : ((EquipmentOwner)getContainerUnit()).getContainerSet()) {
				if (e.getEquipmentType() == EquipmentType.THERMAL_BOTTLE) {
					Person originalOwner = e.getRegisteredOwner();
					if (originalOwner != null && originalOwner.equals(this)) {
						// Remove it from the container unit
						e.transfer(this);
						// Register the person as the owner of this bottle
						e.setRegisteredOwner(this);
						
						return;
					}
					
					// Tag this bottle first
					if (aBottle == null) {
						aBottle = e;
					}
				}
			}
			
			// After done with iterating over all the bottle,
			// if it still can't find a bottle that was last assigned to this person
			// get the first saved one 
			if (aBottle != null) {
				// Remove it from the container unit
				aBottle.transfer(this);
				// Register the person as the owner of this bottle
				aBottle.setRegisteredOwner(this);
			}
		}
	}
	
	/**
	 * Drops off the thermal bottle such as when going out for an EVA.
	 */
	public void dropOffThermalBottle() {

		if (isInside()) {
			var bottles = getContainerSet().stream()
					.filter(e -> e.getEquipmentType() == EquipmentType.THERMAL_BOTTLE)
					.toList();
			
			bottles.forEach(e -> e.transfer(getContainerUnit()));
		}
	}
	
	/**
	 * Puts on a garment.
	 *
	 * @param holder the current equipment holder of the clothing
	 */
	public void wearGarment(EquipmentOwner holder) {
		if (!hasGarment() && holder.retrieveItemResource(ItemResourceUtil.garmentID, 1) == 0) {
			storeItemResource(ItemResourceUtil.garmentID, 1);
		}
	}

	/**
	 * Puts on a pressure suit set.
	 *
	 * @param holder the current equipment holder of the clothing
	 */
	public void wearPressureSuit(EquipmentOwner holder) {
		if (!hasPressureSuit() && holder.retrieveItemResource(ItemResourceUtil.pressureSuitID, 1) == 0) {
			storeItemResource(ItemResourceUtil.pressureSuitID, 1);
		}
	}


	/**
	 * Puts off the garment.
	 *
	 * @param holder the new holder of the clothing
	 * @return true if successful
	 */
	public boolean unwearGarment(EquipmentOwner holder) {
		if (hasGarment() && retrieveItemResource(ItemResourceUtil.garmentID, 1) == 0) {
			if (holder.storeItemResource(ItemResourceUtil.garmentID, 1) == 0) {
				return true;
			}
		}
		return false;
	}

	/**
	 * Puts off the pressure suit set.
	 *
	 * @param suit
	 * @return true if successful
	 */
	public boolean unwearPressureSuit(EquipmentOwner holder) {
		if (hasPressureSuit() && retrieveItemResource(ItemResourceUtil.pressureSuitID, 1) == 0) {
			if (holder.storeItemResource(ItemResourceUtil.pressureSuitID, 1) == 0) {
				return true;
			}
		}
		return false;
	}

	/**
	 * Rescues the person from the rover in settlement vicinity.
	 * 
	 * Note: this is more like a hack, rather than a legitimate 
	 * way of transferring a person through the airlock into the settlement.			
	 *
	 * @param r the rover
	 * @param p the person
	 * @param s the settlement
	 */
	public boolean rescueOperation(Rover r, Settlement s) {
		boolean result = false;
		
		if (isDeclaredDead()) {
			// WARNING: Transferring a person/robot/equipment from a vehicle into a settlement 
			// can be problematic if no building is assigned.
			// If exiting a vehicle in a garage, it's recommended using garageBuilding as a destination
			result = transfer(s);
		}
		else if (r != null || isOutside()) {
			result = transfer(s);
		}

		// Add the person to a medical facility	
		EVAOperation.send2Medical(this, s);
		
		return result;
	}
	
	/**
	 * Gets the relation instance.
	 * 
	 * @return
	 */
	public Relation getRelation( ) {
		return mind.getRelation();
	}
	
	public void setMeetingInitiator(int initiatorId) {
		this.initiatorId = initiatorId;
	}
	
	public void setMeetingInvitee(int inviteeId) {
		this.inviteeId = inviteeId;
	}
	
	public int getMeetingInitiator() {
		return initiatorId;
	}
	
	public int getMeetingInvitee() {
		return inviteeId;
	}
	
	/**
	 * Gets the allocated activity spot.
	 */
	@Override
	public AllocatedSpot getActivitySpot() {
		return spot;
	}
	
	/**
	 * Sets the activity spot allocated.
	 * 
	 * @param newSpot Can be null if no spot assigned
	 */
	@Override
	public void setActivitySpot(AllocatedSpot newSpot) {
		// Check the spot is really changing and not just a reallocation
		if ((spot != null) && !spot.equals(newSpot)) {
			spot.leave(this, false);
		}
		spot = newSpot;
	}
	
	/**
	 * Gets the research study instance.
	 * 
	 * @return
	 */
	public ResearchStudy getResearchStudy() {
		return research;
	}
	
	/**
	 * Reinitialize references after loading from a saved sim.
	 */
	public void reinit() {
		mind.reinit();
		condition.reinit();
	}

	/**
	 * Compares if an object is the same as this person.
	 *
	 * @param obj
	 */
	@Override
	public boolean equals(Object obj) {
		if (this == obj) return true;
		if (obj == null) return false;
		if (this.getClass() != obj.getClass()) return false;
		Person p = (Person) obj;
		return this.getIdentifier() == p.getIdentifier();
	}

	/**
	 * Gets the hash code for this object.
	 *
	 * @return hash code.
	 */
	@Override
	public int hashCode() {
		// Hash must be constant and not depend upon changing attributes
		return getIdentifier() % 64;
	}

	@Override
	public void destroy() {
		super.destroy();
		circadian = null;
		condition = null;
		favorite = null;
		jobHistory = null;
		role = null;
		preference = null;
		support = null;
		ra = null;
		bed = null;
		attributes.destroy();
		attributes = null;
		mind.destroy();
		mind = null;

		skillManager.destroy();
		skillManager = null;
	}
}
<|MERGE_RESOLUTION|>--- conflicted
+++ resolved
@@ -1,1982 +1,1979 @@
-/*
- * Mars Simulation Project
- * Person.java
- * @date 2025-07-03
- * @author Scott Davis
- */
-
-package com.mars_sim.core.person;
-
-import java.time.LocalDate;
-import java.time.LocalDateTime;
-import java.time.temporal.ChronoUnit;
-import java.util.ArrayList;
-import java.util.Arrays;
-import java.util.Collection;
-import java.util.Collections;
-import java.util.EnumMap;
-import java.util.List;
-import java.util.Map;
-import java.util.Map.Entry;
-import java.util.Set;
-import java.util.concurrent.ConcurrentHashMap;
-
-import com.mars_sim.core.Entity;
-import com.mars_sim.core.LifeSupportInterface;
-import com.mars_sim.core.Simulation;
-import com.mars_sim.core.SimulationConfig;
-import com.mars_sim.core.Unit;
-import com.mars_sim.core.UnitEventType;
-import com.mars_sim.core.UnitType;
-import com.mars_sim.core.activities.GroupActivity;
-import com.mars_sim.core.authority.Authority;
-import com.mars_sim.core.building.Building;
-import com.mars_sim.core.building.BuildingManager;
-import com.mars_sim.core.building.function.FunctionType;
-import com.mars_sim.core.building.function.ActivitySpot.AllocatedSpot;
-import com.mars_sim.core.data.SolMetricDataLogger;
-import com.mars_sim.core.environment.MarsSurface;
-import com.mars_sim.core.equipment.Container;
-import com.mars_sim.core.equipment.EVASuit;
-import com.mars_sim.core.equipment.Equipment;
-import com.mars_sim.core.equipment.EquipmentInventory;
-import com.mars_sim.core.equipment.EquipmentOwner;
-import com.mars_sim.core.equipment.EquipmentType;
-import com.mars_sim.core.location.LocationStateType;
-import com.mars_sim.core.logging.SimLogger;
-import com.mars_sim.core.person.ai.Mind;
-import com.mars_sim.core.person.ai.NaturalAttributeManager;
-import com.mars_sim.core.person.ai.NaturalAttributeType;
-import com.mars_sim.core.person.ai.SkillManager;
-import com.mars_sim.core.person.ai.fav.Favorite;
-import com.mars_sim.core.person.ai.fav.FavoriteType;
-import com.mars_sim.core.person.ai.fav.Preference;
-import com.mars_sim.core.person.ai.job.util.AssignmentHistory;
-import com.mars_sim.core.person.ai.job.util.AssignmentType;
-import com.mars_sim.core.person.ai.job.util.JobType;
-import com.mars_sim.core.person.ai.job.util.JobUtil;
-import com.mars_sim.core.person.ai.mission.Mission;
-import com.mars_sim.core.person.ai.mission.MissionType;
-import com.mars_sim.core.person.ai.role.Role;
-import com.mars_sim.core.person.ai.role.RoleType;
-import com.mars_sim.core.person.ai.shift.ShiftSlot;
-import com.mars_sim.core.person.ai.shift.ShiftSlot.WorkStatus;
-import com.mars_sim.core.person.ai.social.Appraiser;
-import com.mars_sim.core.person.ai.social.Relation;
-import com.mars_sim.core.person.ai.task.EVAOperation;
-import com.mars_sim.core.person.ai.task.meta.WorkoutMeta;
-import com.mars_sim.core.person.ai.task.util.TaskManager;
-import com.mars_sim.core.person.ai.task.util.Worker;
-import com.mars_sim.core.person.ai.training.TrainingType;
-import com.mars_sim.core.person.health.HealthProblem;
-import com.mars_sim.core.person.health.MedicalEvent;
-import com.mars_sim.core.resource.ItemResourceUtil;
-import com.mars_sim.core.resource.ResourceUtil;
-import com.mars_sim.core.science.ResearchStudy;
-import com.mars_sim.core.structure.GroupActivityType;
-import com.mars_sim.core.structure.Settlement;
-import com.mars_sim.core.time.ClockPulse;
-import com.mars_sim.core.time.MarsTime;
-import com.mars_sim.core.time.Temporal;
-import com.mars_sim.core.tool.RandomUtil;
-import com.mars_sim.core.unit.AbstractMobileUnit;
-import com.mars_sim.core.unit.MobileUnit;
-import com.mars_sim.core.unit.UnitHolder;
-import com.mars_sim.core.vehicle.Crewable;
-import com.mars_sim.core.vehicle.Rover;
-import com.mars_sim.core.vehicle.Vehicle;
-
-/**
- * The Person class represents a person on Mars. It keeps track of everything
- * related to that person and provides information about him/her.
- */
-public class Person extends AbstractMobileUnit implements Worker, Temporal, UnitHolder, Appraiser {
-
-	/** default serial id. */
-	private static final long serialVersionUID = 1L;
-	/** default logger. */
-	private static final SimLogger logger = SimLogger.getLogger(Person.class.getName());
-	
-	/** The maximum number of sols for storing stats. */
-	public static final int MAX_NUM_SOLS = 7;
-	/** The standard hand carrying capacity for food in a person. */
-	public static final int CARRYING_CAPACITY_FOOD = 1;
-	
-	/** A small amount. */
-	private static final double SMALL_AMOUNT = 0.01;
-
-	private static final String EARTHLING = "Earthling";
-
-
-	// Transient data members
-	/** The extrovert score of a person. */
-	private int extrovertScore = -1;
-
-	// Data members
-	/** True if the person is buried. */
-	private boolean isBuried;
-	/** True if the person is declared dead. */
-	private boolean declaredDead;
-
-	/** The birth of a person */
-	private LocalDate birthDate;
-	/** The age of a person */
-	private int age = -1;
-	/** The carrying capacity of the person. */
-	private int carryingCapacity;
-	/** The id of the person who invite this person for a meeting. */
-	private int initiatorId = -1;
-	/** The id of the person being invited by this person for a meeting. */
-	private int inviteeId = -1;
-
-	/** The buried settlement if the person has been deceased. */
-	private Integer buriedSettlement = Integer.valueOf(-1);
-
-	/** The eating speed of the person [kg/millisol]. */
-	private double eatingSpeed = .5 + RandomUtil.getRandomDouble(-.05, .05);
-	/** The height of the person (in cm). */
-	private double height;
-	/** The height of the person (in kg). */
-	private double weight;
-	
-	/** The person's country of origin. */
-	private String country;
-	/** The person's blood type. */
-	private String bloodType;
-
-	/** The spot owned by this Person */
-	private AllocatedSpot spot;
-	/** The gender of the person (male or female). */
-	private GenderType gender = GenderType.MALE;
-
-	/** The person's skill manager. */
-	private SkillManager skillManager;
-	/** Manager for Person's natural attributes. */
-	private NaturalAttributeManager attributes;
-	/** Person's mind. */
-	private Mind mind;
-	/** Person's physical condition. */
-	private PhysicalCondition condition;
-	/** Person's circadian clock. */
-	private CircadianClock circadian;
-	/** Person's Favorite instance. */
-	private Favorite favorite;
-	/** Person's JobHistory instance. */
-	private AssignmentHistory jobHistory;
-	/** Person's Role instance. */
-	private Role role;
-	/** Person's Preference instance. */
-	private Preference preference;
-	/** Person's LifeSupportInterface instance. */
-	private LifeSupportInterface support;
-	/** Person's ReportingAuthority instance. */
-	private Authority ra;
-	/** The bed location of the person */
-	private AllocatedSpot bed;
-
-	/** The person's EquipmentInventory instance. */
-	private EquipmentInventory eqmInventory;
-	/** The person's research instance. */
-	private ResearchStudy research;
-	
-	/** The person's mission experiences. */
-	private Map<MissionType, Integer> missionExperiences;
-	/** The person's list of prior trainings */
-	private List<TrainingType> trainings;
-
-	/** The person's EVA times. */
-	private SolMetricDataLogger<String> eVATaskTime;
-	
-	private ShiftSlot shiftSlot;
-
-	/**
-	 * Constructor with the mandatory properties defined. All these are needed to construct the minimum person.
-	 *
-	 * @param name       the person's name
-	 * @param settlement {@link Settlement} the settlement the person is at
-	 * @param gender     the person's gender
-	 * @param age		 Uhe person's age, can be optional of -1
-	 * @param ethnicity Optional parameter of the ethnicity influences physical characteristics
-	 * @param initialAttrs 
-	 * @param personAttrs Persons attributes.
-	 */
-	public Person(String name, Settlement settlement, GenderType gender,
-					int age, PopulationCharacteristics ethnicity,
-					Map<NaturalAttributeType, Integer> initialAttrs) {
-		super(name, settlement);
-		super.setDescription(EARTHLING);
-<<<<<<< HEAD
-		this.gender = gender;
-
-=======
->>>>>>> db4f87d1
-		// Create a prior training profile
-		generatePriorTraining();
-		// Construct the PersonAttributeManager instance
-		attributes = new NaturalAttributeManager(initialAttrs);
-		// Construct the SkillManager instance
-		skillManager = new SkillManager(this);
-		// Construct the Mind instance
-		mind = new Mind(this);
-		// Set the person's status of death
-		isBuried = false;
-		// Add this person as a citizen
-		settlement.addACitizen(this);
-		// Calculate next birthday and scheduled a party in terms of future Mars sols
-		var currentEarthTime = masterClock.getEarthTime();
-		calculateBirthDate(currentEarthTime, age);
-		// Create favorites
-		favorite = new Favorite(SimulationConfig.instance().getMealConfiguration());
-		// Create preferences
-		preference = new Preference(this);
-		// Set up genetic make-up. Notes it requires attributes.
-		setupChromosomeMap(ethnicity);
-		// Create circadian clock
-		circadian = new CircadianClock(this);
-		// Create physical condition
-		condition = new PhysicalCondition(this);
-		// Initialize field data in PhysicalCondition
-		condition.initialize();
-		// Initialize field data in circadian clock
-		circadian.initialize();
-		// Create job history
-		jobHistory = new AssignmentHistory();
-		// Create the role
-		role = new Role(this);
-		// Create shift schedule
-		shiftSlot = settlement.getShiftManager().allocationShift(this);	
-		// Set up life support type
-		support = getLifeSupportType();
-		// Create the mission experiences map
-		missionExperiences = new EnumMap<>(MissionType.class);
-		// Create the EVA hours map
-		eVATaskTime = new SolMetricDataLogger<>(MAX_NUM_SOLS);
-		// Construct the EquipmentInventory instance. Start with the default
-		eqmInventory = new EquipmentInventory(this, 100D);
-		eqmInventory.setResourceCapacity(ResourceUtil.FOOD_ID, CARRYING_CAPACITY_FOOD);
-		// Construct the ResearchStudy instance
-		research = new ResearchStudy();
-	}
-
-	/**
-	 * Uses static factory method to create an instance of PersonBuilder.
-	 *
-	 * @param name
-	 * @param settlement
-	 * @return
-	 */
-	public static PersonBuilder create(String name, Settlement settlement, GenderType gender) {
-		return new PersonBuilder(name, settlement, gender);
-	}
-
-	/**
-	 * Computes a person's chromosome map based on the characteristics of their nation.
-	 * 
-	 * @param nationPeople The population characteristics.
-	 */
-	private void setupChromosomeMap(PopulationCharacteristics nationPeople) {
-		PersonConfig personConfig = SimulationConfig.instance().getPersonConfig();
-
-		// Set up physical details based on Nation
-		if (nationPeople == null) {
-			nationPeople = personConfig.getDefaultPhysicalChars();
-		}
-		
-		height = nationPeople.getRandomHeight(gender);
-		
-		setBaseMass(nationPeople.getRandomWeight(gender, height));
-		// Biochemistry: id 0 - 19
-		setupBloodType();
-		// Set up carrying capacity and personality traits: id 40 - 59
-		setupCarryingCapAttributeTrait(personConfig);
-	}
-
-	/**
-	 * Computes a person's carrying capacity and attributes and its chromosome.
-	 * 
-	 * @param personConfig
-	 */
-	private void setupCarryingCapAttributeTrait(PersonConfig personConfig) {
-		// Note: set up a set of genes that was passed onto this person
-		// from two hypothetical parents
-
-		int strength = attributes.getAttribute(NaturalAttributeType.STRENGTH);
-		int endurance = attributes.getAttribute(NaturalAttributeType.ENDURANCE);
-		double gym = 2D * getPreference().getPreferenceScore(new WorkoutMeta());
-		if (getFavorite().getFavoriteActivity() == FavoriteType.FIELD_WORK)
-			gym += RandomUtil.getRandomRegressionInteger(20);
-		else if (getFavorite().getFavoriteActivity() == FavoriteType.SPORT)
-			gym += RandomUtil.getRandomRegressionInteger(10);
-
-		if (age < 0) {
-			throw new IllegalStateException("Age is not defined");
-		}
-		int baseCap = (int)personConfig.getBaseCapacity();
-		int load = 0;
-		if (age > 4 && age < 8)
-			load = age;
-		else if (age > 7 && age <= 12)
-			load = age * 2;
-		else if (age > 11 && age <= 14)
-			load = (baseCap/3 + age * 2);
-		else if (age > 14 && age <= 18)
-			load = (int)(baseCap/2.5 + age * 1.5);
-		else if (age > 18 && age <= 25)
-			load = (int)(baseCap/2.0 + 35 - age / 7.5);
-		else if (age > 25 && age <= 35)
-			load = (int)(baseCap + 30 - age / 12.5);
-		else if (age > 35 && age <= 45)
-			load = (baseCap + 25 - age / 10);
-		else if (age > 45 && age <= 55)
-			load = (int)(baseCap + 20 - age / 7.5);
-		else if (age > 55 && age <= 65)
-			load = (int)(baseCap/1.25 + 15 - age / 6.0);
-		else if (age > 65 && age <= 70)
-			load = (int)(baseCap/1.5 + 10 - age / 5.0);
-		else if (age > 70 && age <= 75)
-			load = (int)(baseCap/1.75 - age / 4.0);
-		else if (age > 75 && age <= 80)
-			load = (int)(baseCap/2.0 - age / 4.0);
-		else
-			load = (int)(baseCap/2.5 - age / 4.0);
-
-		// Set inventory total mass capacity based on the person's weight and strength.
-		// Must be able to carry an EVA suit
-		carryingCapacity = Math.max((int)(EVASuit.getEmptyMass() * 2),
-						(int)(gym + load + Math.max(20, weight/6.0) + (strength - 50)/1.5 + (endurance - 50)/2.0
-				+ RandomUtil.getRandomRegressionInteger(10)));
-	}
-
-	private static final String getRandomBloodtype() {
-		int rand = RandomUtil.getRandomInt(100);
-		if (rand <= 34)
-			return "A_POS";
-		else if (rand < 40)
-			return "A_NEG";
-		else if (rand < 49)
-			return "B_POS";
-		else if (rand < 51)
-			return "B_NEG";
-		else if (rand < 55)
-			return "AB_POS";
-		else if (rand < 56)
-			return "AB_NEG";
-		else if (rand < 94)
-			return "O_POS";
-		else 
-			return "O_NEG";
-	}
-
-	/**
-	 * Computes a person's blood type and its chromosome.
-	 */
-	private void setupBloodType() {
-
-		String dad = getRandomBloodtype();
-		String mom = getRandomBloodtype();
-		
-		String[] dadSplitted = dad.split("_");
-		String dadBlood = dadSplitted[0];
-		String dadRh = dadSplitted[1];
-		
-		String[] momSplitted = mom.split("_");
-		String momBlood = momSplitted[0];
-		String momRh = momSplitted[1];
-		
-		// Compute the person's blood type
-		String tempBloodType = dadBlood + "-" + momBlood;
-		
-		
-		tempBloodType = switch(tempBloodType) {
-		
-		// Note 0 : Need to rework into calculating percent probability of possible blood type for a child
-		// Note 1 : that the O blood type is recessive, and the B blood type is dominant		
-		// Note 3 : variable = (condition) ? expressionTrue : expressionFalse
-		// (RandomUtil.getRandomInt(1) == 0 ) ? "A" : "O" 	
-		// (RandomUtil.getRandomInt(2) == 0 ) ? "B" : ((RandomUtil.getRandomInt(1) == 0 ) ? "A" : "B") 	
-		
-	
-			case "A-A" -> (RandomUtil.getRandomInt(1) == 0) ? "A" : "O";
-			case "A-B" -> (RandomUtil.getRandomInt(1) == 0 ) 
-						? ((RandomUtil.getRandomInt(1) == 0 ) ? "A" : "B") 
-						: ((RandomUtil.getRandomInt(1) == 0 ) ? "AB" : "O");
-			case "A-AB" -> (RandomUtil.getRandomInt(2) == 0 ) ? "A" : ((RandomUtil.getRandomInt(1) == 0 ) ? "B" : "AB");
-			case "A-O" -> (RandomUtil.getRandomInt(1) == 0) ? "A" : "O";
-
-			
-			case "B-A" -> (RandomUtil.getRandomInt(1) == 0 ) 
-						? ((RandomUtil.getRandomInt(1) == 0 ) ? "A" : "B") 
-						: ((RandomUtil.getRandomInt(1) == 0 ) ? "AB" : "O");
-			case "B-B" -> (RandomUtil.getRandomInt(1) == 0) ? "B" : "O";
-			case "B-AB" -> (RandomUtil.getRandomInt(2) == 0 ) ? "A" : ((RandomUtil.getRandomInt(1) == 0 ) ? "B" : "AB");
-			case "B-O" -> (RandomUtil.getRandomInt(1) == 0) ? "B" : "O";
-			
-			
-			case "AB-A" -> (RandomUtil.getRandomInt(2) == 0 ) ? "A" : ((RandomUtil.getRandomInt(1) == 0 ) ? "B" : "AB");
-			case "AB-B" -> (RandomUtil.getRandomInt(2) == 0 ) ? "A" : ((RandomUtil.getRandomInt(1) == 0 ) ? "B" : "AB");
-			case "AB-AB" -> (RandomUtil.getRandomInt(2) == 0 ) ? "A" : ((RandomUtil.getRandomInt(1) == 0 ) ? "B" : "AB");
-			case "AB-O" -> (RandomUtil.getRandomInt(1) == 0) ? "A" : "B";
-			
-			
-			case "O-A" -> (RandomUtil.getRandomInt(1) == 0) ? "A" : "O";
-			case "O-B" -> (RandomUtil.getRandomInt(1) == 0) ? "B" : "O";
-			case "O-AB" -> (RandomUtil.getRandomInt(1) == 0) ? "A" : "B";
-			case "O-O" -> "O";
-			
-			default -> throw new IllegalStateException("Cannot get bloodtype from parents of " + tempBloodType);
-		};
-		
-		// Compute the person's Rh factor
-		String tempRh = null; //"POS";
-		double percentRhPositive = 0;
-		
-		if (momRh.equals("POS") && dadRh.equals("POS"))
-			percentRhPositive = 93.75;
-		else if ((momRh.equals("POS") && dadRh.equals("NEG"))
-			|| (momRh.equals("NEG") && momRh.equals("POS")))
-			percentRhPositive = 75.0;
-		else 
-			tempRh = "-";
-		
-		if (tempRh == null) {
-			int rand = RandomUtil.getRandomInt(100);
-			if (rand <= percentRhPositive)
-				tempRh =  "+";
-			else 
-				tempRh = "-";
-		}
-
-		this.bloodType = tempBloodType + tempRh;
-	}
-
-	/**
-	 * Gets the blood type.
-	 *
-	 * @return
-	 */
-	public String getBloodType() {
-		return bloodType;
-	}
-
-	/*
-	 * Sets sponsoring agency for the person.
-	 */
-	public void setSponsor(Authority sponsor) {
-		ra = sponsor;
-	}
-
-	/*
-	 * Gets sponsoring agency for the person.
-	 */
-	public Authority getReportingAuthority() {
-		return ra;
-	}
-
-	/*
-	 * Gets task preference for the person.
-	 */
-	public Preference getPreference() {
-		return preference;
-	}
-
-	/**
-	 * Sets the role for a person.
-	 *
-	 * @param type {@link RoleType}
-	 */
-	public void setRole(RoleType type) {
-		getRole().changeRoleType(type);
-
-		// In case of the role of the Mayor, his job must be set to Politician instead.
-		if (type == RoleType.MAYOR) {
-			// Set the job as Politician
-			mind.assignJob(JobType.POLITICIAN, true, JobUtil.SETTLEMENT, AssignmentType.APPROVED, JobUtil.SETTLEMENT);
-		}
-	}
-
-	/**
-	 * Sets the job of a person.
-	 *
-	 * @param job JobType
-	 * @param authority
-	 */
-	public void setJob(JobType job, String authority) {
-		mind.assignJob(job, true, JobUtil.SETTLEMENT, AssignmentType.APPROVED, authority);
-	}
-
-	/**
-	 * Gets the instance of Role for a person.
-	 */
-	public Role getRole() {
-		return role;
-	}
-
-	/**
-	 * Gets the instance of JobHistory for a person.
-	 */
-	public AssignmentHistory getJobHistory() {
-		return jobHistory;
-	}
-
-	/**
-	 * Gets the instance of Favorite for a person.
-	 */
-	public Favorite getFavorite() {
-		return favorite;
-	}
-
-	/**
-	 * Get details of the 
-	 */
-	public ShiftSlot getShiftSlot() {
-		return shiftSlot;
-	}
-
-	/**
-	 * Is this Person OnDuty. This does not include On Call.
-	 */
-	public boolean isOnDuty() {
-		return shiftSlot.getStatus() == WorkStatus.ON_DUTY;
-	}
-
-	/**
-	 * Creates a string representing the birth time of the person.
-	 * @param clock
-	 *
-	 */
-	private void calculateBirthDate(LocalDateTime earthLocalTime, int initialAge) {
-		int daysPast = (initialAge * 365) + RandomUtil.getRandomInt(0,364);
-		birthDate = earthLocalTime.minusDays(daysPast).toLocalDate();
-
-		// Calculate the year
-		// Set the age
-		age = updateAge(earthLocalTime);
-
-		// Calculate next birthday
-		int day = birthDate.getDayOfMonth();
-		int month = birthDate.getMonthValue();
-		if (birthDate.isLeapYear() && (day == 29) &&(month == 2)) {
-			// Leap year and 29th of February
-			day = 28;
-		}
-		var nextBirthday = LocalDate.of(earthLocalTime.getYear() + 1, month, day);
-
-		// Create a future activity so many earth days in the future
-		var earthDays = ChronoUnit.DAYS.between(earthLocalTime.toLocalDate(), nextBirthday) % 365;
-		GroupActivity.createPersonActivity("Birthday Party", GroupActivityType.BIRTHDAY,
-									getAssociatedSettlement(), this, 
-									(int)((earthDays * MarsTime.MILLISOLS_PER_EARTHDAY)/1000D),
-									masterClock.getMarsTime());
-	}
-
-	/**
-	 * Is the person outside of a settlement but within its vicinity ?
-	 *
-	 * @return true if the person is just right outside of a settlement
-	 */
-	public boolean isRightOutsideSettlement() {
-		// Q: How to tell the different between a person doing EVA right outside a settlement 
-		//    and a person doing EVA right outside a vehicle that are on a mission far away from the settlement ?
-		// Ans: Use coordinates to see if it matches 
-		
-		return LocationStateType.SETTLEMENT_VICINITY == getLocationStateType() || isBuried;
-	}
-
-	/**
-	 * Buries the Person at the current location. This happens only if the person can
-	 * be retrieved from any containing Settlements or Vehicles found. The body is
-	 * fixed at the last location of the containing unit.
-	 */
-	public void buryBody() {
-		// Bury the body
-		isBuried = true;
-		
-		// Q: When should a person be removed from being a citizen of a settlement ?
-		// A: after being buried ? 
-		
-		// Set his/her buried settlement
-		buriedSettlement = getAssociatedSettlement().getIdentifier();
-		// Throw unit event.
-		fireUnitUpdate(UnitEventType.BURIAL_EVENT);
-	}
-
-	/**
-	 * Declares the person dead.
-	 */
-	void setDeclaredDead() {
-		// Set declaredDead
-		declaredDead = true;
-		// Set description
-		setDescription("Dead");
-
-		// Deregister the person's quarters
-		deregisterBed();
-		// Set work shift to OFF
-		shiftSlot.getShift().leaveShift();
-
-		// Relinquish his role
-		var roleType = role.getType();
-		role.relinquishOldRoleType();
-		var chain = getAssociatedSettlement().getChainOfCommand();
-		if (chain != null) {
-			chain.reelectLeadership(roleType);
-		}
-
-		// Remove the person from the airlock's record
-		getAssociatedSettlement().removeAirlockRecord(this);
-		// Set the mind of the person to inactive
-		mind.setInactive();
-
-		research.terminateStudy();
-
-		// Throw unit event
-		fireUnitUpdate(UnitEventType.DEATH_EVENT);
-	}
-
-	/**
-	 * Revives the person.
-	 * 
-	 * @param problem
-	 */
-	void setRevived(HealthProblem problem) {
-		// Reset declaredDead
-		declaredDead = false;
-		// Set description
-		setDescription("Recovering");
-		// Reset isBuried
-		isBuried = false;
-		
-		// Set buried settlement
-		buriedSettlement = -1;
-		// Throw unit event
-		fireUnitUpdate(UnitEventType.REVIVED_EVENT);
-		// Generate medical event
-		MedicalEvent event = new MedicalEvent(this, problem, EventType.MEDICAL_RESUSCITATED);
-		// Register event
-		Simulation.instance().getEventManager().registerNewEvent(event);
-	}
-	
-	/**
-	 * Deregisters the person's quarters.
-	 */
-	void deregisterBed() {
-		if (bed != null) {
-			// Release the bed
-			bed.leave(this, true);
-			bed = null;
-		}
-	}
-
-	/**
-	 * Person can take action with time passing.
-	 *
-	 * @param pulse amount of time passing (in millisols).
-	 */
-	@Override
-	public boolean timePassing(ClockPulse pulse) {
-		if (!isValid(pulse)) {
-			return false;
-		}
-
-		// DEBUG: Calculate the real time elapsed [in milliseconds]
-//		long tnow = System.currentTimeMillis();
-		
-		// Check to see if the person has deceased
-		if (condition.getDeathDetails() != null
-				&& condition.getDeathDetails().getBodyRetrieved()) {
-			setDeceased();
-		}
-		
-		// Check to see if the person is dead
-		if (condition.isDead()) {
-			return false;
-		}
-
-		// Primary researcher; my responsibility to update Study
-		research.timePassing(pulse);
-
-		EVASuit suit = getSuit();
-		// Record the use of it
-		if (suit != null) {
-			suit.recordUsageTime(pulse);
-		}
-
-		// Mental changes with time passing.
-		mind.timePassing(pulse);
-
-		// If Person is dead, then skip
-		if (getLifeSupportType() != null) {
-			// Get the life support type
-			support = getLifeSupportType();
-		}
-
-		circadian.timePassing(pulse, support);
-		// Pass the time in the physical condition first as this may result in death.
-		condition.timePassing(pulse, support);
-
-		if (pulse.isNewSol()) {
-			// Update the solCache
-			int currentSol = pulse.getMarsTime().getMissionSol();
-
-			if (currentSol == 1) {
-				// On the first mission sol,
-				// adjust the sleep habit according to the current work shift
-				for (int i=0; i< 15; i++) {
-					int shiftEnd = shiftSlot.getShift().getEnd();
-					int m = shiftEnd - 20 * (i+1);
-					if (m < 0)
-						m = m + 1000;
-					// suppress sleep during the work shift
-					circadian.updateSleepCycle(m, false);
-
-					m = shiftEnd + 10 * (i+1);
-					if (m > 1000)
-						m = m - 1000;
-					// encourage sleep after the work shift
-					circadian.updateSleepCycle(m, true);
-				}
-
-				condition.increaseFatigue(RandomUtil.getRandomInt(333));
-			}
-			else {
-				// Adjust the sleep habit according to the current work shift
-				for (int i=0; i< 5; i++) {
-					int m = shiftSlot.getShift().getEnd() + 10 * (i+1);
-					if (m > 1000)
-						m = m - 1000;
-					circadian.updateSleepCycle(m, true);
-				}
-
-				// Check if a person's age should be updated
-				age = updateAge(pulse.getMasterClock().getEarthTime());
-
-				// Checks if a person has a role
-				if (role.getType() == null)
-					role.obtainNewRole();
-			}
-		}
-		
-//		// DEBUG: Calculate the real time elapsed [in milliseconds]
-//		tLast = System.currentTimeMillis();
-//		long elapsedMS = tLast - tnow;
-//		if (elapsedMS > 100)
-//			logger.severe(this, "elapsedMS: " + elapsedMS);
-				
-		return true;
-	}
-
-	/**
-	 * Checks if the person has deceased.
-	 * 
-	 * @return
-	 */
-	public void setDeceased() {
-		if (!isBuried && !declaredDead) {
-			// Declares the person dead
-			setDeclaredDead();
-			
-			// Q: When should a person be removed from being a citizen of a settlement ?
-			// A: after being buried ? 
-			
-			// Deregisters the person's quarters
-			deregisterBed();
-			// Deactivates the person's mind
-			mind.setInactive();
-		}
-	}
-
-	/**
-	 * Returns a reference to the Person's natural attribute manager.
-	 *
-	 * @return the person's natural attribute manager
-	 */
-	@Override
-	public NaturalAttributeManager getNaturalAttributeManager() {
-		return attributes;
-	}
-
-	/**
-	 * Gets the performance factor that effect Person with health complaint.
-	 *
-	 * @return The value is between 0 -> 1.
-	 */
-	public double getPerformanceRating() {
-		return condition.getPerformanceFactor();
-	}
-
-	/**
-	 * Returns a reference to the Person's physical condition.
-	 *
-	 * @return the person's physical condition
-	 */
-	public PhysicalCondition getPhysicalCondition() {
-		return condition;
-	}
-
-	/**
-	 * Returns the person's mind.
-	 *
-	 * @return the person's mind
-	 */
-	public Mind getMind() {
-		return mind;
-	}
-
-	@Override
-	public TaskManager getTaskManager() {
-		return mind.getTaskManager();
-	}
-
-	/**
-	 * Updates and returns the person's age.
-	 *
-	 * @return the person's age
-	 */
-	private int updateAge(LocalDateTime localDateTime) {
-		age = (int)ChronoUnit.YEARS.between(birthDate, localDateTime);
-		return age;
-	}
-
-	/**
-	 * Sets a person's age and update one's year of birth.
-	 *
-	 * @param newAge
-	 */
-	public void changeAge(int newAge) {
-		// Back calculate a person's year
-		int offset = age - newAge;
-		// Set year to newYear
-		birthDate = LocalDate.of(birthDate.getYear() + offset, birthDate.getMonth(), birthDate.getDayOfMonth());
-		age = newAge;
-	}
-
-	/**
-	 * Returns the person's birth date in the format of "2055-05-06".
-	 *
-	 * @return the person's birth date
-	 */
-	public LocalDate getBirthDate() {
-		return birthDate;
-	}
-
-	/**
-	 * Gets the LifeSupport system supporting this Person. This may be from the
-	 * Settlement, Vehicle or Equipment.
-	 *
-	 * @return Life support system.
-	 */
-	private LifeSupportInterface getLifeSupportType() {
-
-		Settlement settlement = getSettlement();
-		if (settlement != null) {
-			// if the person is inside
-			return settlement;
-		}
-
-		Vehicle vehicle = getVehicle();
-		if ((vehicle != null) && (vehicle instanceof LifeSupportInterface v)) {
-
-			if (vehicle.isInVehicleInGarage()) {
-				// Note: if the vehicle is inside a garage
-				// continue to use settlement's life support
-				return vehicle.getSettlement();
-			}
-
-			else {
-				return v;
-			}
-		}
-
-		EVASuit suit = getSuit();
-		if (suit != null) {
-			return suit;
-		}
-
-		// Note: in future a person may rely on a portable gas mask
-		// for breathing
-
-		return null;
-	}
-
-	/**
-	 * Gets the gender of the person.
-	 *
-	 * @return the gender
-	 */
-	public GenderType getGender() {
-		return gender;
-	}
-
-	/**
-	 * Sets the gender of the person.
-	 *
-	 * @param gender the GenderType
-	 */
-	public void setGender(GenderType gender) {
-		this.gender = gender;
-	}
-
-	/**
-	 * Gets the person's local group of people (in building or rover).
-	 *
-	 * @return collection of people in person's location. The collectino incldues the Person
-	 */
-	public Collection<Person> getLocalGroup() {
-		Collection<Person> localGroup = null;
-
-		if (isInSettlement()) {
-			Building building = BuildingManager.getBuilding(this);
-			if (building != null) {
-				if (building.hasFunction(FunctionType.LIFE_SUPPORT)) {
-					localGroup = building.getLifeSupport().getOccupants();
-				}
-			}
-		} else if (isInVehicle()) {
-			localGroup = ((Crewable) getVehicle()).getCrew();
-		}
-
-		if (localGroup == null) {
-			localGroup = Collections.emptyList();
-		}
-		return localGroup;
-	}
-
-	/**
-	 * Checks if a person is super unfit.
-	 *
-	 * @return true if a person is super fit
-	 */
-	public boolean isSuperUnfit() {
-		return condition.isSuperUnfit();
-    }
-
-	/**
-	 * Checks if a person is EVA fit.
-	 *
-	 * @return true if a person is EVA fit
-	 */
-	public boolean isEVAFit() {
-        return condition.isEVAFit();
-    }
-	
-	/**
-	 * Checks if a person is nominally fit.
-	 *
-	 * @return true if a person is nominally fit
-	 */
-	public boolean isNominallyFit() {
-        return !condition.isNominallyUnfit();
-    }
-
-	public Settlement getBuriedSettlement() {
-		return unitManager.getSettlementByID(buriedSettlement);
-	}
-
-	
-	@Override
-	public String getTaskDescription() {
-		return getMind().getTaskManager().getTaskDescription(false);
-	}
-
-	/**
-	 * Does the current task require no physical effort ?
-	 * 
-	 * @return
-	 */
-	public boolean isRestingTask() {
-		if (getMind().getTaskManager().getTask() != null)
-			return !getMind().getTaskManager().getTask().isEffortDriven();
-		return true;
-	}
-
-	@Override
-	public Mission getMission() {
-		return getMind().getMission();
-	}
-
-	@Override
-	public void setMission(Mission newMission) {
-		getMind().setMission(newMission);
-	}
-
-	public int[] getPreferredSleepHours() {
-		return circadian.getPreferredSleepHours();
-	}
-
-	/**
-	 * Returns the weight/desire for sleep at a msol.
-	 * 
-	 * @param index
-	 * @return
-	 */
-	public int getSleepWeight(int msol) {
-		return circadian.getSleepWeight(msol);
-	}
-	
-	public void updateSleepCycle(int millisols, boolean updateType) {
-		circadian.updateSleepCycle(millisols, updateType);
-	}
-
-	/**
-	 * Gets the settlement location of this bed.
-	 * 
-	 * @return
-	 */
-	public AllocatedSpot getBed() {
-		return bed;
-	}
-
-	/**
-	 * Assign a bed to this person.
-	 * 
-	 * @param bed2 The assignment
-	 */
-	public void setBed(AllocatedSpot bed2) {
-		this.bed = bed2;	
-	}
-
-	/**
-	 * Does this person have an assigned bed ?
-	 * 
-	 * @return
-	 */
-	public boolean hasBed() {
-		return bed != null;
-	}
-	
-    public void setCountry(String name) {
-		this.country = name;
-    }
-
-	public String getCountry() {
-		return country;
-	}
-
-	public boolean isDeclaredDead() {
-		return declaredDead;
-	}
-
-	public boolean isBuried() {
-		return isBuried;
-	}
-
-
-	public CircadianClock getCircadianClock() {
-		return circadian;
-	}
-
-	/**
-	 * Adds the mission experience score.
-	 *
-	 * @param missionType
-	 * @param score
-	 */
-	public void addMissionExperience(MissionType missionType, int score) {
-		Integer total = missionExperiences.getOrDefault(missionType, 0);
-		total += score;
-		missionExperiences.put(missionType, total);
-	}
-
-	/**
-	 * Gets the mission experiences map.
-	 *
-	 * @return a map of mission experiences
-	 */
-	public int getMissionExperience(MissionType missionType) {
-		Integer previous = missionExperiences.get(missionType);
-		if (previous != null) {
-			return previous;
-		}
-		return 0;
-	}
-
-	/**
-	 * Adds the EVA time.
-	 *
-	 * @param taskName
-	 * @param time
-	 */
-	public void addEVATime(String taskName, double time) {
-		eVATaskTime.increaseDataPoint(taskName, time);
-	}
-
-	/**
-	 * Gets the map of EVA task time.
-	 *
-	 * @return a map of EVA time by sol
-	 */
-	public Map<Integer, Double> getTotalEVATaskTimeBySol() {
-		Map<Integer, Double> map = new ConcurrentHashMap<>();
-		Map<Integer, Map<String, Double>> history = eVATaskTime.getHistory();
-		for (Entry<Integer, Map<String, Double>> day : history.entrySet()) {
-			double sum = 0;
-			int sol = day.getKey();
-			for (Double t : day.getValue().values()) {
-				sum += t;
-			}
-
-			map.put(sol, sum);
-		}
-
-		return map;
-	}
-
-	public double getEatingSpeed() {
-		return eatingSpeed;
-	}
-
-	/**
-	 * Returns the person's height in cm
-	 *
-	 * @return the person's height
-	 */
-	public double getHeight() {
-		return height;
-	}
-
-	/**
-	 * Gets the age of this person.
-	 *
-	 * @return
-	 */
-	public int getAge() {
-		return age;
-	}
-
-	/**
-	 * Returns a reference to the Person's skill manager
-	 *
-	 * @return the person's skill manager
-	 */
-	@Override
-	public SkillManager getSkillManager() {
-		return skillManager;
-	}
-
-	/**
-	 * Randomly generates a list of training the person may have attended.
-	 */
-	private void generatePriorTraining() {
-		if (trainings == null) {
-			trainings = new ArrayList<>();
-			List<TrainingType> lists = new ArrayList<>(Arrays.asList(TrainingType.values()));
-			int num = RandomUtil.getRandomRegressionInteger(4);
-			// Guarantee at least one training
-			if (num == 0) num = 1;
-			for (int i= 0 ; i < num; i++) {
-				int size = lists.size();
-				int rand = RandomUtil.getRandomInt(size-1);
-				TrainingType t = lists.get(rand);
-				trainings.add(t);
-				lists.remove(t);
-			}
-		}
-	}
-
-	/**
-	 * Gets a list of prior training.
-	 *
-	 * @return {@link List<TrainingType>}
-	 */
-	public List<TrainingType> getTrainings() {
-		return trainings;
-	}
-
-	/**
-	 * Gets the EVA suit the person has donned on.
-	 *
-	 * @return
-	 */
-	public EVASuit getSuit() {
-		return (EVASuit) getSuitSet().stream().findAny().orElse(null);
-	}
-
-	public int getExtrovertmodifier() {
-		if (extrovertScore == -1) {
-			int score = mind.getTraitManager().getIntrovertExtrovertScore();
-			extrovertScore = score;
-
-			// if introvert, score  0 to  50 --> -2 to 0
-			// if extrovert, score 50 to 100 -->  0 to 2
-		}
-
-		return (int)((extrovertScore - 50) / 25D);
-	}
-
-	/**
-	 * Calculates the modifier for walking speed based on how much the person is carrying.
-	 */
-	public double getWalkSpeedMod() {
-		// Get the modified stored mass and base mass 
-		double mass = getMass();
-		// The modifier is a ratio of the mass the person carry and the carrying capacity 
-		// Make sure it doesn't go to zero or -ve as there is always some movement
-		return Math.max(carryingCapacity/mass/1.2, SMALL_AMOUNT);
-	}
-
-	/**
-	 * Gets the remaining carrying capacity available.
-	 *
-	 * @return capacity (kg).
-	 */
-	public double getRemainingCarryingCapacity() {
-		double result = carryingCapacity - eqmInventory.getStoredMass();
-		if (result < 0)
-			return 0;
-		return result;
-	}
-
-	/**
-	 * Gets the capacity a person can carry.
-	 *
-	 * @return capacity (kg)
-	 */
-	public double getCarryingCapacity() {
-		return carryingCapacity;
-	}
-
-	/**
-	 * Returns the mass as the base mass plus whatever being stored in him.
-	 */
-	@Override
-	public double getMass() {
-		return (eqmInventory != null ? eqmInventory.getModifiedMass(EquipmentType.WHEELBARROW, 20) : 0) + getBaseMass();
-	}
-	
-	/**
-	 * Gets the equipment list.
-	 *
-	 * @return the equipment list
-	 */
-	@Override
-	public Set<Equipment> getEquipmentSet() {
-		return eqmInventory.getEquipmentSet();
-	}
-
-	/**
-	 * Gets the container set.
-	 *
-	 * @return
-	 */
-	@Override
-	public Set<Equipment> getContainerSet() {
-		return eqmInventory.getContainerSet();
-	}
-	
-	/**
-	 * Gets the EVA suit set.
-	 * 
-	 * @return
-	 */
-	@Override
-	public Set<Equipment> getSuitSet() {
-		return eqmInventory.getSuitSet();
-	}
-	
-	public EquipmentInventory getEquipmentInventory() {
-		return eqmInventory;
-	}
-
-	/**
-	 * Finds all of the containers of a particular type (excluding EVA suit).
-	 *
-	 * @return collection of containers or empty collection if none.
-	 */
-	@Override
-	public Collection<Container> findContainersOfType(EquipmentType type){
-		return eqmInventory.findContainersOfType(type);
-	}
-
-	/**
-	 * Does this person possess an equipment of this equipment type ?
-	 *
-	 * @param typeID
-	 * @return true if this person possess this equipment type
-	 */
-	@Override
-	public boolean containsEquipment(EquipmentType type) {
-		return eqmInventory.containsEquipment(type);
-	}
-
-	/**
-	 * Adds an equipment to this person.
-	 *
-	 * @param equipment
-	 * @return true if this person can carry it
-	 */
-	@Override
-	public boolean addEquipment(Equipment e) {
-		return eqmInventory.addEquipment(e);
-	}
-
-	/**
-	 * Removes an equipment.
-	 *
-	 * @param equipment
-	 */
-	@Override
-	public boolean removeEquipment(Equipment equipment) {
-		return eqmInventory.removeEquipment(equipment);
-	}
-	
-	/**
-	 * Stores the item resource.
-	 *
-	 * @param resource the item resource
-	 * @param quantity
-	 * @return excess quantity that cannot be stored
-	 */
-	@Override
-	public int storeItemResource(int resource, int quantity) {
-		return eqmInventory.storeItemResource(resource, quantity);
-	}
-
-	/**
-	 * Retrieves the item resource.
-	 *
-	 * @param resource
-	 * @param quantity
-	 * @return quantity that cannot be retrieved
-	 */
-	@Override
-	public int retrieveItemResource(int resource, int quantity) {
-		return eqmInventory.retrieveItemResource(resource, quantity);
-	}
-
-	/**
-	 * Gets the item resource stored.
-	 *
-	 * @param resource
-	 * @return quantity
-	 */
-	@Override
-	public int getItemResourceStored(int resource) {
-		return eqmInventory.getItemResourceStored(resource);
-	}
-
-	/**
-	 * Stores the amount resource.
-	 *
-	 * @param resource the amount resource
-	 * @param quantity
-	 * @return excess quantity that cannot be stored
-	 */
-	@Override
-	public double storeAmountResource(int resource, double quantity) {
-		return eqmInventory.storeAmountResource(resource, quantity);
-	}
-
-	/**
-	 * Retrieves the resource.
-	 *
-	 * @param resource
-	 * @param quantity
-	 * @return quantity that cannot be retrieved
-	 */
-	@Override
-	public double retrieveAmountResource(int resource, double quantity) {
-		return eqmInventory.retrieveAmountResource(resource, quantity);
-	}
-
-	/**
-	 * Gets the capacity of a particular amount resource.
-	 *
-	 * @param resource
-	 * @return capacity
-	 */
-	@Override
-	public double getAmountResourceCapacity(int resource) {
-		return eqmInventory.getAmountResourceCapacity(resource);
-	}
-
-	/**
-	 * Obtains the remaining storage space of a particular amount resource.
-	 *
-	 * @param resource
-	 * @return quantity
-	 */
-	@Override
-	public double getAmountResourceRemainingCapacity(int resource) {
-		return eqmInventory.getAmountResourceRemainingCapacity(resource);
-	}
-
-	/**
-	 * Does it have unused space or capacity for a particular resource ?
-	 * 
-	 * @param resource
-	 * @return
-	 */
-	@Override
-	public boolean hasAmountResourceRemainingCapacity(int resource) {
-		return eqmInventory.hasAmountResourceRemainingCapacity(resource);
-	}
-	
-	/**
-     * Gets the total capacity that this person can hold.
-     *
-     * @return total capacity (kg).
-     */
-	@Override
-	public double getCargoCapacity() {
-		return eqmInventory.getCargoCapacity();
-	}
-
-	/**
-	 * Gets the amount resource stored.
-	 *
-	 * @param resource
-	 * @return quantity
-	 */
-	@Override
-	public double getAmountResourceStored(int resource) {
-		return eqmInventory.getAmountResourceStored(resource);
-	}
-
-	/**
-	 * Gets all the amount resource resource stored, including inside equipment.
-	 *
-	 * @param resource
-	 * @return quantity
-	 */
-	@Override
-	public double getAllAmountResourceStored(int resource) {
-		return eqmInventory.getAllAmountResourceStored(resource);
-	}
-	
-	/**
-	 * Gets all stored amount resources in eqmInventory.
-	 *
-	 * @return all stored amount resources.
-	 */
-	@Override
-	public Set<Integer> getAmountResourceIDs() {
-		return eqmInventory.getAmountResourceIDs();
-	}
-	
-	/**
-	 * Gets all stored amount resources in eqmInventory, including inside equipment
-	 *
-	 * @return all stored amount resources.
-	 */
-	@Override
-	public Set<Integer> getAllAmountResourceIDs() {
-		return eqmInventory.getAllAmountResourceIDs();
-	}
-
-	/**
-	 * Gets all stored item resources.
-	 *
-	 * @return all stored item resources.
-	 */
-	@Override
-	public Set<Integer> getItemResourceIDs() {
-		return eqmInventory.getItemResourceIDs();
-	}
-
-
-	/**
-	 * Finds the number of empty containers of a class that are contained in storage and have
-	 * an empty inventory. 
-	 * 
-	 * Note: NOT for EVA suits.
-	 *
-	 * @param containerClass  the unit class.
-	 * @param brandNew  does it include brand new bag only
-	 * @return number of empty containers.
-	 */
-	@Override
-	public int findNumEmptyContainersOfType(EquipmentType containerType, boolean brandNew) {
-		return eqmInventory.findNumEmptyContainersOfType(containerType, brandNew);
-	}
-
-	/**
-	 * Finds the number of containers of a particular type.
-	 *
-	 * Note: will not count EVA suits.
-	 * 
-	 * @param containerType the equipment type.
-	 * @return number of empty containers.
-	 */
-	@Override
-	public int findNumContainersOfType(EquipmentType containerType) {
-		return eqmInventory.findNumContainersOfType(containerType);
-	}
-
-	/**
-	 * Finds a container in storage.
-	 *
-	 * Note: will not count EVA suits.
-	 * 
-	 * @param containerType
-	 * @param empty does it need to be empty ?
-	 * @param resource If -1 then resource doesn't matter
-	 * @return instance of container or null if none.
-	 */
-	@Override
-	public Container findContainer(EquipmentType containerType, boolean empty, int resource) {
-		return eqmInventory.findContainer(containerType, empty, resource);
-	}
-
-	/**
-	 * Is this unit empty ?
-	 *
-	 * @return true if this unit doesn't carry any resources or equipment
-	 */
-	public boolean isEmpty() {
-		return eqmInventory.isEmpty();
-	}
-
-
-	/**
-	 * Gets the stored mass.
-	 */
-	@Override
-	public double getStoredMass() {
-		return eqmInventory.getStoredMass();
-	}
-
-	/**
-	 * Obtains the remaining general storage space.
-	 *
-	 * @return quantity
-	 */
-	@Override
-	public double getRemainingCargoCapacity() {
-		return eqmInventory.getRemainingCargoCapacity();
-	}
-
-	/**
-	 * Does it have this item resource ?
-	 *
-	 * @param resource
-	 * @return
-	 */
-	@Override
-	public boolean hasItemResource(int resource) {
-		return eqmInventory.hasItemResource(resource);
-	}
-
-	/**
-	 * Sets the unit's container unit.
-	 *
-	 * @param newContainer the unit to contain this unit.
-	 */
-	private boolean setContainerUnit(UnitHolder newContainer) {
-		if (newContainer != null) {
-			// Gets the old container unit
-			var oldCU = getContainerUnit();
-			
-			if (newContainer.equals(oldCU)) {
-				return true;
-			}
-			
-			// 1. Set Coordinates
-			if (newContainer instanceof MobileUnit mu) {
-				setCoordinates(mu.getCoordinates());
-			}
-			else if (oldCU instanceof MobileUnit mu) {
-				// Since it's on the surface of Mars,
-				// First set its initial location to its old parent's location as it's leaving its parent.
-				// Later it may move around and updates its coordinates by itself
-				setCoordinates(mu.getCoordinates());
-			}
-
-			// 2. Set new LocationStateType
-			var newLocnState = defaultLocationState(newContainer);
-			// 2a. If the previous cu is a settlement
-			//     and this person's new cu is mars surface,
-			//     then location state is within settlement vicinity
-			if (oldCU instanceof Settlement
-				&& newContainer instanceof MarsSurface) {
-					newLocnState = LocationStateType.SETTLEMENT_VICINITY;
-			}	
-			// 2b. If the previous cu is a vehicle
-			//     and the previous cu is in settlement vicinity
-			//     then the new location state is settlement vicinity
-			else if (oldCU instanceof Vehicle v
-					&& v.isInSettlementVicinity()
-					&& newContainer instanceof MarsSurface) {
-						newLocnState = LocationStateType.SETTLEMENT_VICINITY;
-			}
-			// 2c. If the previous cu is a vehicle
-			//     and the previous cu vehicle is outside on mars surface
-			//     then the new location state is vehicle vicinity
-			else if (oldCU instanceof Vehicle v
-					&& v.isOutside()
-					&& newContainer instanceof MarsSurface) {
-						newLocnState = LocationStateType.VEHICLE_VICINITY;
-			}
-			
-			// 3. Set containerID
-			// Note: need to decide what to set for a deceased person
-			setContainer(newContainer, newLocnState);
-		}
-		return true;
-	}
-
-	/**
-	 * Transfer the unit from one owner to another owner.
-	 *
-	 * @param origin {@link Unit} the original container unit
-	 * @param destination {@link Unit} the destination container unit
-	 */
-	@Override
-	public boolean transfer(UnitHolder destination) {
-		boolean transferred = false;
-		var cu = getContainerUnit();
-		if (destination.equals(cu)) {
-			return true;
-		}
-
-		// Check if the origin is a vehicle
-		if (cu instanceof Crewable c) {
-			transferred = c.removePerson(this);
-		}
-		else if (cu instanceof MarsSurface ms) {
-			transferred = ms.removePerson(this);
-		}
-		else if (cu instanceof Settlement s) {
-			// Q1: should one remove this person from settlement's peopleWithin list,
-			//     especially if he is still inside a vehicle in the garage of a settlement ?
-			// Q2: should it be the vehicle's responsibility to remove the person from the settlement
-			//     as the vehicle leaves the garage ?
-			transferred = s.removePeopleWithin(this);
-			BuildingManager.removePersonFromBuilding(this, getBuildingLocation());
-		}
-
-		if (!transferred) {
-			logger.severe(this, 20_000, "Cannot be retrieved from " + cu + ".");
-			// NOTE: need to revert back to the previous container unit cu
-		}
-		
-		else {
-			// Check if the destination is a vehicle
-			if (destination instanceof Crewable c) {
-				transferred = c.addPerson(this);
-			}
-			else if (destination instanceof MarsSurface ms) {
-				transferred = ms.addPerson(this);
-			}
-			
-			else if (destination instanceof Settlement s) {
-				transferred = s.addToIndoor(this);
-				// WARNING: Transferring a person/robot/equipment from a vehicle into a settlement 
-				// can be problematic if no building is assigned.
-				// If exiting a vehicle in a garage, it's recommended using garageBuilding as a destination
-			}
-			else if (destination instanceof Building b) {
-				transferred = b.getSettlement().addToIndoor(this);
-				// Turn a building destination to a settlement to avoid 
-				// casting issue with making containerUnit a building instance
-				BuildingManager.setToBuilding(this, b);
-				destination = b.getSettlement();
-			}
-
-			if (!transferred) {
-				logger.warning(this, 20_000, "Cannot be stored into " + destination + ".");
-				// NOTE: need to revert back the storage action
-			}
-			else {
-				// Set the new container unit (which will internally set the container unit id)
-				setContainerUnit(destination);
-			}
-		}
-
-		return transferred;
-	}
-
-	@Override
-	public UnitType getUnitType() {
-		return UnitType.PERSON;
-	}
-
-	/**
-	 * Does this person have a set of clothing ?
-	 */
-	public boolean hasGarment() {
-		return getItemResourceStored(ItemResourceUtil.garmentID) > 0;
-	}
-
-	/**
-	 * Does this person have a pressure suit ?
-	 */
-	public boolean hasPressureSuit() {
-		return getItemResourceStored(ItemResourceUtil.pressureSuitID) > 0;
-	}
-
-	/**
-	 * Does this person have a thermal bottle ?
-	 * 
-	 * @return
-	 */
-	public boolean hasThermalBottle() {
-		return findNumContainersOfType(EquipmentType.THERMAL_BOTTLE) > 0;
-	}
-	
-	/**
-	 * Fills up a thermal bottle with water.
-	 * 
-	 * @param amount
-	 */
-	public void fillUpThermalBottle(double amount) {
-		Container bottle = lookForThermalBottle();
-		bottle.storeAmountResource(ResourceUtil.WATER_ID, amount);
-	}
-	
-	/**
-	 * Looks for one's thermal bottle.
-	 * 
-	 * @return
-	 */
-	public Container lookForThermalBottle() {
-		Container c = eqmInventory.findOwnedContainer(EquipmentType.THERMAL_BOTTLE, getIdentifier(), ResourceUtil.WATER_ID);
-		if (c == null)
-			return findContainer(EquipmentType.THERMAL_BOTTLE, false, ResourceUtil.WATER_ID);
-		else
-			return c;
-	}
-	
-	/**
-	 * Assigns a thermal bottle as a standard living necessity.
-	 */
-	public void assignThermalBottle() {
-
-		if (!hasThermalBottle() && isInside()) {
-			Equipment aBottle = null;
-			for (Equipment e : ((EquipmentOwner)getContainerUnit()).getContainerSet()) {
-				if (e.getEquipmentType() == EquipmentType.THERMAL_BOTTLE) {
-					Person originalOwner = e.getRegisteredOwner();
-					if (originalOwner != null && originalOwner.equals(this)) {
-						// Remove it from the container unit
-						e.transfer(this);
-						// Register the person as the owner of this bottle
-						e.setRegisteredOwner(this);
-						
-						return;
-					}
-					
-					// Tag this bottle first
-					if (aBottle == null) {
-						aBottle = e;
-					}
-				}
-			}
-			
-			// After done with iterating over all the bottle,
-			// if it still can't find a bottle that was last assigned to this person
-			// get the first saved one 
-			if (aBottle != null) {
-				// Remove it from the container unit
-				aBottle.transfer(this);
-				// Register the person as the owner of this bottle
-				aBottle.setRegisteredOwner(this);
-			}
-		}
-	}
-	
-	/**
-	 * Drops off the thermal bottle such as when going out for an EVA.
-	 */
-	public void dropOffThermalBottle() {
-
-		if (isInside()) {
-			var bottles = getContainerSet().stream()
-					.filter(e -> e.getEquipmentType() == EquipmentType.THERMAL_BOTTLE)
-					.toList();
-			
-			bottles.forEach(e -> e.transfer(getContainerUnit()));
-		}
-	}
-	
-	/**
-	 * Puts on a garment.
-	 *
-	 * @param holder the current equipment holder of the clothing
-	 */
-	public void wearGarment(EquipmentOwner holder) {
-		if (!hasGarment() && holder.retrieveItemResource(ItemResourceUtil.garmentID, 1) == 0) {
-			storeItemResource(ItemResourceUtil.garmentID, 1);
-		}
-	}
-
-	/**
-	 * Puts on a pressure suit set.
-	 *
-	 * @param holder the current equipment holder of the clothing
-	 */
-	public void wearPressureSuit(EquipmentOwner holder) {
-		if (!hasPressureSuit() && holder.retrieveItemResource(ItemResourceUtil.pressureSuitID, 1) == 0) {
-			storeItemResource(ItemResourceUtil.pressureSuitID, 1);
-		}
-	}
-
-
-	/**
-	 * Puts off the garment.
-	 *
-	 * @param holder the new holder of the clothing
-	 * @return true if successful
-	 */
-	public boolean unwearGarment(EquipmentOwner holder) {
-		if (hasGarment() && retrieveItemResource(ItemResourceUtil.garmentID, 1) == 0) {
-			if (holder.storeItemResource(ItemResourceUtil.garmentID, 1) == 0) {
-				return true;
-			}
-		}
-		return false;
-	}
-
-	/**
-	 * Puts off the pressure suit set.
-	 *
-	 * @param suit
-	 * @return true if successful
-	 */
-	public boolean unwearPressureSuit(EquipmentOwner holder) {
-		if (hasPressureSuit() && retrieveItemResource(ItemResourceUtil.pressureSuitID, 1) == 0) {
-			if (holder.storeItemResource(ItemResourceUtil.pressureSuitID, 1) == 0) {
-				return true;
-			}
-		}
-		return false;
-	}
-
-	/**
-	 * Rescues the person from the rover in settlement vicinity.
-	 * 
-	 * Note: this is more like a hack, rather than a legitimate 
-	 * way of transferring a person through the airlock into the settlement.			
-	 *
-	 * @param r the rover
-	 * @param p the person
-	 * @param s the settlement
-	 */
-	public boolean rescueOperation(Rover r, Settlement s) {
-		boolean result = false;
-		
-		if (isDeclaredDead()) {
-			// WARNING: Transferring a person/robot/equipment from a vehicle into a settlement 
-			// can be problematic if no building is assigned.
-			// If exiting a vehicle in a garage, it's recommended using garageBuilding as a destination
-			result = transfer(s);
-		}
-		else if (r != null || isOutside()) {
-			result = transfer(s);
-		}
-
-		// Add the person to a medical facility	
-		EVAOperation.send2Medical(this, s);
-		
-		return result;
-	}
-	
-	/**
-	 * Gets the relation instance.
-	 * 
-	 * @return
-	 */
-	public Relation getRelation( ) {
-		return mind.getRelation();
-	}
-	
-	public void setMeetingInitiator(int initiatorId) {
-		this.initiatorId = initiatorId;
-	}
-	
-	public void setMeetingInvitee(int inviteeId) {
-		this.inviteeId = inviteeId;
-	}
-	
-	public int getMeetingInitiator() {
-		return initiatorId;
-	}
-	
-	public int getMeetingInvitee() {
-		return inviteeId;
-	}
-	
-	/**
-	 * Gets the allocated activity spot.
-	 */
-	@Override
-	public AllocatedSpot getActivitySpot() {
-		return spot;
-	}
-	
-	/**
-	 * Sets the activity spot allocated.
-	 * 
-	 * @param newSpot Can be null if no spot assigned
-	 */
-	@Override
-	public void setActivitySpot(AllocatedSpot newSpot) {
-		// Check the spot is really changing and not just a reallocation
-		if ((spot != null) && !spot.equals(newSpot)) {
-			spot.leave(this, false);
-		}
-		spot = newSpot;
-	}
-	
-	/**
-	 * Gets the research study instance.
-	 * 
-	 * @return
-	 */
-	public ResearchStudy getResearchStudy() {
-		return research;
-	}
-	
-	/**
-	 * Reinitialize references after loading from a saved sim.
-	 */
-	public void reinit() {
-		mind.reinit();
-		condition.reinit();
-	}
-
-	/**
-	 * Compares if an object is the same as this person.
-	 *
-	 * @param obj
-	 */
-	@Override
-	public boolean equals(Object obj) {
-		if (this == obj) return true;
-		if (obj == null) return false;
-		if (this.getClass() != obj.getClass()) return false;
-		Person p = (Person) obj;
-		return this.getIdentifier() == p.getIdentifier();
-	}
-
-	/**
-	 * Gets the hash code for this object.
-	 *
-	 * @return hash code.
-	 */
-	@Override
-	public int hashCode() {
-		// Hash must be constant and not depend upon changing attributes
-		return getIdentifier() % 64;
-	}
-
-	@Override
-	public void destroy() {
-		super.destroy();
-		circadian = null;
-		condition = null;
-		favorite = null;
-		jobHistory = null;
-		role = null;
-		preference = null;
-		support = null;
-		ra = null;
-		bed = null;
-		attributes.destroy();
-		attributes = null;
-		mind.destroy();
-		mind = null;
-
-		skillManager.destroy();
-		skillManager = null;
-	}
-}
+/*
+ * Mars Simulation Project
+ * Person.java
+ * @date 2025-07-03
+ * @author Scott Davis
+ */
+
+package com.mars_sim.core.person;
+
+import java.time.LocalDate;
+import java.time.LocalDateTime;
+import java.time.temporal.ChronoUnit;
+import java.util.ArrayList;
+import java.util.Arrays;
+import java.util.Collection;
+import java.util.Collections;
+import java.util.EnumMap;
+import java.util.List;
+import java.util.Map;
+import java.util.Map.Entry;
+import java.util.Set;
+import java.util.concurrent.ConcurrentHashMap;
+
+import com.mars_sim.core.Entity;
+import com.mars_sim.core.LifeSupportInterface;
+import com.mars_sim.core.Simulation;
+import com.mars_sim.core.SimulationConfig;
+import com.mars_sim.core.Unit;
+import com.mars_sim.core.UnitEventType;
+import com.mars_sim.core.UnitType;
+import com.mars_sim.core.activities.GroupActivity;
+import com.mars_sim.core.authority.Authority;
+import com.mars_sim.core.building.Building;
+import com.mars_sim.core.building.BuildingManager;
+import com.mars_sim.core.building.function.FunctionType;
+import com.mars_sim.core.building.function.ActivitySpot.AllocatedSpot;
+import com.mars_sim.core.data.SolMetricDataLogger;
+import com.mars_sim.core.environment.MarsSurface;
+import com.mars_sim.core.equipment.Container;
+import com.mars_sim.core.equipment.EVASuit;
+import com.mars_sim.core.equipment.Equipment;
+import com.mars_sim.core.equipment.EquipmentInventory;
+import com.mars_sim.core.equipment.EquipmentOwner;
+import com.mars_sim.core.equipment.EquipmentType;
+import com.mars_sim.core.location.LocationStateType;
+import com.mars_sim.core.logging.SimLogger;
+import com.mars_sim.core.person.ai.Mind;
+import com.mars_sim.core.person.ai.NaturalAttributeManager;
+import com.mars_sim.core.person.ai.NaturalAttributeType;
+import com.mars_sim.core.person.ai.SkillManager;
+import com.mars_sim.core.person.ai.fav.Favorite;
+import com.mars_sim.core.person.ai.fav.FavoriteType;
+import com.mars_sim.core.person.ai.fav.Preference;
+import com.mars_sim.core.person.ai.job.util.AssignmentHistory;
+import com.mars_sim.core.person.ai.job.util.AssignmentType;
+import com.mars_sim.core.person.ai.job.util.JobType;
+import com.mars_sim.core.person.ai.job.util.JobUtil;
+import com.mars_sim.core.person.ai.mission.Mission;
+import com.mars_sim.core.person.ai.mission.MissionType;
+import com.mars_sim.core.person.ai.role.Role;
+import com.mars_sim.core.person.ai.role.RoleType;
+import com.mars_sim.core.person.ai.shift.ShiftSlot;
+import com.mars_sim.core.person.ai.shift.ShiftSlot.WorkStatus;
+import com.mars_sim.core.person.ai.social.Appraiser;
+import com.mars_sim.core.person.ai.social.Relation;
+import com.mars_sim.core.person.ai.task.EVAOperation;
+import com.mars_sim.core.person.ai.task.meta.WorkoutMeta;
+import com.mars_sim.core.person.ai.task.util.TaskManager;
+import com.mars_sim.core.person.ai.task.util.Worker;
+import com.mars_sim.core.person.ai.training.TrainingType;
+import com.mars_sim.core.person.health.HealthProblem;
+import com.mars_sim.core.person.health.MedicalEvent;
+import com.mars_sim.core.resource.ItemResourceUtil;
+import com.mars_sim.core.resource.ResourceUtil;
+import com.mars_sim.core.science.ResearchStudy;
+import com.mars_sim.core.structure.GroupActivityType;
+import com.mars_sim.core.structure.Settlement;
+import com.mars_sim.core.time.ClockPulse;
+import com.mars_sim.core.time.MarsTime;
+import com.mars_sim.core.time.Temporal;
+import com.mars_sim.core.tool.RandomUtil;
+import com.mars_sim.core.unit.AbstractMobileUnit;
+import com.mars_sim.core.unit.MobileUnit;
+import com.mars_sim.core.unit.UnitHolder;
+import com.mars_sim.core.vehicle.Crewable;
+import com.mars_sim.core.vehicle.Rover;
+import com.mars_sim.core.vehicle.Vehicle;
+
+/**
+ * The Person class represents a person on Mars. It keeps track of everything
+ * related to that person and provides information about him/her.
+ */
+public class Person extends AbstractMobileUnit implements Worker, Temporal, UnitHolder, Appraiser {
+
+	/** default serial id. */
+	private static final long serialVersionUID = 1L;
+	/** default logger. */
+	private static final SimLogger logger = SimLogger.getLogger(Person.class.getName());
+	
+	/** The maximum number of sols for storing stats. */
+	public static final int MAX_NUM_SOLS = 7;
+	/** The standard hand carrying capacity for food in a person. */
+	public static final int CARRYING_CAPACITY_FOOD = 1;
+	
+	/** A small amount. */
+	private static final double SMALL_AMOUNT = 0.01;
+
+	private static final String EARTHLING = "Earthling";
+
+
+	// Transient data members
+	/** The extrovert score of a person. */
+	private int extrovertScore = -1;
+
+	// Data members
+	/** True if the person is buried. */
+	private boolean isBuried;
+	/** True if the person is declared dead. */
+	private boolean declaredDead;
+
+	/** The birth of a person */
+	private LocalDate birthDate;
+	/** The age of a person */
+	private int age = -1;
+	/** The carrying capacity of the person. */
+	private int carryingCapacity;
+	/** The id of the person who invite this person for a meeting. */
+	private int initiatorId = -1;
+	/** The id of the person being invited by this person for a meeting. */
+	private int inviteeId = -1;
+
+	/** The buried settlement if the person has been deceased. */
+	private Integer buriedSettlement = Integer.valueOf(-1);
+
+	/** The eating speed of the person [kg/millisol]. */
+	private double eatingSpeed = .5 + RandomUtil.getRandomDouble(-.05, .05);
+	/** The height of the person (in cm). */
+	private double height;
+	/** The height of the person (in kg). */
+	private double weight;
+	
+	/** The person's country of origin. */
+	private String country;
+	/** The person's blood type. */
+	private String bloodType;
+
+	/** The spot owned by this Person */
+	private AllocatedSpot spot;
+	/** The gender of the person (male or female). */
+	private GenderType gender = GenderType.MALE;
+
+	/** The person's skill manager. */
+	private SkillManager skillManager;
+	/** Manager for Person's natural attributes. */
+	private NaturalAttributeManager attributes;
+	/** Person's mind. */
+	private Mind mind;
+	/** Person's physical condition. */
+	private PhysicalCondition condition;
+	/** Person's circadian clock. */
+	private CircadianClock circadian;
+	/** Person's Favorite instance. */
+	private Favorite favorite;
+	/** Person's JobHistory instance. */
+	private AssignmentHistory jobHistory;
+	/** Person's Role instance. */
+	private Role role;
+	/** Person's Preference instance. */
+	private Preference preference;
+	/** Person's LifeSupportInterface instance. */
+	private LifeSupportInterface support;
+	/** Person's ReportingAuthority instance. */
+	private Authority ra;
+	/** The bed location of the person */
+	private AllocatedSpot bed;
+
+	/** The person's EquipmentInventory instance. */
+	private EquipmentInventory eqmInventory;
+	/** The person's research instance. */
+	private ResearchStudy research;
+	
+	/** The person's mission experiences. */
+	private Map<MissionType, Integer> missionExperiences;
+	/** The person's list of prior trainings */
+	private List<TrainingType> trainings;
+
+	/** The person's EVA times. */
+	private SolMetricDataLogger<String> eVATaskTime;
+	
+	private ShiftSlot shiftSlot;
+
+	/**
+	 * Constructor with the mandatory properties defined. All these are needed to construct the minimum person.
+	 *
+	 * @param name       the person's name
+	 * @param settlement {@link Settlement} the settlement the person is at
+	 * @param gender     the person's gender
+	 * @param age		 Uhe person's age, can be optional of -1
+	 * @param ethnicity Optional parameter of the ethnicity influences physical characteristics
+	 * @param initialAttrs 
+	 * @param personAttrs Persons attributes.
+	 */
+	public Person(String name, Settlement settlement, GenderType gender,
+					int age, PopulationCharacteristics ethnicity,
+					Map<NaturalAttributeType, Integer> initialAttrs) {
+		super(name, settlement);
+		super.setDescription(EARTHLING);
+		this.gender = gender;
+
+		// Create a prior training profile
+		generatePriorTraining();
+		// Construct the PersonAttributeManager instance
+		attributes = new NaturalAttributeManager(initialAttrs);
+		// Construct the SkillManager instance
+		skillManager = new SkillManager(this);
+		// Construct the Mind instance
+		mind = new Mind(this);
+		// Set the person's status of death
+		isBuried = false;
+		// Add this person as a citizen
+		settlement.addACitizen(this);
+		// Calculate next birthday and scheduled a party in terms of future Mars sols
+		var currentEarthTime = masterClock.getEarthTime();
+		calculateBirthDate(currentEarthTime, age);
+		// Create favorites
+		favorite = new Favorite(SimulationConfig.instance().getMealConfiguration());
+		// Create preferences
+		preference = new Preference(this);
+		// Set up genetic make-up. Notes it requires attributes.
+		setupChromosomeMap(ethnicity);
+		// Create circadian clock
+		circadian = new CircadianClock(this);
+		// Create physical condition
+		condition = new PhysicalCondition(this);
+		// Initialize field data in PhysicalCondition
+		condition.initialize();
+		// Initialize field data in circadian clock
+		circadian.initialize();
+		// Create job history
+		jobHistory = new AssignmentHistory();
+		// Create the role
+		role = new Role(this);
+		// Create shift schedule
+		shiftSlot = settlement.getShiftManager().allocationShift(this);	
+		// Set up life support type
+		support = getLifeSupportType();
+		// Create the mission experiences map
+		missionExperiences = new EnumMap<>(MissionType.class);
+		// Create the EVA hours map
+		eVATaskTime = new SolMetricDataLogger<>(MAX_NUM_SOLS);
+		// Construct the EquipmentInventory instance. Start with the default
+		eqmInventory = new EquipmentInventory(this, 100D);
+		eqmInventory.setResourceCapacity(ResourceUtil.FOOD_ID, CARRYING_CAPACITY_FOOD);
+		// Construct the ResearchStudy instance
+		research = new ResearchStudy();
+	}
+
+	/**
+	 * Uses static factory method to create an instance of PersonBuilder.
+	 *
+	 * @param name
+	 * @param settlement
+	 * @return
+	 */
+	public static PersonBuilder create(String name, Settlement settlement, GenderType gender) {
+		return new PersonBuilder(name, settlement, gender);
+	}
+
+	/**
+	 * Computes a person's chromosome map based on the characteristics of their nation.
+	 * 
+	 * @param nationPeople The population characteristics.
+	 */
+	private void setupChromosomeMap(PopulationCharacteristics nationPeople) {
+		PersonConfig personConfig = SimulationConfig.instance().getPersonConfig();
+
+		// Set up physical details based on Nation
+		if (nationPeople == null) {
+			nationPeople = personConfig.getDefaultPhysicalChars();
+		}
+		
+		height = nationPeople.getRandomHeight(gender);
+		
+		setBaseMass(nationPeople.getRandomWeight(gender, height));
+		// Biochemistry: id 0 - 19
+		setupBloodType();
+		// Set up carrying capacity and personality traits: id 40 - 59
+		setupCarryingCapAttributeTrait(personConfig);
+	}
+
+	/**
+	 * Computes a person's carrying capacity and attributes and its chromosome.
+	 * 
+	 * @param personConfig
+	 */
+	private void setupCarryingCapAttributeTrait(PersonConfig personConfig) {
+		// Note: set up a set of genes that was passed onto this person
+		// from two hypothetical parents
+
+		int strength = attributes.getAttribute(NaturalAttributeType.STRENGTH);
+		int endurance = attributes.getAttribute(NaturalAttributeType.ENDURANCE);
+		double gym = 2D * getPreference().getPreferenceScore(new WorkoutMeta());
+		if (getFavorite().getFavoriteActivity() == FavoriteType.FIELD_WORK)
+			gym += RandomUtil.getRandomRegressionInteger(20);
+		else if (getFavorite().getFavoriteActivity() == FavoriteType.SPORT)
+			gym += RandomUtil.getRandomRegressionInteger(10);
+
+		if (age < 0) {
+			throw new IllegalStateException("Age is not defined");
+		}
+		int baseCap = (int)personConfig.getBaseCapacity();
+		int load = 0;
+		if (age > 4 && age < 8)
+			load = age;
+		else if (age > 7 && age <= 12)
+			load = age * 2;
+		else if (age > 11 && age <= 14)
+			load = (baseCap/3 + age * 2);
+		else if (age > 14 && age <= 18)
+			load = (int)(baseCap/2.5 + age * 1.5);
+		else if (age > 18 && age <= 25)
+			load = (int)(baseCap/2.0 + 35 - age / 7.5);
+		else if (age > 25 && age <= 35)
+			load = (int)(baseCap + 30 - age / 12.5);
+		else if (age > 35 && age <= 45)
+			load = (baseCap + 25 - age / 10);
+		else if (age > 45 && age <= 55)
+			load = (int)(baseCap + 20 - age / 7.5);
+		else if (age > 55 && age <= 65)
+			load = (int)(baseCap/1.25 + 15 - age / 6.0);
+		else if (age > 65 && age <= 70)
+			load = (int)(baseCap/1.5 + 10 - age / 5.0);
+		else if (age > 70 && age <= 75)
+			load = (int)(baseCap/1.75 - age / 4.0);
+		else if (age > 75 && age <= 80)
+			load = (int)(baseCap/2.0 - age / 4.0);
+		else
+			load = (int)(baseCap/2.5 - age / 4.0);
+
+		// Set inventory total mass capacity based on the person's weight and strength.
+		// Must be able to carry an EVA suit
+		carryingCapacity = Math.max((int)(EVASuit.getEmptyMass() * 2),
+						(int)(gym + load + Math.max(20, weight/6.0) + (strength - 50)/1.5 + (endurance - 50)/2.0
+				+ RandomUtil.getRandomRegressionInteger(10)));
+	}
+
+	private static final String getRandomBloodtype() {
+		int rand = RandomUtil.getRandomInt(100);
+		if (rand <= 34)
+			return "A_POS";
+		else if (rand < 40)
+			return "A_NEG";
+		else if (rand < 49)
+			return "B_POS";
+		else if (rand < 51)
+			return "B_NEG";
+		else if (rand < 55)
+			return "AB_POS";
+		else if (rand < 56)
+			return "AB_NEG";
+		else if (rand < 94)
+			return "O_POS";
+		else 
+			return "O_NEG";
+	}
+
+	/**
+	 * Computes a person's blood type and its chromosome.
+	 */
+	private void setupBloodType() {
+
+		String dad = getRandomBloodtype();
+		String mom = getRandomBloodtype();
+		
+		String[] dadSplitted = dad.split("_");
+		String dadBlood = dadSplitted[0];
+		String dadRh = dadSplitted[1];
+		
+		String[] momSplitted = mom.split("_");
+		String momBlood = momSplitted[0];
+		String momRh = momSplitted[1];
+		
+		// Compute the person's blood type
+		String tempBloodType = dadBlood + "-" + momBlood;
+		
+		
+		tempBloodType = switch(tempBloodType) {
+		
+		// Note 0 : Need to rework into calculating percent probability of possible blood type for a child
+		// Note 1 : that the O blood type is recessive, and the B blood type is dominant		
+		// Note 3 : variable = (condition) ? expressionTrue : expressionFalse
+		// (RandomUtil.getRandomInt(1) == 0 ) ? "A" : "O" 	
+		// (RandomUtil.getRandomInt(2) == 0 ) ? "B" : ((RandomUtil.getRandomInt(1) == 0 ) ? "A" : "B") 	
+		
+	
+			case "A-A" -> (RandomUtil.getRandomInt(1) == 0) ? "A" : "O";
+			case "A-B" -> (RandomUtil.getRandomInt(1) == 0 ) 
+						? ((RandomUtil.getRandomInt(1) == 0 ) ? "A" : "B") 
+						: ((RandomUtil.getRandomInt(1) == 0 ) ? "AB" : "O");
+			case "A-AB" -> (RandomUtil.getRandomInt(2) == 0 ) ? "A" : ((RandomUtil.getRandomInt(1) == 0 ) ? "B" : "AB");
+			case "A-O" -> (RandomUtil.getRandomInt(1) == 0) ? "A" : "O";
+
+			
+			case "B-A" -> (RandomUtil.getRandomInt(1) == 0 ) 
+						? ((RandomUtil.getRandomInt(1) == 0 ) ? "A" : "B") 
+						: ((RandomUtil.getRandomInt(1) == 0 ) ? "AB" : "O");
+			case "B-B" -> (RandomUtil.getRandomInt(1) == 0) ? "B" : "O";
+			case "B-AB" -> (RandomUtil.getRandomInt(2) == 0 ) ? "A" : ((RandomUtil.getRandomInt(1) == 0 ) ? "B" : "AB");
+			case "B-O" -> (RandomUtil.getRandomInt(1) == 0) ? "B" : "O";
+			
+			
+			case "AB-A" -> (RandomUtil.getRandomInt(2) == 0 ) ? "A" : ((RandomUtil.getRandomInt(1) == 0 ) ? "B" : "AB");
+			case "AB-B" -> (RandomUtil.getRandomInt(2) == 0 ) ? "A" : ((RandomUtil.getRandomInt(1) == 0 ) ? "B" : "AB");
+			case "AB-AB" -> (RandomUtil.getRandomInt(2) == 0 ) ? "A" : ((RandomUtil.getRandomInt(1) == 0 ) ? "B" : "AB");
+			case "AB-O" -> (RandomUtil.getRandomInt(1) == 0) ? "A" : "B";
+			
+			
+			case "O-A" -> (RandomUtil.getRandomInt(1) == 0) ? "A" : "O";
+			case "O-B" -> (RandomUtil.getRandomInt(1) == 0) ? "B" : "O";
+			case "O-AB" -> (RandomUtil.getRandomInt(1) == 0) ? "A" : "B";
+			case "O-O" -> "O";
+			
+			default -> throw new IllegalStateException("Cannot get bloodtype from parents of " + tempBloodType);
+		};
+		
+		// Compute the person's Rh factor
+		String tempRh = null; //"POS";
+		double percentRhPositive = 0;
+		
+		if (momRh.equals("POS") && dadRh.equals("POS"))
+			percentRhPositive = 93.75;
+		else if ((momRh.equals("POS") && dadRh.equals("NEG"))
+			|| (momRh.equals("NEG") && momRh.equals("POS")))
+			percentRhPositive = 75.0;
+		else 
+			tempRh = "-";
+		
+		if (tempRh == null) {
+			int rand = RandomUtil.getRandomInt(100);
+			if (rand <= percentRhPositive)
+				tempRh =  "+";
+			else 
+				tempRh = "-";
+		}
+
+		this.bloodType = tempBloodType + tempRh;
+	}
+
+	/**
+	 * Gets the blood type.
+	 *
+	 * @return
+	 */
+	public String getBloodType() {
+		return bloodType;
+	}
+
+	/*
+	 * Sets sponsoring agency for the person.
+	 */
+	public void setSponsor(Authority sponsor) {
+		ra = sponsor;
+	}
+
+	/*
+	 * Gets sponsoring agency for the person.
+	 */
+	public Authority getReportingAuthority() {
+		return ra;
+	}
+
+	/*
+	 * Gets task preference for the person.
+	 */
+	public Preference getPreference() {
+		return preference;
+	}
+
+	/**
+	 * Sets the role for a person.
+	 *
+	 * @param type {@link RoleType}
+	 */
+	public void setRole(RoleType type) {
+		getRole().changeRoleType(type);
+
+		// In case of the role of the Mayor, his job must be set to Politician instead.
+		if (type == RoleType.MAYOR) {
+			// Set the job as Politician
+			mind.assignJob(JobType.POLITICIAN, true, JobUtil.SETTLEMENT, AssignmentType.APPROVED, JobUtil.SETTLEMENT);
+		}
+	}
+
+	/**
+	 * Sets the job of a person.
+	 *
+	 * @param job JobType
+	 * @param authority
+	 */
+	public void setJob(JobType job, String authority) {
+		mind.assignJob(job, true, JobUtil.SETTLEMENT, AssignmentType.APPROVED, authority);
+	}
+
+	/**
+	 * Gets the instance of Role for a person.
+	 */
+	public Role getRole() {
+		return role;
+	}
+
+	/**
+	 * Gets the instance of JobHistory for a person.
+	 */
+	public AssignmentHistory getJobHistory() {
+		return jobHistory;
+	}
+
+	/**
+	 * Gets the instance of Favorite for a person.
+	 */
+	public Favorite getFavorite() {
+		return favorite;
+	}
+
+	/**
+	 * Get details of the 
+	 */
+	public ShiftSlot getShiftSlot() {
+		return shiftSlot;
+	}
+
+	/**
+	 * Is this Person OnDuty. This does not include On Call.
+	 */
+	public boolean isOnDuty() {
+		return shiftSlot.getStatus() == WorkStatus.ON_DUTY;
+	}
+
+	/**
+	 * Creates a string representing the birth time of the person.
+	 * @param clock
+	 *
+	 */
+	private void calculateBirthDate(LocalDateTime earthLocalTime, int initialAge) {
+		int daysPast = (initialAge * 365) + RandomUtil.getRandomInt(0,364);
+		birthDate = earthLocalTime.minusDays(daysPast).toLocalDate();
+
+		// Calculate the year
+		// Set the age
+		age = updateAge(earthLocalTime);
+
+		// Calculate next birthday
+		int day = birthDate.getDayOfMonth();
+		int month = birthDate.getMonthValue();
+		if (birthDate.isLeapYear() && (day == 29) &&(month == 2)) {
+			// Leap year and 29th of February
+			day = 28;
+		}
+		var nextBirthday = LocalDate.of(earthLocalTime.getYear() + 1, month, day);
+
+		// Create a future activity so many earth days in the future
+		var earthDays = ChronoUnit.DAYS.between(earthLocalTime.toLocalDate(), nextBirthday) % 365;
+		GroupActivity.createPersonActivity("Birthday Party", GroupActivityType.BIRTHDAY,
+									getAssociatedSettlement(), this, 
+									(int)((earthDays * MarsTime.MILLISOLS_PER_EARTHDAY)/1000D),
+									masterClock.getMarsTime());
+	}
+
+	/**
+	 * Is the person outside of a settlement but within its vicinity ?
+	 *
+	 * @return true if the person is just right outside of a settlement
+	 */
+	public boolean isRightOutsideSettlement() {
+		// Q: How to tell the different between a person doing EVA right outside a settlement 
+		//    and a person doing EVA right outside a vehicle that are on a mission far away from the settlement ?
+		// Ans: Use coordinates to see if it matches 
+		
+		return LocationStateType.SETTLEMENT_VICINITY == getLocationStateType() || isBuried;
+	}
+
+	/**
+	 * Buries the Person at the current location. This happens only if the person can
+	 * be retrieved from any containing Settlements or Vehicles found. The body is
+	 * fixed at the last location of the containing unit.
+	 */
+	public void buryBody() {
+		// Bury the body
+		isBuried = true;
+		
+		// Q: When should a person be removed from being a citizen of a settlement ?
+		// A: after being buried ? 
+		
+		// Set his/her buried settlement
+		buriedSettlement = getAssociatedSettlement().getIdentifier();
+		// Throw unit event.
+		fireUnitUpdate(UnitEventType.BURIAL_EVENT);
+	}
+
+	/**
+	 * Declares the person dead.
+	 */
+	void setDeclaredDead() {
+		// Set declaredDead
+		declaredDead = true;
+		// Set description
+		setDescription("Dead");
+
+		// Deregister the person's quarters
+		deregisterBed();
+		// Set work shift to OFF
+		shiftSlot.getShift().leaveShift();
+
+		// Relinquish his role
+		var roleType = role.getType();
+		role.relinquishOldRoleType();
+		var chain = getAssociatedSettlement().getChainOfCommand();
+		if (chain != null) {
+			chain.reelectLeadership(roleType);
+		}
+
+		// Remove the person from the airlock's record
+		getAssociatedSettlement().removeAirlockRecord(this);
+		// Set the mind of the person to inactive
+		mind.setInactive();
+
+		research.terminateStudy();
+
+		// Throw unit event
+		fireUnitUpdate(UnitEventType.DEATH_EVENT);
+	}
+
+	/**
+	 * Revives the person.
+	 * 
+	 * @param problem
+	 */
+	void setRevived(HealthProblem problem) {
+		// Reset declaredDead
+		declaredDead = false;
+		// Set description
+		setDescription("Recovering");
+		// Reset isBuried
+		isBuried = false;
+		
+		// Set buried settlement
+		buriedSettlement = -1;
+		// Throw unit event
+		fireUnitUpdate(UnitEventType.REVIVED_EVENT);
+		// Generate medical event
+		MedicalEvent event = new MedicalEvent(this, problem, EventType.MEDICAL_RESUSCITATED);
+		// Register event
+		Simulation.instance().getEventManager().registerNewEvent(event);
+	}
+	
+	/**
+	 * Deregisters the person's quarters.
+	 */
+	void deregisterBed() {
+		if (bed != null) {
+			// Release the bed
+			bed.leave(this, true);
+			bed = null;
+		}
+	}
+
+	/**
+	 * Person can take action with time passing.
+	 *
+	 * @param pulse amount of time passing (in millisols).
+	 */
+	@Override
+	public boolean timePassing(ClockPulse pulse) {
+		if (!isValid(pulse)) {
+			return false;
+		}
+
+		// DEBUG: Calculate the real time elapsed [in milliseconds]
+//		long tnow = System.currentTimeMillis();
+		
+		// Check to see if the person has deceased
+		if (condition.getDeathDetails() != null
+				&& condition.getDeathDetails().getBodyRetrieved()) {
+			setDeceased();
+		}
+		
+		// Check to see if the person is dead
+		if (condition.isDead()) {
+			return false;
+		}
+
+		// Primary researcher; my responsibility to update Study
+		research.timePassing(pulse);
+
+		EVASuit suit = getSuit();
+		// Record the use of it
+		if (suit != null) {
+			suit.recordUsageTime(pulse);
+		}
+
+		// Mental changes with time passing.
+		mind.timePassing(pulse);
+
+		// If Person is dead, then skip
+		if (getLifeSupportType() != null) {
+			// Get the life support type
+			support = getLifeSupportType();
+		}
+
+		circadian.timePassing(pulse, support);
+		// Pass the time in the physical condition first as this may result in death.
+		condition.timePassing(pulse, support);
+
+		if (pulse.isNewSol()) {
+			// Update the solCache
+			int currentSol = pulse.getMarsTime().getMissionSol();
+
+			if (currentSol == 1) {
+				// On the first mission sol,
+				// adjust the sleep habit according to the current work shift
+				for (int i=0; i< 15; i++) {
+					int shiftEnd = shiftSlot.getShift().getEnd();
+					int m = shiftEnd - 20 * (i+1);
+					if (m < 0)
+						m = m + 1000;
+					// suppress sleep during the work shift
+					circadian.updateSleepCycle(m, false);
+
+					m = shiftEnd + 10 * (i+1);
+					if (m > 1000)
+						m = m - 1000;
+					// encourage sleep after the work shift
+					circadian.updateSleepCycle(m, true);
+				}
+
+				condition.increaseFatigue(RandomUtil.getRandomInt(333));
+			}
+			else {
+				// Adjust the sleep habit according to the current work shift
+				for (int i=0; i< 5; i++) {
+					int m = shiftSlot.getShift().getEnd() + 10 * (i+1);
+					if (m > 1000)
+						m = m - 1000;
+					circadian.updateSleepCycle(m, true);
+				}
+
+				// Check if a person's age should be updated
+				age = updateAge(pulse.getMasterClock().getEarthTime());
+
+				// Checks if a person has a role
+				if (role.getType() == null)
+					role.obtainNewRole();
+			}
+		}
+		
+//		// DEBUG: Calculate the real time elapsed [in milliseconds]
+//		tLast = System.currentTimeMillis();
+//		long elapsedMS = tLast - tnow;
+//		if (elapsedMS > 100)
+//			logger.severe(this, "elapsedMS: " + elapsedMS);
+				
+		return true;
+	}
+
+	/**
+	 * Checks if the person has deceased.
+	 * 
+	 * @return
+	 */
+	public void setDeceased() {
+		if (!isBuried && !declaredDead) {
+			// Declares the person dead
+			setDeclaredDead();
+			
+			// Q: When should a person be removed from being a citizen of a settlement ?
+			// A: after being buried ? 
+			
+			// Deregisters the person's quarters
+			deregisterBed();
+			// Deactivates the person's mind
+			mind.setInactive();
+		}
+	}
+
+	/**
+	 * Returns a reference to the Person's natural attribute manager.
+	 *
+	 * @return the person's natural attribute manager
+	 */
+	@Override
+	public NaturalAttributeManager getNaturalAttributeManager() {
+		return attributes;
+	}
+
+	/**
+	 * Gets the performance factor that effect Person with health complaint.
+	 *
+	 * @return The value is between 0 -> 1.
+	 */
+	public double getPerformanceRating() {
+		return condition.getPerformanceFactor();
+	}
+
+	/**
+	 * Returns a reference to the Person's physical condition.
+	 *
+	 * @return the person's physical condition
+	 */
+	public PhysicalCondition getPhysicalCondition() {
+		return condition;
+	}
+
+	/**
+	 * Returns the person's mind.
+	 *
+	 * @return the person's mind
+	 */
+	public Mind getMind() {
+		return mind;
+	}
+
+	@Override
+	public TaskManager getTaskManager() {
+		return mind.getTaskManager();
+	}
+
+	/**
+	 * Updates and returns the person's age.
+	 *
+	 * @return the person's age
+	 */
+	private int updateAge(LocalDateTime localDateTime) {
+		age = (int)ChronoUnit.YEARS.between(birthDate, localDateTime);
+		return age;
+	}
+
+	/**
+	 * Sets a person's age and update one's year of birth.
+	 *
+	 * @param newAge
+	 */
+	public void changeAge(int newAge) {
+		// Back calculate a person's year
+		int offset = age - newAge;
+		// Set year to newYear
+		birthDate = LocalDate.of(birthDate.getYear() + offset, birthDate.getMonth(), birthDate.getDayOfMonth());
+		age = newAge;
+	}
+
+	/**
+	 * Returns the person's birth date in the format of "2055-05-06".
+	 *
+	 * @return the person's birth date
+	 */
+	public LocalDate getBirthDate() {
+		return birthDate;
+	}
+
+	/**
+	 * Gets the LifeSupport system supporting this Person. This may be from the
+	 * Settlement, Vehicle or Equipment.
+	 *
+	 * @return Life support system.
+	 */
+	private LifeSupportInterface getLifeSupportType() {
+
+		Settlement settlement = getSettlement();
+		if (settlement != null) {
+			// if the person is inside
+			return settlement;
+		}
+
+		Vehicle vehicle = getVehicle();
+		if ((vehicle != null) && (vehicle instanceof LifeSupportInterface v)) {
+
+			if (vehicle.isInVehicleInGarage()) {
+				// Note: if the vehicle is inside a garage
+				// continue to use settlement's life support
+				return vehicle.getSettlement();
+			}
+
+			else {
+				return v;
+			}
+		}
+
+		EVASuit suit = getSuit();
+		if (suit != null) {
+			return suit;
+		}
+
+		// Note: in future a person may rely on a portable gas mask
+		// for breathing
+
+		return null;
+	}
+
+	/**
+	 * Gets the gender of the person.
+	 *
+	 * @return the gender
+	 */
+	public GenderType getGender() {
+		return gender;
+	}
+
+	/**
+	 * Sets the gender of the person.
+	 *
+	 * @param gender the GenderType
+	 */
+	public void setGender(GenderType gender) {
+		this.gender = gender;
+	}
+
+	/**
+	 * Gets the person's local group of people (in building or rover).
+	 *
+	 * @return collection of people in person's location. The collectino incldues the Person
+	 */
+	public Collection<Person> getLocalGroup() {
+		Collection<Person> localGroup = null;
+
+		if (isInSettlement()) {
+			Building building = BuildingManager.getBuilding(this);
+			if (building != null) {
+				if (building.hasFunction(FunctionType.LIFE_SUPPORT)) {
+					localGroup = building.getLifeSupport().getOccupants();
+				}
+			}
+		} else if (isInVehicle()) {
+			localGroup = ((Crewable) getVehicle()).getCrew();
+		}
+
+		if (localGroup == null) {
+			localGroup = Collections.emptyList();
+		}
+		return localGroup;
+	}
+
+	/**
+	 * Checks if a person is super unfit.
+	 *
+	 * @return true if a person is super fit
+	 */
+	public boolean isSuperUnfit() {
+		return condition.isSuperUnfit();
+    }
+
+	/**
+	 * Checks if a person is EVA fit.
+	 *
+	 * @return true if a person is EVA fit
+	 */
+	public boolean isEVAFit() {
+        return condition.isEVAFit();
+    }
+	
+	/**
+	 * Checks if a person is nominally fit.
+	 *
+	 * @return true if a person is nominally fit
+	 */
+	public boolean isNominallyFit() {
+        return !condition.isNominallyUnfit();
+    }
+
+	public Settlement getBuriedSettlement() {
+		return unitManager.getSettlementByID(buriedSettlement);
+	}
+
+	
+	@Override
+	public String getTaskDescription() {
+		return getMind().getTaskManager().getTaskDescription(false);
+	}
+
+	/**
+	 * Does the current task require no physical effort ?
+	 * 
+	 * @return
+	 */
+	public boolean isRestingTask() {
+		if (getMind().getTaskManager().getTask() != null)
+			return !getMind().getTaskManager().getTask().isEffortDriven();
+		return true;
+	}
+
+	@Override
+	public Mission getMission() {
+		return getMind().getMission();
+	}
+
+	@Override
+	public void setMission(Mission newMission) {
+		getMind().setMission(newMission);
+	}
+
+	public int[] getPreferredSleepHours() {
+		return circadian.getPreferredSleepHours();
+	}
+
+	/**
+	 * Returns the weight/desire for sleep at a msol.
+	 * 
+	 * @param index
+	 * @return
+	 */
+	public int getSleepWeight(int msol) {
+		return circadian.getSleepWeight(msol);
+	}
+	
+	public void updateSleepCycle(int millisols, boolean updateType) {
+		circadian.updateSleepCycle(millisols, updateType);
+	}
+
+	/**
+	 * Gets the settlement location of this bed.
+	 * 
+	 * @return
+	 */
+	public AllocatedSpot getBed() {
+		return bed;
+	}
+
+	/**
+	 * Assign a bed to this person.
+	 * 
+	 * @param bed2 The assignment
+	 */
+	public void setBed(AllocatedSpot bed2) {
+		this.bed = bed2;	
+	}
+
+	/**
+	 * Does this person have an assigned bed ?
+	 * 
+	 * @return
+	 */
+	public boolean hasBed() {
+		return bed != null;
+	}
+	
+    public void setCountry(String name) {
+		this.country = name;
+    }
+
+	public String getCountry() {
+		return country;
+	}
+
+	public boolean isDeclaredDead() {
+		return declaredDead;
+	}
+
+	public boolean isBuried() {
+		return isBuried;
+	}
+
+
+	public CircadianClock getCircadianClock() {
+		return circadian;
+	}
+
+	/**
+	 * Adds the mission experience score.
+	 *
+	 * @param missionType
+	 * @param score
+	 */
+	public void addMissionExperience(MissionType missionType, int score) {
+		Integer total = missionExperiences.getOrDefault(missionType, 0);
+		total += score;
+		missionExperiences.put(missionType, total);
+	}
+
+	/**
+	 * Gets the mission experiences map.
+	 *
+	 * @return a map of mission experiences
+	 */
+	public int getMissionExperience(MissionType missionType) {
+		Integer previous = missionExperiences.get(missionType);
+		if (previous != null) {
+			return previous;
+		}
+		return 0;
+	}
+
+	/**
+	 * Adds the EVA time.
+	 *
+	 * @param taskName
+	 * @param time
+	 */
+	public void addEVATime(String taskName, double time) {
+		eVATaskTime.increaseDataPoint(taskName, time);
+	}
+
+	/**
+	 * Gets the map of EVA task time.
+	 *
+	 * @return a map of EVA time by sol
+	 */
+	public Map<Integer, Double> getTotalEVATaskTimeBySol() {
+		Map<Integer, Double> map = new ConcurrentHashMap<>();
+		Map<Integer, Map<String, Double>> history = eVATaskTime.getHistory();
+		for (Entry<Integer, Map<String, Double>> day : history.entrySet()) {
+			double sum = 0;
+			int sol = day.getKey();
+			for (Double t : day.getValue().values()) {
+				sum += t;
+			}
+
+			map.put(sol, sum);
+		}
+
+		return map;
+	}
+
+	public double getEatingSpeed() {
+		return eatingSpeed;
+	}
+
+	/**
+	 * Returns the person's height in cm
+	 *
+	 * @return the person's height
+	 */
+	public double getHeight() {
+		return height;
+	}
+
+	/**
+	 * Gets the age of this person.
+	 *
+	 * @return
+	 */
+	public int getAge() {
+		return age;
+	}
+
+	/**
+	 * Returns a reference to the Person's skill manager
+	 *
+	 * @return the person's skill manager
+	 */
+	@Override
+	public SkillManager getSkillManager() {
+		return skillManager;
+	}
+
+	/**
+	 * Randomly generates a list of training the person may have attended.
+	 */
+	private void generatePriorTraining() {
+		if (trainings == null) {
+			trainings = new ArrayList<>();
+			List<TrainingType> lists = new ArrayList<>(Arrays.asList(TrainingType.values()));
+			int num = RandomUtil.getRandomRegressionInteger(4);
+			// Guarantee at least one training
+			if (num == 0) num = 1;
+			for (int i= 0 ; i < num; i++) {
+				int size = lists.size();
+				int rand = RandomUtil.getRandomInt(size-1);
+				TrainingType t = lists.get(rand);
+				trainings.add(t);
+				lists.remove(t);
+			}
+		}
+	}
+
+	/**
+	 * Gets a list of prior training.
+	 *
+	 * @return {@link List<TrainingType>}
+	 */
+	public List<TrainingType> getTrainings() {
+		return trainings;
+	}
+
+	/**
+	 * Gets the EVA suit the person has donned on.
+	 *
+	 * @return
+	 */
+	public EVASuit getSuit() {
+		return (EVASuit) getSuitSet().stream().findAny().orElse(null);
+	}
+
+	public int getExtrovertmodifier() {
+		if (extrovertScore == -1) {
+			int score = mind.getTraitManager().getIntrovertExtrovertScore();
+			extrovertScore = score;
+
+			// if introvert, score  0 to  50 --> -2 to 0
+			// if extrovert, score 50 to 100 -->  0 to 2
+		}
+
+		return (int)((extrovertScore - 50) / 25D);
+	}
+
+	/**
+	 * Calculates the modifier for walking speed based on how much the person is carrying.
+	 */
+	public double getWalkSpeedMod() {
+		// Get the modified stored mass and base mass 
+		double mass = getMass();
+		// The modifier is a ratio of the mass the person carry and the carrying capacity 
+		// Make sure it doesn't go to zero or -ve as there is always some movement
+		return Math.max(carryingCapacity/mass/1.2, SMALL_AMOUNT);
+	}
+
+	/**
+	 * Gets the remaining carrying capacity available.
+	 *
+	 * @return capacity (kg).
+	 */
+	public double getRemainingCarryingCapacity() {
+		double result = carryingCapacity - eqmInventory.getStoredMass();
+		if (result < 0)
+			return 0;
+		return result;
+	}
+
+	/**
+	 * Gets the capacity a person can carry.
+	 *
+	 * @return capacity (kg)
+	 */
+	public double getCarryingCapacity() {
+		return carryingCapacity;
+	}
+
+	/**
+	 * Returns the mass as the base mass plus whatever being stored in him.
+	 */
+	@Override
+	public double getMass() {
+		return (eqmInventory != null ? eqmInventory.getModifiedMass(EquipmentType.WHEELBARROW, 20) : 0) + getBaseMass();
+	}
+	
+	/**
+	 * Gets the equipment list.
+	 *
+	 * @return the equipment list
+	 */
+	@Override
+	public Set<Equipment> getEquipmentSet() {
+		return eqmInventory.getEquipmentSet();
+	}
+
+	/**
+	 * Gets the container set.
+	 *
+	 * @return
+	 */
+	@Override
+	public Set<Equipment> getContainerSet() {
+		return eqmInventory.getContainerSet();
+	}
+	
+	/**
+	 * Gets the EVA suit set.
+	 * 
+	 * @return
+	 */
+	@Override
+	public Set<Equipment> getSuitSet() {
+		return eqmInventory.getSuitSet();
+	}
+	
+	public EquipmentInventory getEquipmentInventory() {
+		return eqmInventory;
+	}
+
+	/**
+	 * Finds all of the containers of a particular type (excluding EVA suit).
+	 *
+	 * @return collection of containers or empty collection if none.
+	 */
+	@Override
+	public Collection<Container> findContainersOfType(EquipmentType type){
+		return eqmInventory.findContainersOfType(type);
+	}
+
+	/**
+	 * Does this person possess an equipment of this equipment type ?
+	 *
+	 * @param typeID
+	 * @return true if this person possess this equipment type
+	 */
+	@Override
+	public boolean containsEquipment(EquipmentType type) {
+		return eqmInventory.containsEquipment(type);
+	}
+
+	/**
+	 * Adds an equipment to this person.
+	 *
+	 * @param equipment
+	 * @return true if this person can carry it
+	 */
+	@Override
+	public boolean addEquipment(Equipment e) {
+		return eqmInventory.addEquipment(e);
+	}
+
+	/**
+	 * Removes an equipment.
+	 *
+	 * @param equipment
+	 */
+	@Override
+	public boolean removeEquipment(Equipment equipment) {
+		return eqmInventory.removeEquipment(equipment);
+	}
+	
+	/**
+	 * Stores the item resource.
+	 *
+	 * @param resource the item resource
+	 * @param quantity
+	 * @return excess quantity that cannot be stored
+	 */
+	@Override
+	public int storeItemResource(int resource, int quantity) {
+		return eqmInventory.storeItemResource(resource, quantity);
+	}
+
+	/**
+	 * Retrieves the item resource.
+	 *
+	 * @param resource
+	 * @param quantity
+	 * @return quantity that cannot be retrieved
+	 */
+	@Override
+	public int retrieveItemResource(int resource, int quantity) {
+		return eqmInventory.retrieveItemResource(resource, quantity);
+	}
+
+	/**
+	 * Gets the item resource stored.
+	 *
+	 * @param resource
+	 * @return quantity
+	 */
+	@Override
+	public int getItemResourceStored(int resource) {
+		return eqmInventory.getItemResourceStored(resource);
+	}
+
+	/**
+	 * Stores the amount resource.
+	 *
+	 * @param resource the amount resource
+	 * @param quantity
+	 * @return excess quantity that cannot be stored
+	 */
+	@Override
+	public double storeAmountResource(int resource, double quantity) {
+		return eqmInventory.storeAmountResource(resource, quantity);
+	}
+
+	/**
+	 * Retrieves the resource.
+	 *
+	 * @param resource
+	 * @param quantity
+	 * @return quantity that cannot be retrieved
+	 */
+	@Override
+	public double retrieveAmountResource(int resource, double quantity) {
+		return eqmInventory.retrieveAmountResource(resource, quantity);
+	}
+
+	/**
+	 * Gets the capacity of a particular amount resource.
+	 *
+	 * @param resource
+	 * @return capacity
+	 */
+	@Override
+	public double getAmountResourceCapacity(int resource) {
+		return eqmInventory.getAmountResourceCapacity(resource);
+	}
+
+	/**
+	 * Obtains the remaining storage space of a particular amount resource.
+	 *
+	 * @param resource
+	 * @return quantity
+	 */
+	@Override
+	public double getAmountResourceRemainingCapacity(int resource) {
+		return eqmInventory.getAmountResourceRemainingCapacity(resource);
+	}
+
+	/**
+	 * Does it have unused space or capacity for a particular resource ?
+	 * 
+	 * @param resource
+	 * @return
+	 */
+	@Override
+	public boolean hasAmountResourceRemainingCapacity(int resource) {
+		return eqmInventory.hasAmountResourceRemainingCapacity(resource);
+	}
+	
+	/**
+     * Gets the total capacity that this person can hold.
+     *
+     * @return total capacity (kg).
+     */
+	@Override
+	public double getCargoCapacity() {
+		return eqmInventory.getCargoCapacity();
+	}
+
+	/**
+	 * Gets the amount resource stored.
+	 *
+	 * @param resource
+	 * @return quantity
+	 */
+	@Override
+	public double getAmountResourceStored(int resource) {
+		return eqmInventory.getAmountResourceStored(resource);
+	}
+
+	/**
+	 * Gets all the amount resource resource stored, including inside equipment.
+	 *
+	 * @param resource
+	 * @return quantity
+	 */
+	@Override
+	public double getAllAmountResourceStored(int resource) {
+		return eqmInventory.getAllAmountResourceStored(resource);
+	}
+	
+	/**
+	 * Gets all stored amount resources in eqmInventory.
+	 *
+	 * @return all stored amount resources.
+	 */
+	@Override
+	public Set<Integer> getAmountResourceIDs() {
+		return eqmInventory.getAmountResourceIDs();
+	}
+	
+	/**
+	 * Gets all stored amount resources in eqmInventory, including inside equipment
+	 *
+	 * @return all stored amount resources.
+	 */
+	@Override
+	public Set<Integer> getAllAmountResourceIDs() {
+		return eqmInventory.getAllAmountResourceIDs();
+	}
+
+	/**
+	 * Gets all stored item resources.
+	 *
+	 * @return all stored item resources.
+	 */
+	@Override
+	public Set<Integer> getItemResourceIDs() {
+		return eqmInventory.getItemResourceIDs();
+	}
+
+
+	/**
+	 * Finds the number of empty containers of a class that are contained in storage and have
+	 * an empty inventory. 
+	 * 
+	 * Note: NOT for EVA suits.
+	 *
+	 * @param containerClass  the unit class.
+	 * @param brandNew  does it include brand new bag only
+	 * @return number of empty containers.
+	 */
+	@Override
+	public int findNumEmptyContainersOfType(EquipmentType containerType, boolean brandNew) {
+		return eqmInventory.findNumEmptyContainersOfType(containerType, brandNew);
+	}
+
+	/**
+	 * Finds the number of containers of a particular type.
+	 *
+	 * Note: will not count EVA suits.
+	 * 
+	 * @param containerType the equipment type.
+	 * @return number of empty containers.
+	 */
+	@Override
+	public int findNumContainersOfType(EquipmentType containerType) {
+		return eqmInventory.findNumContainersOfType(containerType);
+	}
+
+	/**
+	 * Finds a container in storage.
+	 *
+	 * Note: will not count EVA suits.
+	 * 
+	 * @param containerType
+	 * @param empty does it need to be empty ?
+	 * @param resource If -1 then resource doesn't matter
+	 * @return instance of container or null if none.
+	 */
+	@Override
+	public Container findContainer(EquipmentType containerType, boolean empty, int resource) {
+		return eqmInventory.findContainer(containerType, empty, resource);
+	}
+
+	/**
+	 * Is this unit empty ?
+	 *
+	 * @return true if this unit doesn't carry any resources or equipment
+	 */
+	public boolean isEmpty() {
+		return eqmInventory.isEmpty();
+	}
+
+
+	/**
+	 * Gets the stored mass.
+	 */
+	@Override
+	public double getStoredMass() {
+		return eqmInventory.getStoredMass();
+	}
+
+	/**
+	 * Obtains the remaining general storage space.
+	 *
+	 * @return quantity
+	 */
+	@Override
+	public double getRemainingCargoCapacity() {
+		return eqmInventory.getRemainingCargoCapacity();
+	}
+
+	/**
+	 * Does it have this item resource ?
+	 *
+	 * @param resource
+	 * @return
+	 */
+	@Override
+	public boolean hasItemResource(int resource) {
+		return eqmInventory.hasItemResource(resource);
+	}
+
+	/**
+	 * Sets the unit's container unit.
+	 *
+	 * @param newContainer the unit to contain this unit.
+	 */
+	private boolean setContainerUnit(UnitHolder newContainer) {
+		if (newContainer != null) {
+			// Gets the old container unit
+			var oldCU = getContainerUnit();
+			
+			if (newContainer.equals(oldCU)) {
+				return true;
+			}
+			
+			// 1. Set Coordinates
+			if (newContainer instanceof MobileUnit mu) {
+				setCoordinates(mu.getCoordinates());
+			}
+			else if (oldCU instanceof MobileUnit mu) {
+				// Since it's on the surface of Mars,
+				// First set its initial location to its old parent's location as it's leaving its parent.
+				// Later it may move around and updates its coordinates by itself
+				setCoordinates(mu.getCoordinates());
+			}
+
+			// 2. Set new LocationStateType
+			var newLocnState = defaultLocationState(newContainer);
+			// 2a. If the previous cu is a settlement
+			//     and this person's new cu is mars surface,
+			//     then location state is within settlement vicinity
+			if (oldCU instanceof Settlement
+				&& newContainer instanceof MarsSurface) {
+					newLocnState = LocationStateType.SETTLEMENT_VICINITY;
+			}	
+			// 2b. If the previous cu is a vehicle
+			//     and the previous cu is in settlement vicinity
+			//     then the new location state is settlement vicinity
+			else if (oldCU instanceof Vehicle v
+					&& v.isInSettlementVicinity()
+					&& newContainer instanceof MarsSurface) {
+						newLocnState = LocationStateType.SETTLEMENT_VICINITY;
+			}
+			// 2c. If the previous cu is a vehicle
+			//     and the previous cu vehicle is outside on mars surface
+			//     then the new location state is vehicle vicinity
+			else if (oldCU instanceof Vehicle v
+					&& v.isOutside()
+					&& newContainer instanceof MarsSurface) {
+						newLocnState = LocationStateType.VEHICLE_VICINITY;
+			}
+			
+			// 3. Set containerID
+			// Note: need to decide what to set for a deceased person
+			setContainer(newContainer, newLocnState);
+		}
+		return true;
+	}
+
+	/**
+	 * Transfer the unit from one owner to another owner.
+	 *
+	 * @param origin {@link Unit} the original container unit
+	 * @param destination {@link Unit} the destination container unit
+	 */
+	@Override
+	public boolean transfer(UnitHolder destination) {
+		boolean transferred = false;
+		var cu = getContainerUnit();
+		if (destination.equals(cu)) {
+			return true;
+		}
+
+		// Check if the origin is a vehicle
+		if (cu instanceof Crewable c) {
+			transferred = c.removePerson(this);
+		}
+		else if (cu instanceof MarsSurface ms) {
+			transferred = ms.removePerson(this);
+		}
+		else if (cu instanceof Settlement s) {
+			// Q1: should one remove this person from settlement's peopleWithin list,
+			//     especially if he is still inside a vehicle in the garage of a settlement ?
+			// Q2: should it be the vehicle's responsibility to remove the person from the settlement
+			//     as the vehicle leaves the garage ?
+			transferred = s.removePeopleWithin(this);
+			BuildingManager.removePersonFromBuilding(this, getBuildingLocation());
+		}
+
+		if (!transferred) {
+			logger.severe(this, 20_000, "Cannot be retrieved from " + cu + ".");
+			// NOTE: need to revert back to the previous container unit cu
+		}
+		
+		else {
+			// Check if the destination is a vehicle
+			if (destination instanceof Crewable c) {
+				transferred = c.addPerson(this);
+			}
+			else if (destination instanceof MarsSurface ms) {
+				transferred = ms.addPerson(this);
+			}
+			
+			else if (destination instanceof Settlement s) {
+				transferred = s.addToIndoor(this);
+				// WARNING: Transferring a person/robot/equipment from a vehicle into a settlement 
+				// can be problematic if no building is assigned.
+				// If exiting a vehicle in a garage, it's recommended using garageBuilding as a destination
+			}
+			else if (destination instanceof Building b) {
+				transferred = b.getSettlement().addToIndoor(this);
+				// Turn a building destination to a settlement to avoid 
+				// casting issue with making containerUnit a building instance
+				BuildingManager.setToBuilding(this, b);
+				destination = b.getSettlement();
+			}
+
+			if (!transferred) {
+				logger.warning(this, 20_000, "Cannot be stored into " + destination + ".");
+				// NOTE: need to revert back the storage action
+			}
+			else {
+				// Set the new container unit (which will internally set the container unit id)
+				setContainerUnit(destination);
+			}
+		}
+
+		return transferred;
+	}
+
+	@Override
+	public UnitType getUnitType() {
+		return UnitType.PERSON;
+	}
+
+	/**
+	 * Does this person have a set of clothing ?
+	 */
+	public boolean hasGarment() {
+		return getItemResourceStored(ItemResourceUtil.garmentID) > 0;
+	}
+
+	/**
+	 * Does this person have a pressure suit ?
+	 */
+	public boolean hasPressureSuit() {
+		return getItemResourceStored(ItemResourceUtil.pressureSuitID) > 0;
+	}
+
+	/**
+	 * Does this person have a thermal bottle ?
+	 * 
+	 * @return
+	 */
+	public boolean hasThermalBottle() {
+		return findNumContainersOfType(EquipmentType.THERMAL_BOTTLE) > 0;
+	}
+	
+	/**
+	 * Fills up a thermal bottle with water.
+	 * 
+	 * @param amount
+	 */
+	public void fillUpThermalBottle(double amount) {
+		Container bottle = lookForThermalBottle();
+		bottle.storeAmountResource(ResourceUtil.WATER_ID, amount);
+	}
+	
+	/**
+	 * Looks for one's thermal bottle.
+	 * 
+	 * @return
+	 */
+	public Container lookForThermalBottle() {
+		Container c = eqmInventory.findOwnedContainer(EquipmentType.THERMAL_BOTTLE, getIdentifier(), ResourceUtil.WATER_ID);
+		if (c == null)
+			return findContainer(EquipmentType.THERMAL_BOTTLE, false, ResourceUtil.WATER_ID);
+		else
+			return c;
+	}
+	
+	/**
+	 * Assigns a thermal bottle as a standard living necessity.
+	 */
+	public void assignThermalBottle() {
+
+		if (!hasThermalBottle() && isInside()) {
+			Equipment aBottle = null;
+			for (Equipment e : ((EquipmentOwner)getContainerUnit()).getContainerSet()) {
+				if (e.getEquipmentType() == EquipmentType.THERMAL_BOTTLE) {
+					Person originalOwner = e.getRegisteredOwner();
+					if (originalOwner != null && originalOwner.equals(this)) {
+						// Remove it from the container unit
+						e.transfer(this);
+						// Register the person as the owner of this bottle
+						e.setRegisteredOwner(this);
+						
+						return;
+					}
+					
+					// Tag this bottle first
+					if (aBottle == null) {
+						aBottle = e;
+					}
+				}
+			}
+			
+			// After done with iterating over all the bottle,
+			// if it still can't find a bottle that was last assigned to this person
+			// get the first saved one 
+			if (aBottle != null) {
+				// Remove it from the container unit
+				aBottle.transfer(this);
+				// Register the person as the owner of this bottle
+				aBottle.setRegisteredOwner(this);
+			}
+		}
+	}
+	
+	/**
+	 * Drops off the thermal bottle such as when going out for an EVA.
+	 */
+	public void dropOffThermalBottle() {
+
+		if (isInside()) {
+			var bottles = getContainerSet().stream()
+					.filter(e -> e.getEquipmentType() == EquipmentType.THERMAL_BOTTLE)
+					.toList();
+			
+			bottles.forEach(e -> e.transfer(getContainerUnit()));
+		}
+	}
+	
+	/**
+	 * Puts on a garment.
+	 *
+	 * @param holder the current equipment holder of the clothing
+	 */
+	public void wearGarment(EquipmentOwner holder) {
+		if (!hasGarment() && holder.retrieveItemResource(ItemResourceUtil.garmentID, 1) == 0) {
+			storeItemResource(ItemResourceUtil.garmentID, 1);
+		}
+	}
+
+	/**
+	 * Puts on a pressure suit set.
+	 *
+	 * @param holder the current equipment holder of the clothing
+	 */
+	public void wearPressureSuit(EquipmentOwner holder) {
+		if (!hasPressureSuit() && holder.retrieveItemResource(ItemResourceUtil.pressureSuitID, 1) == 0) {
+			storeItemResource(ItemResourceUtil.pressureSuitID, 1);
+		}
+	}
+
+
+	/**
+	 * Puts off the garment.
+	 *
+	 * @param holder the new holder of the clothing
+	 * @return true if successful
+	 */
+	public boolean unwearGarment(EquipmentOwner holder) {
+		if (hasGarment() && retrieveItemResource(ItemResourceUtil.garmentID, 1) == 0) {
+			if (holder.storeItemResource(ItemResourceUtil.garmentID, 1) == 0) {
+				return true;
+			}
+		}
+		return false;
+	}
+
+	/**
+	 * Puts off the pressure suit set.
+	 *
+	 * @param suit
+	 * @return true if successful
+	 */
+	public boolean unwearPressureSuit(EquipmentOwner holder) {
+		if (hasPressureSuit() && retrieveItemResource(ItemResourceUtil.pressureSuitID, 1) == 0) {
+			if (holder.storeItemResource(ItemResourceUtil.pressureSuitID, 1) == 0) {
+				return true;
+			}
+		}
+		return false;
+	}
+
+	/**
+	 * Rescues the person from the rover in settlement vicinity.
+	 * 
+	 * Note: this is more like a hack, rather than a legitimate 
+	 * way of transferring a person through the airlock into the settlement.			
+	 *
+	 * @param r the rover
+	 * @param p the person
+	 * @param s the settlement
+	 */
+	public boolean rescueOperation(Rover r, Settlement s) {
+		boolean result = false;
+		
+		if (isDeclaredDead()) {
+			// WARNING: Transferring a person/robot/equipment from a vehicle into a settlement 
+			// can be problematic if no building is assigned.
+			// If exiting a vehicle in a garage, it's recommended using garageBuilding as a destination
+			result = transfer(s);
+		}
+		else if (r != null || isOutside()) {
+			result = transfer(s);
+		}
+
+		// Add the person to a medical facility	
+		EVAOperation.send2Medical(this, s);
+		
+		return result;
+	}
+	
+	/**
+	 * Gets the relation instance.
+	 * 
+	 * @return
+	 */
+	public Relation getRelation( ) {
+		return mind.getRelation();
+	}
+	
+	public void setMeetingInitiator(int initiatorId) {
+		this.initiatorId = initiatorId;
+	}
+	
+	public void setMeetingInvitee(int inviteeId) {
+		this.inviteeId = inviteeId;
+	}
+	
+	public int getMeetingInitiator() {
+		return initiatorId;
+	}
+	
+	public int getMeetingInvitee() {
+		return inviteeId;
+	}
+	
+	/**
+	 * Gets the allocated activity spot.
+	 */
+	@Override
+	public AllocatedSpot getActivitySpot() {
+		return spot;
+	}
+	
+	/**
+	 * Sets the activity spot allocated.
+	 * 
+	 * @param newSpot Can be null if no spot assigned
+	 */
+	@Override
+	public void setActivitySpot(AllocatedSpot newSpot) {
+		// Check the spot is really changing and not just a reallocation
+		if ((spot != null) && !spot.equals(newSpot)) {
+			spot.leave(this, false);
+		}
+		spot = newSpot;
+	}
+	
+	/**
+	 * Gets the research study instance.
+	 * 
+	 * @return
+	 */
+	public ResearchStudy getResearchStudy() {
+		return research;
+	}
+	
+	/**
+	 * Reinitialize references after loading from a saved sim.
+	 */
+	public void reinit() {
+		mind.reinit();
+		condition.reinit();
+	}
+
+	/**
+	 * Compares if an object is the same as this person.
+	 *
+	 * @param obj
+	 */
+	@Override
+	public boolean equals(Object obj) {
+		if (this == obj) return true;
+		if (obj == null) return false;
+		if (this.getClass() != obj.getClass()) return false;
+		Person p = (Person) obj;
+		return this.getIdentifier() == p.getIdentifier();
+	}
+
+	/**
+	 * Gets the hash code for this object.
+	 *
+	 * @return hash code.
+	 */
+	@Override
+	public int hashCode() {
+		// Hash must be constant and not depend upon changing attributes
+		return getIdentifier() % 64;
+	}
+
+	@Override
+	public void destroy() {
+		super.destroy();
+		circadian = null;
+		condition = null;
+		favorite = null;
+		jobHistory = null;
+		role = null;
+		preference = null;
+		support = null;
+		ra = null;
+		bed = null;
+		attributes.destroy();
+		attributes = null;
+		mind.destroy();
+		mind = null;
+
+		skillManager.destroy();
+		skillManager = null;
+	}
+}