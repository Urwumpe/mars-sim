/*
 * Mars Simulation Project
 * MetaTaskUtil.java
 * @date 2023-06-16
 * @author Scott Davis
 */
package com.mars_sim.core.person.ai.task.util;

import java.util.ArrayList;
import java.util.Collection;
import java.util.Collections;
import java.util.HashMap;
import java.util.List;
import java.util.Map;
import java.util.function.Function;
import java.util.stream.Collectors;

import com.mars_sim.core.Simulation;
import com.mars_sim.core.person.ai.task.meta.AnalyzeMapDataMeta;
import com.mars_sim.core.person.ai.task.meta.AssistScientificStudyResearcherMeta;
import com.mars_sim.core.person.ai.task.meta.CompileScientificStudyResultsMeta;
import com.mars_sim.core.person.ai.task.meta.ConnectOnlineMeta;
import com.mars_sim.core.person.ai.task.meta.ConsolidateContainersMeta;
import com.mars_sim.core.person.ai.task.meta.ConstructBuildingMeta;
import com.mars_sim.core.person.ai.task.meta.ConverseMeta;
import com.mars_sim.core.person.ai.task.meta.CookMealMeta;
import com.mars_sim.core.person.ai.task.meta.DelegateWorkMeta;
import com.mars_sim.core.person.ai.task.meta.DigLocalIceMeta;
import com.mars_sim.core.person.ai.task.meta.DigLocalRegolithMeta;
import com.mars_sim.core.person.ai.task.meta.EatDrinkMeta;
import com.mars_sim.core.person.ai.task.meta.ExamineBodyMeta;
import com.mars_sim.core.person.ai.task.meta.InviteStudyCollaboratorMeta;
import com.mars_sim.core.person.ai.task.meta.ListenToMusicMeta;
import com.mars_sim.core.person.ai.task.meta.LoadVehicleMeta;
import com.mars_sim.core.person.ai.task.meta.MaintainBuildingMeta;
import com.mars_sim.core.person.ai.task.meta.MaintainVehicleMeta;
import com.mars_sim.core.person.ai.task.meta.ManufactureConstructionMaterialsMeta;
import com.mars_sim.core.person.ai.task.meta.ManufactureGoodMeta;
import com.mars_sim.core.person.ai.task.meta.MeetTogetherMeta;
import com.mars_sim.core.person.ai.task.meta.ObserveAstronomicalObjectsMeta;
import com.mars_sim.core.person.ai.task.meta.OptimizeSystemMeta;
import com.mars_sim.core.person.ai.task.meta.PeerReviewStudyPaperMeta;
import com.mars_sim.core.person.ai.task.meta.PerformLaboratoryExperimentMeta;
import com.mars_sim.core.person.ai.task.meta.PerformLaboratoryResearchMeta;
import com.mars_sim.core.person.ai.task.meta.PerformMathematicalModelingMeta;
import com.mars_sim.core.person.ai.task.meta.PlanMissionMeta;
import com.mars_sim.core.person.ai.task.meta.PlayHoloGameMeta;
import com.mars_sim.core.person.ai.task.meta.PrepareDessertMeta;
import com.mars_sim.core.person.ai.task.meta.PrescribeMedicationMeta;
import com.mars_sim.core.person.ai.task.meta.ProduceFoodMeta;
import com.mars_sim.core.person.ai.task.meta.ProposeScientificStudyMeta;
import com.mars_sim.core.person.ai.task.meta.ReadMeta;
import com.mars_sim.core.person.ai.task.meta.RecordActivityMeta;
import com.mars_sim.core.person.ai.task.meta.RelaxMeta;
import com.mars_sim.core.person.ai.task.meta.RepairMalfunctionMeta;
import com.mars_sim.core.person.ai.task.meta.ReportMissionControlMeta;
import com.mars_sim.core.person.ai.task.meta.RequestMedicalTreatmentMeta;
import com.mars_sim.core.person.ai.task.meta.RespondToStudyInvitationMeta;
import com.mars_sim.core.person.ai.task.meta.RestingMedicalRecoveryMeta;
import com.mars_sim.core.person.ai.task.meta.ReturnLightUtilityVehicleMeta;
import com.mars_sim.core.person.ai.task.meta.ReviewJobReassignmentMeta;
import com.mars_sim.core.person.ai.task.meta.ReviewMissionPlanMeta;
import com.mars_sim.core.person.ai.task.meta.SalvageBuildingMeta;
import com.mars_sim.core.person.ai.task.meta.SalvageGoodMeta;
import com.mars_sim.core.person.ai.task.meta.SelfTreatHealthProblemMeta;
import com.mars_sim.core.person.ai.task.meta.SleepMeta;
import com.mars_sim.core.person.ai.task.meta.StudyFieldSamplesMeta;
import com.mars_sim.core.person.ai.task.meta.TeachMeta;
import com.mars_sim.core.person.ai.task.meta.TendAlgaePondMeta;
import com.mars_sim.core.person.ai.task.meta.TendFishTankMeta;
import com.mars_sim.core.person.ai.task.meta.TendGreenhouseMeta;
import com.mars_sim.core.person.ai.task.meta.ToggleFuelPowerSourceMeta;
import com.mars_sim.core.person.ai.task.meta.ToggleResourceProcessMeta;
import com.mars_sim.core.person.ai.task.meta.TreatMedicalPatientMeta;
import com.mars_sim.core.person.ai.task.meta.UnloadVehicleMeta;
import com.mars_sim.core.person.ai.task.meta.WorkoutMeta;
import com.mars_sim.core.person.ai.task.meta.WriteReportMeta;
import com.mars_sim.core.person.ai.task.meta.YogaMeta;
import com.mars_sim.core.person.ai.task.util.MetaTask.TaskScope;
import com.mars_sim.core.person.ai.task.util.MetaTask.WorkerType;
import com.mars_sim.core.robot.ai.task.ChargeMeta;

/**
 * A utility task for getting the list of meta tasks.
 */
public class MetaTaskUtil {

	private static final String EVA = "EVA";
	private static final String INSIDE = "Inside";
	private static final String GARAGE = "Garage";
	
	private static List<FactoryMetaTask> dutyHourTasks = null;
	private static List<FactoryMetaTask> nonDutyHourTasks = null;
	private static List<FactoryMetaTask> onCallTasks = null;

	private static List<FactoryMetaTask> robotMetaTasks = null;

	private static Map<String, MetaTask> idToMetaTask;
	private static List<SettlementMetaTask> settlementTasks;
	private static List<MetaTask> personMetaTasks = null;
	private static List<TaskFactory> personTaskFactorys;

	private static ConverseMeta converseMeta = new ConverseMeta();
	
	/**
	 * Private constructor for utility class.
	 */
	private MetaTaskUtil() {
	}

	/**
	 * Lazy initialisation of metaTasks list.
	 */
	public static synchronized void initializeMetaTasks() {

		if (idToMetaTask != null) {
			// Created by another thread during the wait
			return;
		}
		
		// Would be nice to dynamically load based on what is in the package
		List<MetaTask> allMetaTasks = new ArrayList<>();
		allMetaTasks.add(new AnalyzeMapDataMeta());
		allMetaTasks.add(new AssistScientificStudyResearcherMeta());
		allMetaTasks.add(new ChargeMeta());
		allMetaTasks.add(new CompileScientificStudyResultsMeta());
		allMetaTasks.add(new ConnectOnlineMeta());
		
		allMetaTasks.add(new ConsolidateContainersMeta());
		allMetaTasks.add(new ConstructBuildingMeta());
		allMetaTasks.add(new CookMealMeta());
		allMetaTasks.add(new DelegateWorkMeta());		
		allMetaTasks.add(new DigLocalIceMeta());
		
		allMetaTasks.add(new DigLocalRegolithMeta());
		allMetaTasks.add(new EatDrinkMeta());
		allMetaTasks.add(new ExamineBodyMeta());
		converseMeta = new ConverseMeta();
		allMetaTasks.add(converseMeta);
		allMetaTasks.add(new InviteStudyCollaboratorMeta());
		
		allMetaTasks.add(new ListenToMusicMeta());
		allMetaTasks.add(new LoadVehicleMeta());
		allMetaTasks.add(new MaintainVehicleMeta());
		allMetaTasks.add(new MaintainBuildingMeta());
		allMetaTasks.add(new ManufactureConstructionMaterialsMeta());
		
		allMetaTasks.add(new ManufactureGoodMeta());
		allMetaTasks.add(new MeetTogetherMeta());
		allMetaTasks.add(new ObserveAstronomicalObjectsMeta());
		allMetaTasks.add(new OptimizeSystemMeta());
		allMetaTasks.add(new PeerReviewStudyPaperMeta());
		
		allMetaTasks.add(new PerformLaboratoryExperimentMeta());
		allMetaTasks.add(new PerformLaboratoryResearchMeta());
		allMetaTasks.add(new PerformMathematicalModelingMeta());
		allMetaTasks.add(new PlanMissionMeta());
		allMetaTasks.add(new PlayHoloGameMeta());
		
		allMetaTasks.add(new PrepareDessertMeta());
		allMetaTasks.add(new PrescribeMedicationMeta());
		allMetaTasks.add(new ProduceFoodMeta());
		allMetaTasks.add(new ProposeScientificStudyMeta());
		allMetaTasks.add(new ReadMeta());
		
		allMetaTasks.add(new RecordActivityMeta());
		allMetaTasks.add(new RelaxMeta());
		allMetaTasks.add(new RepairMalfunctionMeta());
		allMetaTasks.add(new ReportMissionControlMeta());
		allMetaTasks.add(new RequestMedicalTreatmentMeta());
		
		allMetaTasks.add(new RestingMedicalRecoveryMeta());
		allMetaTasks.add(new RespondToStudyInvitationMeta());
		allMetaTasks.add(new ReturnLightUtilityVehicleMeta());
		allMetaTasks.add(new ReviewJobReassignmentMeta());
		allMetaTasks.add(new ReviewMissionPlanMeta());
		
		allMetaTasks.add(new SalvageBuildingMeta());
		allMetaTasks.add(new SalvageGoodMeta());
		allMetaTasks.add(new SelfTreatHealthProblemMeta());
		allMetaTasks.add(new SleepMeta()); 
		allMetaTasks.add(new StudyFieldSamplesMeta());
		
		allMetaTasks.add(new TeachMeta());
		allMetaTasks.add(new TendAlgaePondMeta());
		allMetaTasks.add(new TendFishTankMeta());
		allMetaTasks.add(new TendGreenhouseMeta());
		allMetaTasks.add(new ToggleFuelPowerSourceMeta());
		allMetaTasks.add(new ToggleResourceProcessMeta());
		
		allMetaTasks.add(new TreatMedicalPatientMeta());
		allMetaTasks.add(new UnloadVehicleMeta());
		allMetaTasks.add(new WorkoutMeta());
		allMetaTasks.add(new WriteReportMeta());
		allMetaTasks.add(new YogaMeta());
		
		// Build the name lookup for later
		idToMetaTask = allMetaTasks.stream()
				.collect(Collectors.toMap(MetaTask::getID, Function.identity()));

		// Pick put settlement tasks
		settlementTasks = allMetaTasks.stream()
				.filter(SettlementMetaTask.class::isInstance)
				.map(SettlementMetaTask.class::cast)
				.toList();

		// Filter out All Unit Tasks
		personMetaTasks = allMetaTasks.stream()
				.filter(m -> ((m.getSupported() == WorkerType.BOTH)
								|| (m.getSupported() == WorkerType.PERSON)))
				.toList();
		personTaskFactorys = personMetaTasks.stream()
				.filter(TaskFactory.class::isInstance)
				.map(TaskFactory.class::cast)
				.toList();

		// Filter out All Unit Tasks
		onCallTasks = allMetaTasks.stream()
				.filter(FactoryMetaTask.class::isInstance)
				.map(FactoryMetaTask.class::cast)
				.filter(m -> ((m.getSupported() == WorkerType.BOTH)
								|| (m.getSupported() == WorkerType.PERSON)))
				.toList();
		robotMetaTasks = allMetaTasks.stream()
				.filter(FactoryMetaTask.class::isInstance)
				.map(FactoryMetaTask.class::cast)
				.filter(m -> ((m.getSupported() == WorkerType.BOTH)
								|| (m.getSupported() == WorkerType.ROBOT)))
				.toList();
		
		// Build special Shift based lists
		// Should these be just Person task?
		Map<TaskScope, List<FactoryMetaTask>> metaPerScope = onCallTasks.stream()
  					.collect(Collectors.groupingBy(MetaTask::getScope));

		List<FactoryMetaTask> tasks = new ArrayList<>();
		tasks.addAll(metaPerScope.get(TaskScope.ANY_HOUR));
		tasks.addAll(metaPerScope.get(TaskScope.WORK_HOUR));
		dutyHourTasks = Collections.unmodifiableList(tasks);

		tasks = new ArrayList<>();
		tasks.addAll(metaPerScope.get(TaskScope.ANY_HOUR));
		tasks.addAll(metaPerScope.get(TaskScope.NONWORK_HOUR));
		nonDutyHourTasks = Collections.unmodifiableList(tasks);
	}

	/**
	 * Gets all the known MetaTasks.
	 * 
	 * @return 
	 */
	public static Collection<MetaTask> getAllMetaTasks() {
		return idToMetaTask.values(); 
	}

	/**
	 * Gets a list of all Person meta tasks.
	 * 
	 * @return list of meta tasks.
	 */
	public static List<FactoryMetaTask> getOnCallMetaTasks() {
		return onCallTasks;
	}

	/**
	 * Gets a list of duty meta tasks.
	 * 
	 * @return list of duty meta tasks.
	 */
	public static List<FactoryMetaTask> getDutyHourTasks() {
		return dutyHourTasks;
	}
	
	/**
	 * Gets a list of non-duty meta tasks.
	 * 
	 * @return list of non-duty meta tasks.
	 */
	public static List<FactoryMetaTask> getNonDutyHourTasks() {
		return nonDutyHourTasks;
	}
	
	
	/**
	 * Get a lists of MetaTasks that are applicable for a Settlement.
	 * 
	 * @return List of SettlementMetaTasks
	 */
    public static List<SettlementMetaTask> getSettlementMetaTasks() {
        return settlementTasks;
    }

	/**
	 * Converts a task name in String to Metatask.
	 * 
	 * @return meta tasks.
	 */
	public static MetaTask getMetaTask(String name) {
		return idToMetaTask.get(name.toUpperCase());
	}

	/**
	 * Gets a MetaTask instance that is associated with a Task class.
	 * Note: this method logic is fragile and needs a better solution.
	 * 
	 * @param task
	 * @return
	 */
	public static MetaTask getMetaTypeFromTask(Task task) {
		String s = task.getClass().getSimpleName();
		String ss = s.replace(EVA, "")
				.replace(INSIDE, "")
				.replace(GARAGE, "");
		String metaTaskName = ss.trim();
	
		return getMetaTask(metaTaskName);
	}

	public static List<FactoryMetaTask> getRobotMetaTasks() {
		return robotMetaTasks;
	}

<<<<<<< HEAD
	public static List<MetaTask> getPersonMetaTasks() {
		return personMetaTasks;
	}

    public static List<TaskFactory> getPersonTaskFactorys() {
        return personTaskFactorys;
    }

=======
	public static ConverseMeta getConverseMeta() {
		return converseMeta;
	}
	
>>>>>>> 5967a5d8
	/**
	 * Loads any references that MetaTasks need.
	 */
    static void initialiseInstances(Simulation sim) {
		MetaTask.initialiseInstances(sim);
		LoadVehicleMeta.initialiseInstances(sim);
		UnloadVehicleMeta.initialiseInstances(sim);
		ExamineBodyMeta.initialiseInstances(sim.getMedicalManager());
		ReviewMissionPlanMeta.initialiseInstances(sim.getMissionManager());
		ObserveAstronomicalObjectsMeta.initialiseInstances(sim.getScientificStudyManager());
    }

}
<|MERGE_RESOLUTION|>--- conflicted
+++ resolved
@@ -1,350 +1,346 @@
-/*
- * Mars Simulation Project
- * MetaTaskUtil.java
- * @date 2023-06-16
- * @author Scott Davis
- */
-package com.mars_sim.core.person.ai.task.util;
-
-import java.util.ArrayList;
-import java.util.Collection;
-import java.util.Collections;
-import java.util.HashMap;
-import java.util.List;
-import java.util.Map;
-import java.util.function.Function;
-import java.util.stream.Collectors;
-
-import com.mars_sim.core.Simulation;
-import com.mars_sim.core.person.ai.task.meta.AnalyzeMapDataMeta;
-import com.mars_sim.core.person.ai.task.meta.AssistScientificStudyResearcherMeta;
-import com.mars_sim.core.person.ai.task.meta.CompileScientificStudyResultsMeta;
-import com.mars_sim.core.person.ai.task.meta.ConnectOnlineMeta;
-import com.mars_sim.core.person.ai.task.meta.ConsolidateContainersMeta;
-import com.mars_sim.core.person.ai.task.meta.ConstructBuildingMeta;
-import com.mars_sim.core.person.ai.task.meta.ConverseMeta;
-import com.mars_sim.core.person.ai.task.meta.CookMealMeta;
-import com.mars_sim.core.person.ai.task.meta.DelegateWorkMeta;
-import com.mars_sim.core.person.ai.task.meta.DigLocalIceMeta;
-import com.mars_sim.core.person.ai.task.meta.DigLocalRegolithMeta;
-import com.mars_sim.core.person.ai.task.meta.EatDrinkMeta;
-import com.mars_sim.core.person.ai.task.meta.ExamineBodyMeta;
-import com.mars_sim.core.person.ai.task.meta.InviteStudyCollaboratorMeta;
-import com.mars_sim.core.person.ai.task.meta.ListenToMusicMeta;
-import com.mars_sim.core.person.ai.task.meta.LoadVehicleMeta;
-import com.mars_sim.core.person.ai.task.meta.MaintainBuildingMeta;
-import com.mars_sim.core.person.ai.task.meta.MaintainVehicleMeta;
-import com.mars_sim.core.person.ai.task.meta.ManufactureConstructionMaterialsMeta;
-import com.mars_sim.core.person.ai.task.meta.ManufactureGoodMeta;
-import com.mars_sim.core.person.ai.task.meta.MeetTogetherMeta;
-import com.mars_sim.core.person.ai.task.meta.ObserveAstronomicalObjectsMeta;
-import com.mars_sim.core.person.ai.task.meta.OptimizeSystemMeta;
-import com.mars_sim.core.person.ai.task.meta.PeerReviewStudyPaperMeta;
-import com.mars_sim.core.person.ai.task.meta.PerformLaboratoryExperimentMeta;
-import com.mars_sim.core.person.ai.task.meta.PerformLaboratoryResearchMeta;
-import com.mars_sim.core.person.ai.task.meta.PerformMathematicalModelingMeta;
-import com.mars_sim.core.person.ai.task.meta.PlanMissionMeta;
-import com.mars_sim.core.person.ai.task.meta.PlayHoloGameMeta;
-import com.mars_sim.core.person.ai.task.meta.PrepareDessertMeta;
-import com.mars_sim.core.person.ai.task.meta.PrescribeMedicationMeta;
-import com.mars_sim.core.person.ai.task.meta.ProduceFoodMeta;
-import com.mars_sim.core.person.ai.task.meta.ProposeScientificStudyMeta;
-import com.mars_sim.core.person.ai.task.meta.ReadMeta;
-import com.mars_sim.core.person.ai.task.meta.RecordActivityMeta;
-import com.mars_sim.core.person.ai.task.meta.RelaxMeta;
-import com.mars_sim.core.person.ai.task.meta.RepairMalfunctionMeta;
-import com.mars_sim.core.person.ai.task.meta.ReportMissionControlMeta;
-import com.mars_sim.core.person.ai.task.meta.RequestMedicalTreatmentMeta;
-import com.mars_sim.core.person.ai.task.meta.RespondToStudyInvitationMeta;
-import com.mars_sim.core.person.ai.task.meta.RestingMedicalRecoveryMeta;
-import com.mars_sim.core.person.ai.task.meta.ReturnLightUtilityVehicleMeta;
-import com.mars_sim.core.person.ai.task.meta.ReviewJobReassignmentMeta;
-import com.mars_sim.core.person.ai.task.meta.ReviewMissionPlanMeta;
-import com.mars_sim.core.person.ai.task.meta.SalvageBuildingMeta;
-import com.mars_sim.core.person.ai.task.meta.SalvageGoodMeta;
-import com.mars_sim.core.person.ai.task.meta.SelfTreatHealthProblemMeta;
-import com.mars_sim.core.person.ai.task.meta.SleepMeta;
-import com.mars_sim.core.person.ai.task.meta.StudyFieldSamplesMeta;
-import com.mars_sim.core.person.ai.task.meta.TeachMeta;
-import com.mars_sim.core.person.ai.task.meta.TendAlgaePondMeta;
-import com.mars_sim.core.person.ai.task.meta.TendFishTankMeta;
-import com.mars_sim.core.person.ai.task.meta.TendGreenhouseMeta;
-import com.mars_sim.core.person.ai.task.meta.ToggleFuelPowerSourceMeta;
-import com.mars_sim.core.person.ai.task.meta.ToggleResourceProcessMeta;
-import com.mars_sim.core.person.ai.task.meta.TreatMedicalPatientMeta;
-import com.mars_sim.core.person.ai.task.meta.UnloadVehicleMeta;
-import com.mars_sim.core.person.ai.task.meta.WorkoutMeta;
-import com.mars_sim.core.person.ai.task.meta.WriteReportMeta;
-import com.mars_sim.core.person.ai.task.meta.YogaMeta;
-import com.mars_sim.core.person.ai.task.util.MetaTask.TaskScope;
-import com.mars_sim.core.person.ai.task.util.MetaTask.WorkerType;
-import com.mars_sim.core.robot.ai.task.ChargeMeta;
-
-/**
- * A utility task for getting the list of meta tasks.
- */
-public class MetaTaskUtil {
-
-	private static final String EVA = "EVA";
-	private static final String INSIDE = "Inside";
-	private static final String GARAGE = "Garage";
-	
-	private static List<FactoryMetaTask> dutyHourTasks = null;
-	private static List<FactoryMetaTask> nonDutyHourTasks = null;
-	private static List<FactoryMetaTask> onCallTasks = null;
-
-	private static List<FactoryMetaTask> robotMetaTasks = null;
-
-	private static Map<String, MetaTask> idToMetaTask;
-	private static List<SettlementMetaTask> settlementTasks;
-	private static List<MetaTask> personMetaTasks = null;
-	private static List<TaskFactory> personTaskFactorys;
-
-	private static ConverseMeta converseMeta = new ConverseMeta();
-	
-	/**
-	 * Private constructor for utility class.
-	 */
-	private MetaTaskUtil() {
-	}
-
-	/**
-	 * Lazy initialisation of metaTasks list.
-	 */
-	public static synchronized void initializeMetaTasks() {
-
-		if (idToMetaTask != null) {
-			// Created by another thread during the wait
-			return;
-		}
-		
-		// Would be nice to dynamically load based on what is in the package
-		List<MetaTask> allMetaTasks = new ArrayList<>();
-		allMetaTasks.add(new AnalyzeMapDataMeta());
-		allMetaTasks.add(new AssistScientificStudyResearcherMeta());
-		allMetaTasks.add(new ChargeMeta());
-		allMetaTasks.add(new CompileScientificStudyResultsMeta());
-		allMetaTasks.add(new ConnectOnlineMeta());
-		
-		allMetaTasks.add(new ConsolidateContainersMeta());
-		allMetaTasks.add(new ConstructBuildingMeta());
-		allMetaTasks.add(new CookMealMeta());
-		allMetaTasks.add(new DelegateWorkMeta());		
-		allMetaTasks.add(new DigLocalIceMeta());
-		
-		allMetaTasks.add(new DigLocalRegolithMeta());
-		allMetaTasks.add(new EatDrinkMeta());
-		allMetaTasks.add(new ExamineBodyMeta());
-		converseMeta = new ConverseMeta();
-		allMetaTasks.add(converseMeta);
-		allMetaTasks.add(new InviteStudyCollaboratorMeta());
-		
-		allMetaTasks.add(new ListenToMusicMeta());
-		allMetaTasks.add(new LoadVehicleMeta());
-		allMetaTasks.add(new MaintainVehicleMeta());
-		allMetaTasks.add(new MaintainBuildingMeta());
-		allMetaTasks.add(new ManufactureConstructionMaterialsMeta());
-		
-		allMetaTasks.add(new ManufactureGoodMeta());
-		allMetaTasks.add(new MeetTogetherMeta());
-		allMetaTasks.add(new ObserveAstronomicalObjectsMeta());
-		allMetaTasks.add(new OptimizeSystemMeta());
-		allMetaTasks.add(new PeerReviewStudyPaperMeta());
-		
-		allMetaTasks.add(new PerformLaboratoryExperimentMeta());
-		allMetaTasks.add(new PerformLaboratoryResearchMeta());
-		allMetaTasks.add(new PerformMathematicalModelingMeta());
-		allMetaTasks.add(new PlanMissionMeta());
-		allMetaTasks.add(new PlayHoloGameMeta());
-		
-		allMetaTasks.add(new PrepareDessertMeta());
-		allMetaTasks.add(new PrescribeMedicationMeta());
-		allMetaTasks.add(new ProduceFoodMeta());
-		allMetaTasks.add(new ProposeScientificStudyMeta());
-		allMetaTasks.add(new ReadMeta());
-		
-		allMetaTasks.add(new RecordActivityMeta());
-		allMetaTasks.add(new RelaxMeta());
-		allMetaTasks.add(new RepairMalfunctionMeta());
-		allMetaTasks.add(new ReportMissionControlMeta());
-		allMetaTasks.add(new RequestMedicalTreatmentMeta());
-		
-		allMetaTasks.add(new RestingMedicalRecoveryMeta());
-		allMetaTasks.add(new RespondToStudyInvitationMeta());
-		allMetaTasks.add(new ReturnLightUtilityVehicleMeta());
-		allMetaTasks.add(new ReviewJobReassignmentMeta());
-		allMetaTasks.add(new ReviewMissionPlanMeta());
-		
-		allMetaTasks.add(new SalvageBuildingMeta());
-		allMetaTasks.add(new SalvageGoodMeta());
-		allMetaTasks.add(new SelfTreatHealthProblemMeta());
-		allMetaTasks.add(new SleepMeta()); 
-		allMetaTasks.add(new StudyFieldSamplesMeta());
-		
-		allMetaTasks.add(new TeachMeta());
-		allMetaTasks.add(new TendAlgaePondMeta());
-		allMetaTasks.add(new TendFishTankMeta());
-		allMetaTasks.add(new TendGreenhouseMeta());
-		allMetaTasks.add(new ToggleFuelPowerSourceMeta());
-		allMetaTasks.add(new ToggleResourceProcessMeta());
-		
-		allMetaTasks.add(new TreatMedicalPatientMeta());
-		allMetaTasks.add(new UnloadVehicleMeta());
-		allMetaTasks.add(new WorkoutMeta());
-		allMetaTasks.add(new WriteReportMeta());
-		allMetaTasks.add(new YogaMeta());
-		
-		// Build the name lookup for later
-		idToMetaTask = allMetaTasks.stream()
-				.collect(Collectors.toMap(MetaTask::getID, Function.identity()));
-
-		// Pick put settlement tasks
-		settlementTasks = allMetaTasks.stream()
-				.filter(SettlementMetaTask.class::isInstance)
-				.map(SettlementMetaTask.class::cast)
-				.toList();
-
-		// Filter out All Unit Tasks
-		personMetaTasks = allMetaTasks.stream()
-				.filter(m -> ((m.getSupported() == WorkerType.BOTH)
-								|| (m.getSupported() == WorkerType.PERSON)))
-				.toList();
-		personTaskFactorys = personMetaTasks.stream()
-				.filter(TaskFactory.class::isInstance)
-				.map(TaskFactory.class::cast)
-				.toList();
-
-		// Filter out All Unit Tasks
-		onCallTasks = allMetaTasks.stream()
-				.filter(FactoryMetaTask.class::isInstance)
-				.map(FactoryMetaTask.class::cast)
-				.filter(m -> ((m.getSupported() == WorkerType.BOTH)
-								|| (m.getSupported() == WorkerType.PERSON)))
-				.toList();
-		robotMetaTasks = allMetaTasks.stream()
-				.filter(FactoryMetaTask.class::isInstance)
-				.map(FactoryMetaTask.class::cast)
-				.filter(m -> ((m.getSupported() == WorkerType.BOTH)
-								|| (m.getSupported() == WorkerType.ROBOT)))
-				.toList();
-		
-		// Build special Shift based lists
-		// Should these be just Person task?
-		Map<TaskScope, List<FactoryMetaTask>> metaPerScope = onCallTasks.stream()
-  					.collect(Collectors.groupingBy(MetaTask::getScope));
-
-		List<FactoryMetaTask> tasks = new ArrayList<>();
-		tasks.addAll(metaPerScope.get(TaskScope.ANY_HOUR));
-		tasks.addAll(metaPerScope.get(TaskScope.WORK_HOUR));
-		dutyHourTasks = Collections.unmodifiableList(tasks);
-
-		tasks = new ArrayList<>();
-		tasks.addAll(metaPerScope.get(TaskScope.ANY_HOUR));
-		tasks.addAll(metaPerScope.get(TaskScope.NONWORK_HOUR));
-		nonDutyHourTasks = Collections.unmodifiableList(tasks);
-	}
-
-	/**
-	 * Gets all the known MetaTasks.
-	 * 
-	 * @return 
-	 */
-	public static Collection<MetaTask> getAllMetaTasks() {
-		return idToMetaTask.values(); 
-	}
-
-	/**
-	 * Gets a list of all Person meta tasks.
-	 * 
-	 * @return list of meta tasks.
-	 */
-	public static List<FactoryMetaTask> getOnCallMetaTasks() {
-		return onCallTasks;
-	}
-
-	/**
-	 * Gets a list of duty meta tasks.
-	 * 
-	 * @return list of duty meta tasks.
-	 */
-	public static List<FactoryMetaTask> getDutyHourTasks() {
-		return dutyHourTasks;
-	}
-	
-	/**
-	 * Gets a list of non-duty meta tasks.
-	 * 
-	 * @return list of non-duty meta tasks.
-	 */
-	public static List<FactoryMetaTask> getNonDutyHourTasks() {
-		return nonDutyHourTasks;
-	}
-	
-	
-	/**
-	 * Get a lists of MetaTasks that are applicable for a Settlement.
-	 * 
-	 * @return List of SettlementMetaTasks
-	 */
-    public static List<SettlementMetaTask> getSettlementMetaTasks() {
-        return settlementTasks;
-    }
-
-	/**
-	 * Converts a task name in String to Metatask.
-	 * 
-	 * @return meta tasks.
-	 */
-	public static MetaTask getMetaTask(String name) {
-		return idToMetaTask.get(name.toUpperCase());
-	}
-
-	/**
-	 * Gets a MetaTask instance that is associated with a Task class.
-	 * Note: this method logic is fragile and needs a better solution.
-	 * 
-	 * @param task
-	 * @return
-	 */
-	public static MetaTask getMetaTypeFromTask(Task task) {
-		String s = task.getClass().getSimpleName();
-		String ss = s.replace(EVA, "")
-				.replace(INSIDE, "")
-				.replace(GARAGE, "");
-		String metaTaskName = ss.trim();
-	
-		return getMetaTask(metaTaskName);
-	}
-
-	public static List<FactoryMetaTask> getRobotMetaTasks() {
-		return robotMetaTasks;
-	}
-
-<<<<<<< HEAD
-	public static List<MetaTask> getPersonMetaTasks() {
-		return personMetaTasks;
-	}
-
-    public static List<TaskFactory> getPersonTaskFactorys() {
-        return personTaskFactorys;
-    }
-
-=======
-	public static ConverseMeta getConverseMeta() {
-		return converseMeta;
-	}
-	
->>>>>>> 5967a5d8
-	/**
-	 * Loads any references that MetaTasks need.
-	 */
-    static void initialiseInstances(Simulation sim) {
-		MetaTask.initialiseInstances(sim);
-		LoadVehicleMeta.initialiseInstances(sim);
-		UnloadVehicleMeta.initialiseInstances(sim);
-		ExamineBodyMeta.initialiseInstances(sim.getMedicalManager());
-		ReviewMissionPlanMeta.initialiseInstances(sim.getMissionManager());
-		ObserveAstronomicalObjectsMeta.initialiseInstances(sim.getScientificStudyManager());
-    }
-
-}
+/*
+ * Mars Simulation Project
+ * MetaTaskUtil.java
+ * @date 2023-06-16
+ * @author Scott Davis
+ */
+package com.mars_sim.core.person.ai.task.util;
+
+import java.util.ArrayList;
+import java.util.Collection;
+import java.util.Collections;
+import java.util.List;
+import java.util.Map;
+import java.util.function.Function;
+import java.util.stream.Collectors;
+
+import com.mars_sim.core.Simulation;
+import com.mars_sim.core.person.ai.task.meta.AnalyzeMapDataMeta;
+import com.mars_sim.core.person.ai.task.meta.AssistScientificStudyResearcherMeta;
+import com.mars_sim.core.person.ai.task.meta.CompileScientificStudyResultsMeta;
+import com.mars_sim.core.person.ai.task.meta.ConnectOnlineMeta;
+import com.mars_sim.core.person.ai.task.meta.ConsolidateContainersMeta;
+import com.mars_sim.core.person.ai.task.meta.ConstructBuildingMeta;
+import com.mars_sim.core.person.ai.task.meta.ConverseMeta;
+import com.mars_sim.core.person.ai.task.meta.CookMealMeta;
+import com.mars_sim.core.person.ai.task.meta.DelegateWorkMeta;
+import com.mars_sim.core.person.ai.task.meta.DigLocalIceMeta;
+import com.mars_sim.core.person.ai.task.meta.DigLocalRegolithMeta;
+import com.mars_sim.core.person.ai.task.meta.EatDrinkMeta;
+import com.mars_sim.core.person.ai.task.meta.ExamineBodyMeta;
+import com.mars_sim.core.person.ai.task.meta.InviteStudyCollaboratorMeta;
+import com.mars_sim.core.person.ai.task.meta.ListenToMusicMeta;
+import com.mars_sim.core.person.ai.task.meta.LoadVehicleMeta;
+import com.mars_sim.core.person.ai.task.meta.MaintainBuildingMeta;
+import com.mars_sim.core.person.ai.task.meta.MaintainVehicleMeta;
+import com.mars_sim.core.person.ai.task.meta.ManufactureConstructionMaterialsMeta;
+import com.mars_sim.core.person.ai.task.meta.ManufactureGoodMeta;
+import com.mars_sim.core.person.ai.task.meta.MeetTogetherMeta;
+import com.mars_sim.core.person.ai.task.meta.ObserveAstronomicalObjectsMeta;
+import com.mars_sim.core.person.ai.task.meta.OptimizeSystemMeta;
+import com.mars_sim.core.person.ai.task.meta.PeerReviewStudyPaperMeta;
+import com.mars_sim.core.person.ai.task.meta.PerformLaboratoryExperimentMeta;
+import com.mars_sim.core.person.ai.task.meta.PerformLaboratoryResearchMeta;
+import com.mars_sim.core.person.ai.task.meta.PerformMathematicalModelingMeta;
+import com.mars_sim.core.person.ai.task.meta.PlanMissionMeta;
+import com.mars_sim.core.person.ai.task.meta.PlayHoloGameMeta;
+import com.mars_sim.core.person.ai.task.meta.PrepareDessertMeta;
+import com.mars_sim.core.person.ai.task.meta.PrescribeMedicationMeta;
+import com.mars_sim.core.person.ai.task.meta.ProduceFoodMeta;
+import com.mars_sim.core.person.ai.task.meta.ProposeScientificStudyMeta;
+import com.mars_sim.core.person.ai.task.meta.ReadMeta;
+import com.mars_sim.core.person.ai.task.meta.RecordActivityMeta;
+import com.mars_sim.core.person.ai.task.meta.RelaxMeta;
+import com.mars_sim.core.person.ai.task.meta.RepairMalfunctionMeta;
+import com.mars_sim.core.person.ai.task.meta.ReportMissionControlMeta;
+import com.mars_sim.core.person.ai.task.meta.RequestMedicalTreatmentMeta;
+import com.mars_sim.core.person.ai.task.meta.RespondToStudyInvitationMeta;
+import com.mars_sim.core.person.ai.task.meta.RestingMedicalRecoveryMeta;
+import com.mars_sim.core.person.ai.task.meta.ReturnLightUtilityVehicleMeta;
+import com.mars_sim.core.person.ai.task.meta.ReviewJobReassignmentMeta;
+import com.mars_sim.core.person.ai.task.meta.ReviewMissionPlanMeta;
+import com.mars_sim.core.person.ai.task.meta.SalvageBuildingMeta;
+import com.mars_sim.core.person.ai.task.meta.SalvageGoodMeta;
+import com.mars_sim.core.person.ai.task.meta.SelfTreatHealthProblemMeta;
+import com.mars_sim.core.person.ai.task.meta.SleepMeta;
+import com.mars_sim.core.person.ai.task.meta.StudyFieldSamplesMeta;
+import com.mars_sim.core.person.ai.task.meta.TeachMeta;
+import com.mars_sim.core.person.ai.task.meta.TendAlgaePondMeta;
+import com.mars_sim.core.person.ai.task.meta.TendFishTankMeta;
+import com.mars_sim.core.person.ai.task.meta.TendGreenhouseMeta;
+import com.mars_sim.core.person.ai.task.meta.ToggleFuelPowerSourceMeta;
+import com.mars_sim.core.person.ai.task.meta.ToggleResourceProcessMeta;
+import com.mars_sim.core.person.ai.task.meta.TreatMedicalPatientMeta;
+import com.mars_sim.core.person.ai.task.meta.UnloadVehicleMeta;
+import com.mars_sim.core.person.ai.task.meta.WorkoutMeta;
+import com.mars_sim.core.person.ai.task.meta.WriteReportMeta;
+import com.mars_sim.core.person.ai.task.meta.YogaMeta;
+import com.mars_sim.core.person.ai.task.util.MetaTask.TaskScope;
+import com.mars_sim.core.person.ai.task.util.MetaTask.WorkerType;
+import com.mars_sim.core.robot.ai.task.ChargeMeta;
+
+/**
+ * A utility task for getting the list of meta tasks.
+ */
+public class MetaTaskUtil {
+
+	private static final String EVA = "EVA";
+	private static final String INSIDE = "Inside";
+	private static final String GARAGE = "Garage";
+	
+	private static List<FactoryMetaTask> dutyHourTasks = null;
+	private static List<FactoryMetaTask> nonDutyHourTasks = null;
+	private static List<FactoryMetaTask> onCallTasks = null;
+
+	private static List<FactoryMetaTask> robotMetaTasks = null;
+
+	private static Map<String, MetaTask> idToMetaTask;
+	private static List<SettlementMetaTask> settlementTasks;
+	private static List<MetaTask> personMetaTasks = null;
+	private static List<TaskFactory> personTaskFactorys;
+
+	private static ConverseMeta converseMeta = new ConverseMeta();
+	
+	/**
+	 * Private constructor for utility class.
+	 */
+	private MetaTaskUtil() {
+	}
+
+	/**
+	 * Lazy initialisation of metaTasks list.
+	 */
+	public static synchronized void initializeMetaTasks() {
+
+		if (idToMetaTask != null) {
+			// Created by another thread during the wait
+			return;
+		}
+		
+		// Would be nice to dynamically load based on what is in the package
+		List<MetaTask> allMetaTasks = new ArrayList<>();
+		allMetaTasks.add(new AnalyzeMapDataMeta());
+		allMetaTasks.add(new AssistScientificStudyResearcherMeta());
+		allMetaTasks.add(new ChargeMeta());
+		allMetaTasks.add(new CompileScientificStudyResultsMeta());
+		allMetaTasks.add(new ConnectOnlineMeta());
+		
+		allMetaTasks.add(new ConsolidateContainersMeta());
+		allMetaTasks.add(new ConstructBuildingMeta());
+		allMetaTasks.add(new CookMealMeta());
+		allMetaTasks.add(new DelegateWorkMeta());		
+		allMetaTasks.add(new DigLocalIceMeta());
+		
+		allMetaTasks.add(new DigLocalRegolithMeta());
+		allMetaTasks.add(new EatDrinkMeta());
+		allMetaTasks.add(new ExamineBodyMeta());
+		converseMeta = new ConverseMeta();
+		allMetaTasks.add(converseMeta);
+		allMetaTasks.add(new InviteStudyCollaboratorMeta());
+		
+		allMetaTasks.add(new ListenToMusicMeta());
+		allMetaTasks.add(new LoadVehicleMeta());
+		allMetaTasks.add(new MaintainVehicleMeta());
+		allMetaTasks.add(new MaintainBuildingMeta());
+		allMetaTasks.add(new ManufactureConstructionMaterialsMeta());
+		
+		allMetaTasks.add(new ManufactureGoodMeta());
+		allMetaTasks.add(new MeetTogetherMeta());
+		allMetaTasks.add(new ObserveAstronomicalObjectsMeta());
+		allMetaTasks.add(new OptimizeSystemMeta());
+		allMetaTasks.add(new PeerReviewStudyPaperMeta());
+		
+		allMetaTasks.add(new PerformLaboratoryExperimentMeta());
+		allMetaTasks.add(new PerformLaboratoryResearchMeta());
+		allMetaTasks.add(new PerformMathematicalModelingMeta());
+		allMetaTasks.add(new PlanMissionMeta());
+		allMetaTasks.add(new PlayHoloGameMeta());
+		
+		allMetaTasks.add(new PrepareDessertMeta());
+		allMetaTasks.add(new PrescribeMedicationMeta());
+		allMetaTasks.add(new ProduceFoodMeta());
+		allMetaTasks.add(new ProposeScientificStudyMeta());
+		allMetaTasks.add(new ReadMeta());
+		
+		allMetaTasks.add(new RecordActivityMeta());
+		allMetaTasks.add(new RelaxMeta());
+		allMetaTasks.add(new RepairMalfunctionMeta());
+		allMetaTasks.add(new ReportMissionControlMeta());
+		allMetaTasks.add(new RequestMedicalTreatmentMeta());
+		
+		allMetaTasks.add(new RestingMedicalRecoveryMeta());
+		allMetaTasks.add(new RespondToStudyInvitationMeta());
+		allMetaTasks.add(new ReturnLightUtilityVehicleMeta());
+		allMetaTasks.add(new ReviewJobReassignmentMeta());
+		allMetaTasks.add(new ReviewMissionPlanMeta());
+		
+		allMetaTasks.add(new SalvageBuildingMeta());
+		allMetaTasks.add(new SalvageGoodMeta());
+		allMetaTasks.add(new SelfTreatHealthProblemMeta());
+		allMetaTasks.add(new SleepMeta()); 
+		allMetaTasks.add(new StudyFieldSamplesMeta());
+		
+		allMetaTasks.add(new TeachMeta());
+		allMetaTasks.add(new TendAlgaePondMeta());
+		allMetaTasks.add(new TendFishTankMeta());
+		allMetaTasks.add(new TendGreenhouseMeta());
+		allMetaTasks.add(new ToggleFuelPowerSourceMeta());
+		allMetaTasks.add(new ToggleResourceProcessMeta());
+		
+		allMetaTasks.add(new TreatMedicalPatientMeta());
+		allMetaTasks.add(new UnloadVehicleMeta());
+		allMetaTasks.add(new WorkoutMeta());
+		allMetaTasks.add(new WriteReportMeta());
+		allMetaTasks.add(new YogaMeta());
+		
+		// Build the name lookup for later
+		idToMetaTask = allMetaTasks.stream()
+				.collect(Collectors.toMap(MetaTask::getID, Function.identity()));
+
+		// Pick put settlement tasks
+		settlementTasks = allMetaTasks.stream()
+				.filter(SettlementMetaTask.class::isInstance)
+				.map(SettlementMetaTask.class::cast)
+				.toList();
+
+		// Filter out All Unit Tasks
+		personMetaTasks = allMetaTasks.stream()
+				.filter(m -> ((m.getSupported() == WorkerType.BOTH)
+								|| (m.getSupported() == WorkerType.PERSON)))
+				.toList();
+		personTaskFactorys = personMetaTasks.stream()
+				.filter(TaskFactory.class::isInstance)
+				.map(TaskFactory.class::cast)
+				.toList();
+
+		// Filter out All Unit Tasks
+		onCallTasks = allMetaTasks.stream()
+				.filter(FactoryMetaTask.class::isInstance)
+				.map(FactoryMetaTask.class::cast)
+				.filter(m -> ((m.getSupported() == WorkerType.BOTH)
+								|| (m.getSupported() == WorkerType.PERSON)))
+				.toList();
+		robotMetaTasks = allMetaTasks.stream()
+				.filter(FactoryMetaTask.class::isInstance)
+				.map(FactoryMetaTask.class::cast)
+				.filter(m -> ((m.getSupported() == WorkerType.BOTH)
+								|| (m.getSupported() == WorkerType.ROBOT)))
+				.toList();
+		
+		// Build special Shift based lists
+		// Should these be just Person task?
+		Map<TaskScope, List<FactoryMetaTask>> metaPerScope = onCallTasks.stream()
+  					.collect(Collectors.groupingBy(MetaTask::getScope));
+
+		List<FactoryMetaTask> tasks = new ArrayList<>();
+		tasks.addAll(metaPerScope.get(TaskScope.ANY_HOUR));
+		tasks.addAll(metaPerScope.get(TaskScope.WORK_HOUR));
+		dutyHourTasks = Collections.unmodifiableList(tasks);
+
+		tasks = new ArrayList<>();
+		tasks.addAll(metaPerScope.get(TaskScope.ANY_HOUR));
+		tasks.addAll(metaPerScope.get(TaskScope.NONWORK_HOUR));
+		nonDutyHourTasks = Collections.unmodifiableList(tasks);
+	}
+
+	/**
+	 * Gets all the known MetaTasks.
+	 * 
+	 * @return 
+	 */
+	public static Collection<MetaTask> getAllMetaTasks() {
+		return idToMetaTask.values(); 
+	}
+
+	/**
+	 * Gets a list of all Person meta tasks.
+	 * 
+	 * @return list of meta tasks.
+	 */
+	public static List<FactoryMetaTask> getOnCallMetaTasks() {
+		return onCallTasks;
+	}
+
+	/**
+	 * Gets a list of duty meta tasks.
+	 * 
+	 * @return list of duty meta tasks.
+	 */
+	public static List<FactoryMetaTask> getDutyHourTasks() {
+		return dutyHourTasks;
+	}
+	
+	/**
+	 * Gets a list of non-duty meta tasks.
+	 * 
+	 * @return list of non-duty meta tasks.
+	 */
+	public static List<FactoryMetaTask> getNonDutyHourTasks() {
+		return nonDutyHourTasks;
+	}
+	
+	
+	/**
+	 * Get a lists of MetaTasks that are applicable for a Settlement.
+	 * 
+	 * @return List of SettlementMetaTasks
+	 */
+    public static List<SettlementMetaTask> getSettlementMetaTasks() {
+        return settlementTasks;
+    }
+
+	/**
+	 * Converts a task name in String to Metatask.
+	 * 
+	 * @return meta tasks.
+	 */
+	public static MetaTask getMetaTask(String name) {
+		return idToMetaTask.get(name.toUpperCase());
+	}
+
+	/**
+	 * Gets a MetaTask instance that is associated with a Task class.
+	 * Note: this method logic is fragile and needs a better solution.
+	 * 
+	 * @param task
+	 * @return
+	 */
+	public static MetaTask getMetaTypeFromTask(Task task) {
+		String s = task.getClass().getSimpleName();
+		String ss = s.replace(EVA, "")
+				.replace(INSIDE, "")
+				.replace(GARAGE, "");
+		String metaTaskName = ss.trim();
+	
+		return getMetaTask(metaTaskName);
+	}
+
+	public static List<FactoryMetaTask> getRobotMetaTasks() {
+		return robotMetaTasks;
+	}
+
+	public static List<MetaTask> getPersonMetaTasks() {
+		return personMetaTasks;
+	}
+
+    public static List<TaskFactory> getPersonTaskFactorys() {
+        return personTaskFactorys;
+    }
+
+	public static ConverseMeta getConverseMeta() {
+		return converseMeta;
+	}
+	
+	/**
+	 * Loads any references that MetaTasks need.
+	 */
+    static void initialiseInstances(Simulation sim) {
+		MetaTask.initialiseInstances(sim);
+		LoadVehicleMeta.initialiseInstances(sim);
+		UnloadVehicleMeta.initialiseInstances(sim);
+		ExamineBodyMeta.initialiseInstances(sim.getMedicalManager());
+		ReviewMissionPlanMeta.initialiseInstances(sim.getMissionManager());
+		ObserveAstronomicalObjectsMeta.initialiseInstances(sim.getScientificStudyManager());
+    }
+
+}