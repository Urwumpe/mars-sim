--- conflicted
+++ resolved
@@ -1,151 +1,146 @@
-/*
- * Mars Simulation Project
- * ExamineBodyMeta.java
- * @date 2021-12-22
- * @author Manny Kung
- */
-package com.mars_sim.core.person.ai.task.meta;
-
-import java.util.ArrayList;
-import java.util.List;
-
-import com.mars_sim.core.data.RatingScore;
-import com.mars_sim.core.person.Person;
-import com.mars_sim.core.person.ai.SkillType;
-import com.mars_sim.core.person.ai.job.util.JobType;
-import com.mars_sim.core.person.ai.task.ExamineBody;
-import com.mars_sim.core.person.ai.task.util.MetaTask;
-import com.mars_sim.core.person.ai.task.util.SettlementMetaTask;
-import com.mars_sim.core.person.ai.task.util.SettlementTask;
-import com.mars_sim.core.person.ai.task.util.Task;
-import com.mars_sim.core.person.ai.task.util.TaskTrait;
-import com.mars_sim.core.person.health.DeathInfo;
-import com.mars_sim.core.person.health.MedicalManager;
-import com.mars_sim.core.structure.Settlement;
-import com.mars_sim.core.structure.building.Building;
-import com.mars_sim.core.structure.building.function.FunctionType;
-import com.mars_sim.tools.Msg;
-
-/**
- * Meta task for the ExamineBody task.
- */
-public class ExamineBodyMeta  extends MetaTask implements SettlementMetaTask {
-	/**
-     * Represents a Job needed for body examination
-     */
-    private static class ExamineBodyJob extends SettlementTask {
-
-		private static final long serialVersionUID = 1L;
-
-        private DeathInfo patient;
-
-        public ExamineBodyJob(SettlementMetaTask owner, DeathInfo patient, RatingScore score) {
-			super(owner, "Examine Body", patient.getPerson(), score);
-            this.patient = patient;
-        }
-
-        @Override
-        public Task createTask(Person person) {
-            return new ExamineBody(person, patient);
-        }
-    }
-
-	/** Task name */
-	private static final String NAME = Msg.getString("Task.description.examineBody"); //$NON-NLS-1$
-
-	// High score so that it gets done soon
-	private static final double DEFAULT_SCORE = 500D;
-
-	// Extra score for every day body not examined
-	private static final double MOD_SCORE = 0.1;
-
-	private static MedicalManager medicalManager;
-
-    public ExamineBodyMeta() {
-		super(NAME, WorkerType.PERSON, TaskScope.WORK_HOUR);
-
-		setTrait(TaskTrait.MEDICAL);
-		setPreferredJob(JobType.MEDICS);
-	}
-
-	/**
-     * Gets the score for a Settlement task for a person. to examine a body based on Job & Skill.
-     * 
-	 * @param t Task being scored
-	 * @parma p Person requesting work.
-	 * @return The factor to adjust task score; 0 means task is not applicable
-     */
-    @Override
-	public RatingScore assessPersonSuitability(SettlementTask t, Person p) {
-        RatingScore factor = RatingScore.ZERO_RATING;
-        if (p.isInSettlement() &&
-				p.getPhysicalCondition().isFitByLevel(1000, 70, 1000)) {
-
-			// Effort-driven task modifier.
-			factor = super.assessPersonSuitability(t, p);
-			if (factor.getScore() == 0) {
-				return factor;
-			}
-
-			double skill = p.getSkillManager().getEffectiveSkillLevel(SkillType.MEDICINE);
-			if (skill == 0)
-<<<<<<< HEAD
-				skill = 0.01D;
-			factor.addModifier(SKILL_MODIFIER, skill);
-=======
-				skill = 0.1D;
-			factor.addModifier("medical", skill);
->>>>>>> 5967a5d8
-		}
-		return factor;
-	}
-
-
-	/**
-	 * Scans the settlement for any post mortems that are needed.
-	 * 
-	 * @param settlement the settlement to scan.
-	 */
-	@Override
-	public List<SettlementTask> getSettlementTasks(Settlement settlement) {
-		List<SettlementTask>  tasks = new ArrayList<>();
-		List<DeathInfo> deaths = medicalManager.getPostmortemExam(settlement);
-
-		if (!deaths.isEmpty() && hasNeedyMedicalAidsAtSettlement(settlement)) {
-			for(DeathInfo pm : deaths) {
-				if (!pm.getExamDone()) {
-					RatingScore score = new RatingScore(DEFAULT_SCORE);
-					score.addBase("due", 
-							getMarsTime().getTimeDiff(pm.getTimeOfDeath()) * MOD_SCORE);
-					tasks.add(new ExamineBodyJob(this, pm, score));
-				}
-			}
-		}
-
-		return tasks;
-	}
-
-	/**
-	 * Checks if there are medical aids at a settlement that have people waiting for
-	 * treatment.
-	 *
-	 * @param settlement the settlement.
-	 * @return true if needy medical aids.
-	 */
-	private boolean hasNeedyMedicalAidsAtSettlement(Settlement settlement) {
-
-		// Check all medical care buildings.
-		for (Building b : settlement.getBuildingManager().getBuildingSet(FunctionType.MEDICAL_CARE)) {
-			// Check if there are any sick beds at building.
-			if (b.getMedical().hasEmptyBeds()) {
-				return true;
-			}
-		}
-
-		return false;
-	}
-
-	public static void initialiseInstances(MedicalManager mm) {
-		medicalManager = mm;
-	}
-}
+/*
+ * Mars Simulation Project
+ * ExamineBodyMeta.java
+ * @date 2021-12-22
+ * @author Manny Kung
+ */
+package com.mars_sim.core.person.ai.task.meta;
+
+import java.util.ArrayList;
+import java.util.List;
+
+import com.mars_sim.core.data.RatingScore;
+import com.mars_sim.core.person.Person;
+import com.mars_sim.core.person.ai.SkillType;
+import com.mars_sim.core.person.ai.job.util.JobType;
+import com.mars_sim.core.person.ai.task.ExamineBody;
+import com.mars_sim.core.person.ai.task.util.MetaTask;
+import com.mars_sim.core.person.ai.task.util.SettlementMetaTask;
+import com.mars_sim.core.person.ai.task.util.SettlementTask;
+import com.mars_sim.core.person.ai.task.util.Task;
+import com.mars_sim.core.person.ai.task.util.TaskTrait;
+import com.mars_sim.core.person.health.DeathInfo;
+import com.mars_sim.core.person.health.MedicalManager;
+import com.mars_sim.core.structure.Settlement;
+import com.mars_sim.core.structure.building.Building;
+import com.mars_sim.core.structure.building.function.FunctionType;
+import com.mars_sim.tools.Msg;
+
+/**
+ * Meta task for the ExamineBody task.
+ */
+public class ExamineBodyMeta  extends MetaTask implements SettlementMetaTask {
+	/**
+     * Represents a Job needed for body examination
+     */
+    private static class ExamineBodyJob extends SettlementTask {
+
+		private static final long serialVersionUID = 1L;
+
+        private DeathInfo patient;
+
+        public ExamineBodyJob(SettlementMetaTask owner, DeathInfo patient, RatingScore score) {
+			super(owner, "Examine Body", patient.getPerson(), score);
+            this.patient = patient;
+        }
+
+        @Override
+        public Task createTask(Person person) {
+            return new ExamineBody(person, patient);
+        }
+    }
+
+	/** Task name */
+	private static final String NAME = Msg.getString("Task.description.examineBody"); //$NON-NLS-1$
+
+	// High score so that it gets done soon
+	private static final double DEFAULT_SCORE = 500D;
+
+	// Extra score for every day body not examined
+	private static final double MOD_SCORE = 0.1;
+
+	private static MedicalManager medicalManager;
+
+    public ExamineBodyMeta() {
+		super(NAME, WorkerType.PERSON, TaskScope.WORK_HOUR);
+
+		setTrait(TaskTrait.MEDICAL);
+		setPreferredJob(JobType.MEDICS);
+	}
+
+	/**
+     * Gets the score for a Settlement task for a person. to examine a body based on Job & Skill.
+     * 
+	 * @param t Task being scored
+	 * @parma p Person requesting work.
+	 * @return The factor to adjust task score; 0 means task is not applicable
+     */
+    @Override
+	public RatingScore assessPersonSuitability(SettlementTask t, Person p) {
+        RatingScore factor = RatingScore.ZERO_RATING;
+        if (p.isInSettlement() &&
+				p.getPhysicalCondition().isFitByLevel(1000, 70, 1000)) {
+
+			// Effort-driven task modifier.
+			factor = super.assessPersonSuitability(t, p);
+			if (factor.getScore() == 0) {
+				return factor;
+			}
+
+			double skill = p.getSkillManager().getEffectiveSkillLevel(SkillType.MEDICINE);
+			if (skill == 0)
+				skill = 0.01D;
+			factor.addModifier(SKILL_MODIFIER, skill);
+		}
+		return factor;
+	}
+
+
+	/**
+	 * Scans the settlement for any post mortems that are needed.
+	 * 
+	 * @param settlement the settlement to scan.
+	 */
+	@Override
+	public List<SettlementTask> getSettlementTasks(Settlement settlement) {
+		List<SettlementTask>  tasks = new ArrayList<>();
+		List<DeathInfo> deaths = medicalManager.getPostmortemExam(settlement);
+
+		if (!deaths.isEmpty() && hasNeedyMedicalAidsAtSettlement(settlement)) {
+			for(DeathInfo pm : deaths) {
+				if (!pm.getExamDone()) {
+					RatingScore score = new RatingScore(DEFAULT_SCORE);
+					score.addBase("due", 
+							getMarsTime().getTimeDiff(pm.getTimeOfDeath()) * MOD_SCORE);
+					tasks.add(new ExamineBodyJob(this, pm, score));
+				}
+			}
+		}
+
+		return tasks;
+	}
+
+	/**
+	 * Checks if there are medical aids at a settlement that have people waiting for
+	 * treatment.
+	 *
+	 * @param settlement the settlement.
+	 * @return true if needy medical aids.
+	 */
+	private boolean hasNeedyMedicalAidsAtSettlement(Settlement settlement) {
+
+		// Check all medical care buildings.
+		for (Building b : settlement.getBuildingManager().getBuildingSet(FunctionType.MEDICAL_CARE)) {
+			// Check if there are any sick beds at building.
+			if (b.getMedical().hasEmptyBeds()) {
+				return true;
+			}
+		}
+
+		return false;
+	}
+
+	public static void initialiseInstances(MedicalManager mm) {
+		medicalManager = mm;
+	}
+}