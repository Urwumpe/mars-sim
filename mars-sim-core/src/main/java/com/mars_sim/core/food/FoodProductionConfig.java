/*
 * Mars Simulation Project
 * FoodProductionConfig.java
 * @date 2024-09-10
 * @author Manny Kung
 */

package com.mars_sim.core.food;

import java.util.ArrayList;
import java.util.Collections;
import java.util.HashMap;
import java.util.List;
import java.util.Map;
import java.util.stream.Collectors;

import org.jdom2.Document;
import org.jdom2.Element;

import com.mars_sim.core.configuration.ConfigHelper;
import com.mars_sim.core.process.ProcessItem;
import com.mars_sim.core.resource.ItemType;

public class FoodProductionConfig {

	private static final String PROCESS = "process";
	private static final String NAME = "name";
	private static final String TECH = "tech";
	private static final String SKILL = "skill";
	private static final String WORK_TIME = "work-time";
	private static final String PROCESS_TIME = "process-time";
	private static final String POWER_REQUIRED = "power-required";
	private static final String DESCRIPTION = "description";
	private static final String INPUTS = "inputs";
	private static final String OUTPUTS = "outputs";
	private static final String RESOURCE = "resource";
	private static final String PART = "part";
	private static final String EQUIPMENT = "equipment";

	public static final String RECIPE_PREFIX = " Recipe #";
	/**
	 * A map of a list of processes at or below a tech level.
	 */
	private transient Map<Integer, List<FoodProductionProcessInfo>> techLevelProcesses;
	
	private List<FoodProductionProcessInfo> processList;

    /**
     * Constructor.
     * 
     * @param foodProductionDoc DOM document containing foodProduction process configuration.
     */
    public FoodProductionConfig(Document foodProductionDoc) {
    	
		techLevelProcesses = new HashMap<>();

    	buildProcessList(foodProductionDoc);
    }

    /**
     * Gets a list of manufacturing process information.
     * 
     * @return list of manufacturing process information.
     * @throws Exception if error getting info.
     */
    public List<FoodProductionProcessInfo> getProcessList() {
        return processList;
    }

	/**
	 * Gets manufacturing processes within the capability of a tech level.
	 *
	 * @param techLevel the tech level.
	 * @return list of processes.
	 * @throws Exception if error getting processes.
	 */
	public List<FoodProductionProcessInfo> getProcessesForTechLevel(int techLevel) {
<<<<<<< HEAD
		if (techLevelProcesses.containsKey(techLevel)) {
			return techLevelProcesses.get(techLevel);
		}
		
		List<FoodProductionProcessInfo> list = getProcessList().stream()
				.filter(s -> s.getTechLevelRequired() <= techLevel)
    	        .collect(Collectors.toList());
		
		if (list != null && !list.isEmpty())
			techLevelProcesses.put(techLevel, list);
=======
		List<FoodProductionProcessInfo> list = new ArrayList<>();
		
		for (int i = 0; i <= techLevel; i++) {
			if (techLevelProcesses.containsKey(i)) {
				list.addAll(techLevelProcesses.get(i));
			}
		}
>>>>>>> 504d51cb
		
		return list;
	}
	
	
	/**
	 * Builds a list of food production process information.
	 * 
	 * @param foodProductionDoc
	 * @return list of food production process information.
	 * @throws Exception if error getting info.
	 */
    private synchronized void buildProcessList(Document foodProductionDoc) {
    	if (processList != null) {
    		// List has been built by a different thread !!!
    		return;
    	}
    	
		// Build the global list in a temp to avoid access before it is built
        List<FoodProductionProcessInfo> newList = new ArrayList<>();
	
        Element root = foodProductionDoc.getRootElement();
        for (Element processElement : root.getChildren(PROCESS)) {

			// Create a map that stores the resource to be swapped out with an alternate resource
			Map<ProcessItem, String> alternateResourceMap = new HashMap<>();
			
			String description = "";

			String name = processElement.getAttributeValue(NAME);
			int techLevel = ConfigHelper.getAttributeInt(processElement, TECH);
			int skillLevel = ConfigHelper.getAttributeInt(processElement, SKILL);
			double workTime = ConfigHelper.getAttributeDouble(processElement, WORK_TIME);
			double processTime = ConfigHelper.getAttributeDouble(processElement, PROCESS_TIME);
			double power = ConfigHelper.getAttributeDouble(processElement, POWER_REQUIRED);

			Element descriptElem = processElement.getChild(DESCRIPTION);
			if (descriptElem != null) {
				description = descriptElem.getText();
			}

			Element inputs = processElement.getChild(INPUTS);
			List<ProcessItem> inputList = new ArrayList<>();
			inputList.addAll(ConfigHelper.parseInputResources(inputs.getChildren(RESOURCE), alternateResourceMap));
			inputList.addAll(ConfigHelper.parseProcessItems(ItemType.PART, inputs.getChildren(PART)));
			inputList.addAll(ConfigHelper.parseProcessItems(ItemType.EQUIPMENT, inputs.getChildren(EQUIPMENT)));

			Element outputs = processElement.getChild(OUTPUTS);
			List<ProcessItem> outputList = new ArrayList<>();
			outputList.addAll(ConfigHelper.parseProcessItems(ItemType.AMOUNT_RESOURCE, outputs.getChildren(RESOURCE)));
			outputList.addAll(ConfigHelper.parseProcessItems(ItemType.PART, outputs.getChildren(PART)));
			outputList.addAll(ConfigHelper.parseProcessItems(ItemType.EQUIPMENT, outputs.getChildren(EQUIPMENT)));

			// Add primary process to newList.
			var process = new FoodProductionProcessInfo(name, description,
						techLevel, skillLevel, workTime, processTime, power,
						inputList, outputList);

			newList.add(process);
		
			// Add the process to a list and a map
			addToTechLevelProcesses(process, techLevel);

			if (!alternateResourceMap.isEmpty()) {
				// Create a list for the original resources from alternateResourceMap
				String processName = process.getName();
				int i = 1;
				for (var newInputItems : ConfigHelper.getAlternateInputsList(alternateResourceMap, inputList)) {
					
					// Write the modified input resource list onto the new list
					String altProcessName = processName + RECIPE_PREFIX + i++;

					FoodProductionProcessInfo process1 = new FoodProductionProcessInfo(altProcessName, process.getDescription(),
							process.getTechLevelRequired(), process.getSkillLevelRequired(),
							process.getWorkTimeRequired(), process.getProcessTimeRequired(),
							process.getPowerRequired(), newInputItems,
							process.getOutputList());
					
					// Add process to newList.
					newList.add(process1);
								
					// Add the process to a list and a map
					addToTechLevelProcesses(process, techLevel);
				}
			}
		}
        
		// Assign the newList now built
		processList = Collections.unmodifiableList(newList);
    }
    
	/**
	 * Adds a process to a list and then the process map.
	 * 
	 * @param process
	 * @param techLevel
	 */
	private void addToTechLevelProcesses(FoodProductionProcessInfo process, int techLevel) {
		List<FoodProductionProcessInfo> existingProcesses = null;
		
		if (techLevelProcesses.containsKey(techLevel)) {
			existingProcesses = techLevelProcesses.get(techLevel);
		}
		
		else {
			existingProcesses = new ArrayList<>();
		}
		
		existingProcesses.add(process);
		
		techLevelProcesses.put(techLevel, existingProcesses);
	}
	

    /**
     * Prepares object for garbage collection.
     */
    public void destroy() {
        if(processList != null){
            processList.clear();
            processList = null;
        }
    }
}
<|MERGE_RESOLUTION|>--- conflicted
+++ resolved
@@ -1,221 +1,207 @@
-/*
- * Mars Simulation Project
- * FoodProductionConfig.java
- * @date 2024-09-10
- * @author Manny Kung
- */
-
-package com.mars_sim.core.food;
-
-import java.util.ArrayList;
-import java.util.Collections;
-import java.util.HashMap;
-import java.util.List;
-import java.util.Map;
-import java.util.stream.Collectors;
-
-import org.jdom2.Document;
-import org.jdom2.Element;
-
-import com.mars_sim.core.configuration.ConfigHelper;
-import com.mars_sim.core.process.ProcessItem;
-import com.mars_sim.core.resource.ItemType;
-
-public class FoodProductionConfig {
-
-	private static final String PROCESS = "process";
-	private static final String NAME = "name";
-	private static final String TECH = "tech";
-	private static final String SKILL = "skill";
-	private static final String WORK_TIME = "work-time";
-	private static final String PROCESS_TIME = "process-time";
-	private static final String POWER_REQUIRED = "power-required";
-	private static final String DESCRIPTION = "description";
-	private static final String INPUTS = "inputs";
-	private static final String OUTPUTS = "outputs";
-	private static final String RESOURCE = "resource";
-	private static final String PART = "part";
-	private static final String EQUIPMENT = "equipment";
-
-	public static final String RECIPE_PREFIX = " Recipe #";
-	/**
-	 * A map of a list of processes at or below a tech level.
-	 */
-	private transient Map<Integer, List<FoodProductionProcessInfo>> techLevelProcesses;
-	
-	private List<FoodProductionProcessInfo> processList;
-
-    /**
-     * Constructor.
-     * 
-     * @param foodProductionDoc DOM document containing foodProduction process configuration.
-     */
-    public FoodProductionConfig(Document foodProductionDoc) {
-    	
-		techLevelProcesses = new HashMap<>();
-
-    	buildProcessList(foodProductionDoc);
-    }
-
-    /**
-     * Gets a list of manufacturing process information.
-     * 
-     * @return list of manufacturing process information.
-     * @throws Exception if error getting info.
-     */
-    public List<FoodProductionProcessInfo> getProcessList() {
-        return processList;
-    }
-
-	/**
-	 * Gets manufacturing processes within the capability of a tech level.
-	 *
-	 * @param techLevel the tech level.
-	 * @return list of processes.
-	 * @throws Exception if error getting processes.
-	 */
-	public List<FoodProductionProcessInfo> getProcessesForTechLevel(int techLevel) {
-<<<<<<< HEAD
-		if (techLevelProcesses.containsKey(techLevel)) {
-			return techLevelProcesses.get(techLevel);
-		}
-		
-		List<FoodProductionProcessInfo> list = getProcessList().stream()
-				.filter(s -> s.getTechLevelRequired() <= techLevel)
-    	        .collect(Collectors.toList());
-		
-		if (list != null && !list.isEmpty())
-			techLevelProcesses.put(techLevel, list);
-=======
-		List<FoodProductionProcessInfo> list = new ArrayList<>();
-		
-		for (int i = 0; i <= techLevel; i++) {
-			if (techLevelProcesses.containsKey(i)) {
-				list.addAll(techLevelProcesses.get(i));
-			}
-		}
->>>>>>> 504d51cb
-		
-		return list;
-	}
-	
-	
-	/**
-	 * Builds a list of food production process information.
-	 * 
-	 * @param foodProductionDoc
-	 * @return list of food production process information.
-	 * @throws Exception if error getting info.
-	 */
-    private synchronized void buildProcessList(Document foodProductionDoc) {
-    	if (processList != null) {
-    		// List has been built by a different thread !!!
-    		return;
-    	}
-    	
-		// Build the global list in a temp to avoid access before it is built
-        List<FoodProductionProcessInfo> newList = new ArrayList<>();
-	
-        Element root = foodProductionDoc.getRootElement();
-        for (Element processElement : root.getChildren(PROCESS)) {
-
-			// Create a map that stores the resource to be swapped out with an alternate resource
-			Map<ProcessItem, String> alternateResourceMap = new HashMap<>();
-			
-			String description = "";
-
-			String name = processElement.getAttributeValue(NAME);
-			int techLevel = ConfigHelper.getAttributeInt(processElement, TECH);
-			int skillLevel = ConfigHelper.getAttributeInt(processElement, SKILL);
-			double workTime = ConfigHelper.getAttributeDouble(processElement, WORK_TIME);
-			double processTime = ConfigHelper.getAttributeDouble(processElement, PROCESS_TIME);
-			double power = ConfigHelper.getAttributeDouble(processElement, POWER_REQUIRED);
-
-			Element descriptElem = processElement.getChild(DESCRIPTION);
-			if (descriptElem != null) {
-				description = descriptElem.getText();
-			}
-
-			Element inputs = processElement.getChild(INPUTS);
-			List<ProcessItem> inputList = new ArrayList<>();
-			inputList.addAll(ConfigHelper.parseInputResources(inputs.getChildren(RESOURCE), alternateResourceMap));
-			inputList.addAll(ConfigHelper.parseProcessItems(ItemType.PART, inputs.getChildren(PART)));
-			inputList.addAll(ConfigHelper.parseProcessItems(ItemType.EQUIPMENT, inputs.getChildren(EQUIPMENT)));
-
-			Element outputs = processElement.getChild(OUTPUTS);
-			List<ProcessItem> outputList = new ArrayList<>();
-			outputList.addAll(ConfigHelper.parseProcessItems(ItemType.AMOUNT_RESOURCE, outputs.getChildren(RESOURCE)));
-			outputList.addAll(ConfigHelper.parseProcessItems(ItemType.PART, outputs.getChildren(PART)));
-			outputList.addAll(ConfigHelper.parseProcessItems(ItemType.EQUIPMENT, outputs.getChildren(EQUIPMENT)));
-
-			// Add primary process to newList.
-			var process = new FoodProductionProcessInfo(name, description,
-						techLevel, skillLevel, workTime, processTime, power,
-						inputList, outputList);
-
-			newList.add(process);
-		
-			// Add the process to a list and a map
-			addToTechLevelProcesses(process, techLevel);
-
-			if (!alternateResourceMap.isEmpty()) {
-				// Create a list for the original resources from alternateResourceMap
-				String processName = process.getName();
-				int i = 1;
-				for (var newInputItems : ConfigHelper.getAlternateInputsList(alternateResourceMap, inputList)) {
-					
-					// Write the modified input resource list onto the new list
-					String altProcessName = processName + RECIPE_PREFIX + i++;
-
-					FoodProductionProcessInfo process1 = new FoodProductionProcessInfo(altProcessName, process.getDescription(),
-							process.getTechLevelRequired(), process.getSkillLevelRequired(),
-							process.getWorkTimeRequired(), process.getProcessTimeRequired(),
-							process.getPowerRequired(), newInputItems,
-							process.getOutputList());
-					
-					// Add process to newList.
-					newList.add(process1);
-								
-					// Add the process to a list and a map
-					addToTechLevelProcesses(process, techLevel);
-				}
-			}
-		}
-        
-		// Assign the newList now built
-		processList = Collections.unmodifiableList(newList);
-    }
-    
-	/**
-	 * Adds a process to a list and then the process map.
-	 * 
-	 * @param process
-	 * @param techLevel
-	 */
-	private void addToTechLevelProcesses(FoodProductionProcessInfo process, int techLevel) {
-		List<FoodProductionProcessInfo> existingProcesses = null;
-		
-		if (techLevelProcesses.containsKey(techLevel)) {
-			existingProcesses = techLevelProcesses.get(techLevel);
-		}
-		
-		else {
-			existingProcesses = new ArrayList<>();
-		}
-		
-		existingProcesses.add(process);
-		
-		techLevelProcesses.put(techLevel, existingProcesses);
-	}
-	
-
-    /**
-     * Prepares object for garbage collection.
-     */
-    public void destroy() {
-        if(processList != null){
-            processList.clear();
-            processList = null;
-        }
-    }
-}
+/*
+ * Mars Simulation Project
+ * FoodProductionConfig.java
+ * @date 2024-09-10
+ * @author Manny Kung
+ */
+
+package com.mars_sim.core.food;
+
+import java.util.ArrayList;
+import java.util.Collections;
+import java.util.HashMap;
+import java.util.List;
+import java.util.Map;
+
+import org.jdom2.Document;
+import org.jdom2.Element;
+
+import com.mars_sim.core.configuration.ConfigHelper;
+import com.mars_sim.core.process.ProcessItem;
+import com.mars_sim.core.resource.ItemType;
+
+public class FoodProductionConfig {
+
+	private static final String PROCESS = "process";
+	private static final String NAME = "name";
+	private static final String TECH = "tech";
+	private static final String SKILL = "skill";
+	private static final String WORK_TIME = "work-time";
+	private static final String PROCESS_TIME = "process-time";
+	private static final String POWER_REQUIRED = "power-required";
+	private static final String DESCRIPTION = "description";
+	private static final String INPUTS = "inputs";
+	private static final String OUTPUTS = "outputs";
+	private static final String RESOURCE = "resource";
+	private static final String PART = "part";
+	private static final String EQUIPMENT = "equipment";
+
+	public static final String RECIPE_PREFIX = " Recipe #";
+	/**
+	 * A map of a list of processes at or below a tech level.
+	 */
+	private transient Map<Integer, List<FoodProductionProcessInfo>> techLevelProcesses;
+	
+	private List<FoodProductionProcessInfo> processList;
+
+    /**
+     * Constructor.
+     * 
+     * @param foodProductionDoc DOM document containing foodProduction process configuration.
+     */
+    public FoodProductionConfig(Document foodProductionDoc) {
+    	
+		techLevelProcesses = new HashMap<>();
+
+    	buildProcessList(foodProductionDoc);
+    }
+
+    /**
+     * Gets a list of manufacturing process information.
+     * 
+     * @return list of manufacturing process information.
+     * @throws Exception if error getting info.
+     */
+    public List<FoodProductionProcessInfo> getProcessList() {
+        return processList;
+    }
+
+	/**
+	 * Gets manufacturing processes within the capability of a tech level.
+	 *
+	 * @param techLevel the tech level.
+	 * @return list of processes.
+	 * @throws Exception if error getting processes.
+	 */
+	public List<FoodProductionProcessInfo> getProcessesForTechLevel(int techLevel) {
+		List<FoodProductionProcessInfo> list = new ArrayList<>();
+		
+		for (int i = 0; i <= techLevel; i++) {
+			if (techLevelProcesses.containsKey(i)) {
+				list.addAll(techLevelProcesses.get(i));
+			}
+		}
+		
+		return list;
+	}
+	
+	
+	/**
+	 * Builds a list of food production process information.
+	 * 
+	 * @param foodProductionDoc
+	 * @return list of food production process information.
+	 * @throws Exception if error getting info.
+	 */
+    private synchronized void buildProcessList(Document foodProductionDoc) {
+    	if (processList != null) {
+    		// List has been built by a different thread !!!
+    		return;
+    	}
+    	
+		// Build the global list in a temp to avoid access before it is built
+        List<FoodProductionProcessInfo> newList = new ArrayList<>();
+	
+        Element root = foodProductionDoc.getRootElement();
+        for (Element processElement : root.getChildren(PROCESS)) {
+
+			// Create a map that stores the resource to be swapped out with an alternate resource
+			Map<ProcessItem, String> alternateResourceMap = new HashMap<>();
+			
+			String description = "";
+
+			String name = processElement.getAttributeValue(NAME);
+			int techLevel = ConfigHelper.getAttributeInt(processElement, TECH);
+			int skillLevel = ConfigHelper.getAttributeInt(processElement, SKILL);
+			double workTime = ConfigHelper.getAttributeDouble(processElement, WORK_TIME);
+			double processTime = ConfigHelper.getAttributeDouble(processElement, PROCESS_TIME);
+			double power = ConfigHelper.getAttributeDouble(processElement, POWER_REQUIRED);
+
+			Element descriptElem = processElement.getChild(DESCRIPTION);
+			if (descriptElem != null) {
+				description = descriptElem.getText();
+			}
+
+			Element inputs = processElement.getChild(INPUTS);
+			List<ProcessItem> inputList = new ArrayList<>();
+			inputList.addAll(ConfigHelper.parseInputResources(inputs.getChildren(RESOURCE), alternateResourceMap));
+			inputList.addAll(ConfigHelper.parseProcessItems(ItemType.PART, inputs.getChildren(PART)));
+			inputList.addAll(ConfigHelper.parseProcessItems(ItemType.EQUIPMENT, inputs.getChildren(EQUIPMENT)));
+
+			Element outputs = processElement.getChild(OUTPUTS);
+			List<ProcessItem> outputList = new ArrayList<>();
+			outputList.addAll(ConfigHelper.parseProcessItems(ItemType.AMOUNT_RESOURCE, outputs.getChildren(RESOURCE)));
+			outputList.addAll(ConfigHelper.parseProcessItems(ItemType.PART, outputs.getChildren(PART)));
+			outputList.addAll(ConfigHelper.parseProcessItems(ItemType.EQUIPMENT, outputs.getChildren(EQUIPMENT)));
+
+			// Add primary process to newList.
+			var process = new FoodProductionProcessInfo(name, description,
+						techLevel, skillLevel, workTime, processTime, power,
+						inputList, outputList);
+
+			newList.add(process);
+		
+			// Add the process to a list and a map
+			addToTechLevelProcesses(process, techLevel);
+
+			if (!alternateResourceMap.isEmpty()) {
+				// Create a list for the original resources from alternateResourceMap
+				String processName = process.getName();
+				int i = 1;
+				for (var newInputItems : ConfigHelper.getAlternateInputsList(alternateResourceMap, inputList)) {
+					
+					// Write the modified input resource list onto the new list
+					String altProcessName = processName + RECIPE_PREFIX + i++;
+
+					FoodProductionProcessInfo process1 = new FoodProductionProcessInfo(altProcessName, process.getDescription(),
+							process.getTechLevelRequired(), process.getSkillLevelRequired(),
+							process.getWorkTimeRequired(), process.getProcessTimeRequired(),
+							process.getPowerRequired(), newInputItems,
+							process.getOutputList());
+					
+					// Add process to newList.
+					newList.add(process1);
+								
+					// Add the process to a list and a map
+					addToTechLevelProcesses(process, techLevel);
+				}
+			}
+		}
+        
+		// Assign the newList now built
+		processList = Collections.unmodifiableList(newList);
+    }
+    
+	/**
+	 * Adds a process to a list and then the process map.
+	 * 
+	 * @param process
+	 * @param techLevel
+	 */
+	private void addToTechLevelProcesses(FoodProductionProcessInfo process, int techLevel) {
+		List<FoodProductionProcessInfo> existingProcesses = null;
+		
+		if (techLevelProcesses.containsKey(techLevel)) {
+			existingProcesses = techLevelProcesses.get(techLevel);
+		}
+		
+		else {
+			existingProcesses = new ArrayList<>();
+		}
+		
+		existingProcesses.add(process);
+		
+		techLevelProcesses.put(techLevel, existingProcesses);
+	}
+	
+
+    /**
+     * Prepares object for garbage collection.
+     */
+    public void destroy() {
+        if(processList != null){
+            processList.clear();
+            processList = null;
+        }
+    }
+}