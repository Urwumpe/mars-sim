--- conflicted
+++ resolved
@@ -69,11 +69,7 @@
 			for (Mission m : missions) {
 				if (!m.isDone() && m instanceof VehicleMission) {
 					Vehicle vv = ((VehicleMission) m).getVehicle();
-<<<<<<< HEAD
 					if ((vv != null) && vv.getName().equals(v.getName())) {
-=======
-					if (vv != null && vv.getName().equals(v.getName())) {
->>>>>>> f61e82f7
 						mission = m;
 						missionName = m.getDescription();
 					}
